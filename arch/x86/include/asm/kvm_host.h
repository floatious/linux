--- conflicted
+++ resolved
@@ -1256,15 +1256,13 @@
 bool kvm_vcpu_is_reset_bsp(struct kvm_vcpu *vcpu);
 bool kvm_vcpu_is_bsp(struct kvm_vcpu *vcpu);
 
-<<<<<<< HEAD
 bool kvm_intr_is_single_vcpu(struct kvm *kvm, struct kvm_lapic_irq *irq,
 			     struct kvm_vcpu **dest_vcpu);
 
 void kvm_set_msi_irq(struct kvm_kernel_irq_routing_entry *e,
 		     struct kvm_lapic_irq *irq);
-=======
+
 static inline void kvm_arch_vcpu_blocking(struct kvm_vcpu *vcpu) {}
 static inline void kvm_arch_vcpu_unblocking(struct kvm_vcpu *vcpu) {}
 
->>>>>>> 26caea76
 #endif /* _ASM_X86_KVM_HOST_H */