--- conflicted
+++ resolved
@@ -232,14 +232,10 @@
 
 	entering_irq();
 
-<<<<<<< HEAD
 	/* entering_irq() tells RCU that we're not quiescent.  Check it. */
 	RCU_LOCKDEP_WARN(!rcu_is_watching(), "IRQ failed to wake up RCU");
 
-	irq = __this_cpu_read(vector_irq[vector]);
-=======
 	desc = __this_cpu_read(vector_irq[vector]);
->>>>>>> a47d4576
 
 	if (!handle_irq(desc, regs)) {
 		ack_APIC_irq();
