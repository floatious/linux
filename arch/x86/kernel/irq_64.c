--- conflicted
+++ resolved
@@ -75,10 +75,6 @@
 	if (unlikely(IS_ERR_OR_NULL(desc)))
 		return false;
 
-<<<<<<< HEAD
-	generic_handle_irq_desc(irq_desc_get_irq(desc), desc);
-=======
 	generic_handle_irq_desc(desc);
->>>>>>> 9f30a04d
 	return true;
 }