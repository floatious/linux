/*
 * Copyright (C) 2006,2007 Felix Fietkau <nbd@openwrt.org>
 * Copyright (C) 2006,2007 Eugene Konev <ejka@openwrt.org>
 *
 * This program is free software; you can redistribute it and/or modify
 * it under the terms of the GNU General Public License as published by
 * the Free Software Foundation; either version 2 of the License, or
 * (at your option) any later version.
 *
 * This program is distributed in the hope that it will be useful,
 * but WITHOUT ANY WARRANTY; without even the implied warranty of
 * MERCHANTABILITY or FITNESS FOR A PARTICULAR PURPOSE.  See the
 * GNU General Public License for more details.
 *
 * You should have received a copy of the GNU General Public License
 * along with this program; if not, write to the Free Software
 * Foundation, Inc., 51 Franklin St, Fifth Floor, Boston, MA  02110-1301  USA
 */

#include <linux/init.h>
#include <linux/types.h>
#include <linux/module.h>
#include <linux/delay.h>
#include <linux/dma-mapping.h>
#include <linux/platform_device.h>
#include <linux/mtd/physmap.h>
#include <linux/serial.h>
#include <linux/serial_8250.h>
#include <linux/ioport.h>
#include <linux/io.h>
#include <linux/vlynq.h>
#include <linux/leds.h>
#include <linux/string.h>
#include <linux/etherdevice.h>
#include <linux/phy.h>
#include <linux/phy_fixed.h>
#include <linux/gpio.h>
#include <linux/clk.h>

#include <asm/addrspace.h>
#include <asm/mach-ar7/ar7.h>
#include <asm/mach-ar7/gpio.h>
#include <asm/mach-ar7/prom.h>

/*****************************************************************************
 * VLYNQ Bus
 ****************************************************************************/
struct plat_vlynq_data {
	struct plat_vlynq_ops ops;
	int gpio_bit;
	int reset_bit;
};

static int vlynq_on(struct vlynq_device *dev)
{
	int ret;
	struct plat_vlynq_data *pdata = dev->dev.platform_data;

	ret = gpio_request(pdata->gpio_bit, "vlynq");
	if (ret)
		goto out;

	ar7_device_reset(pdata->reset_bit);

	ret = ar7_gpio_disable(pdata->gpio_bit);
	if (ret)
		goto out_enabled;

	ret = ar7_gpio_enable(pdata->gpio_bit);
	if (ret)
		goto out_enabled;

	ret = gpio_direction_output(pdata->gpio_bit, 0);
	if (ret)
		goto out_gpio_enabled;

	msleep(50);

	gpio_set_value(pdata->gpio_bit, 1);

	msleep(50);

	return 0;

out_gpio_enabled:
	ar7_gpio_disable(pdata->gpio_bit);
out_enabled:
	ar7_device_disable(pdata->reset_bit);
	gpio_free(pdata->gpio_bit);
out:
	return ret;
}

static void vlynq_off(struct vlynq_device *dev)
{
	struct plat_vlynq_data *pdata = dev->dev.platform_data;

	ar7_gpio_disable(pdata->gpio_bit);
	gpio_free(pdata->gpio_bit);
	ar7_device_disable(pdata->reset_bit);
}

static struct resource vlynq_low_res[] = {
	{
		.name	= "regs",
		.flags	= IORESOURCE_MEM,
		.start	= AR7_REGS_VLYNQ0,
		.end	= AR7_REGS_VLYNQ0 + 0xff,
	},
	{
		.name	= "irq",
		.flags	= IORESOURCE_IRQ,
		.start	= 29,
		.end	= 29,
	},
	{
		.name	= "mem",
		.flags	= IORESOURCE_MEM,
		.start	= 0x04000000,
		.end	= 0x04ffffff,
	},
	{
		.name	= "devirq",
		.flags	= IORESOURCE_IRQ,
		.start	= 80,
		.end	= 111,
	},
};

static struct resource vlynq_high_res[] = {
	{
		.name	= "regs",
		.flags	= IORESOURCE_MEM,
		.start	= AR7_REGS_VLYNQ1,
		.end	= AR7_REGS_VLYNQ1 + 0xff,
	},
	{
		.name	= "irq",
		.flags	= IORESOURCE_IRQ,
		.start	= 33,
		.end	= 33,
	},
	{
		.name	= "mem",
		.flags	= IORESOURCE_MEM,
		.start	= 0x0c000000,
		.end	= 0x0cffffff,
	},
	{
		.name	= "devirq",
		.flags	= IORESOURCE_IRQ,
		.start	= 112,
		.end	= 143,
	},
};

static struct plat_vlynq_data vlynq_low_data = {
	.ops = {
		.on	= vlynq_on,
		.off	= vlynq_off,
	},
	.reset_bit	= 20,
	.gpio_bit	= 18,
};

static struct plat_vlynq_data vlynq_high_data = {
	.ops = {
		.on	= vlynq_on,
		.off	= vlynq_off,
	},
	.reset_bit	= 26,
	.gpio_bit	= 19,
};

static struct platform_device vlynq_low = {
	.id		= 0,
	.name		= "vlynq",
	.dev = {
		.platform_data	= &vlynq_low_data,
	},
	.resource	= vlynq_low_res,
	.num_resources	= ARRAY_SIZE(vlynq_low_res),
};

static struct platform_device vlynq_high = {
	.id		= 1,
	.name		= "vlynq",
	.dev = {
		.platform_data	= &vlynq_high_data,
	},
	.resource	= vlynq_high_res,
	.num_resources	= ARRAY_SIZE(vlynq_high_res),
};

/*****************************************************************************
 * Flash
 ****************************************************************************/
static struct resource physmap_flash_resource = {
	.name	= "mem",
	.flags	= IORESOURCE_MEM,
	.start	= 0x10000000,
	.end	= 0x107fffff,
};

static struct physmap_flash_data physmap_flash_data = {
	.width	= 2,
};

static struct platform_device physmap_flash = {
	.name		= "physmap-flash",
	.dev = {
		.platform_data	= &physmap_flash_data,
	},
	.resource	= &physmap_flash_resource,
	.num_resources	= 1,
};

/*****************************************************************************
 * Ethernet
 ****************************************************************************/
static struct resource cpmac_low_res[] = {
	{
		.name	= "regs",
		.flags	= IORESOURCE_MEM,
		.start	= AR7_REGS_MAC0,
		.end	= AR7_REGS_MAC0 + 0x7ff,
	},
	{
<<<<<<< HEAD
		.name = "mem",
		.flags = IORESOURCE_MEM,
		.start = 0x03400000,
		.end = 0x03401fff,
=======
		.name	= "irq",
		.flags	= IORESOURCE_IRQ,
		.start	= 27,
		.end 	= 27,
>>>>>>> 57d54889
	},
};

static struct resource cpmac_high_res[] = {
	{
		.name	= "regs",
		.flags	= IORESOURCE_MEM,
		.start	= AR7_REGS_MAC1,
		.end	= AR7_REGS_MAC1 + 0x7ff,
	},
	{
		.name	= "irq",
		.flags	= IORESOURCE_IRQ,
		.start	= 41,
		.end	= 41,
	},
};

static struct fixed_phy_status fixed_phy_status __initdata = {
	.link		= 1,
	.speed		= 100,
	.duplex		= 1,
};

static struct plat_cpmac_data cpmac_low_data = {
	.reset_bit	= 17,
	.power_bit	= 20,
	.phy_mask	= 0x80000000,
};

static struct plat_cpmac_data cpmac_high_data = {
	.reset_bit	= 21,
	.power_bit	= 22,
	.phy_mask	= 0x7fffffff,
};

static u64 cpmac_dma_mask = DMA_BIT_MASK(32);

static struct platform_device cpmac_low = {
	.id		= 0,
	.name		= "cpmac",
	.dev = {
		.dma_mask		= &cpmac_dma_mask,
		.coherent_dma_mask	= DMA_BIT_MASK(32),
		.platform_data		= &cpmac_low_data,
	},
	.resource	= cpmac_low_res,
	.num_resources	= ARRAY_SIZE(cpmac_low_res),
};

static struct platform_device cpmac_high = {
	.id		= 1,
	.name		= "cpmac",
	.dev = {
		.dma_mask		= &cpmac_dma_mask,
		.coherent_dma_mask	= DMA_BIT_MASK(32),
		.platform_data		= &cpmac_high_data,
	},
	.resource	= cpmac_high_res,
	.num_resources	= ARRAY_SIZE(cpmac_high_res),
};

static inline unsigned char char2hex(char h)
{
	switch (h) {
	case '0': case '1': case '2': case '3': case '4':
	case '5': case '6': case '7': case '8': case '9':
		return h - '0';
	case 'A': case 'B': case 'C': case 'D': case 'E': case 'F':
		return h - 'A' + 10;
	case 'a': case 'b': case 'c': case 'd': case 'e': case 'f':
		return h - 'a' + 10;
	default:
		return 0;
	}
}

static void cpmac_get_mac(int instance, unsigned char *dev_addr)
{
	int i;
	char name[5], default_mac[ETH_ALEN], *mac;

	mac = NULL;
	sprintf(name, "mac%c", 'a' + instance);
	mac = prom_getenv(name);
	if (!mac) {
		sprintf(name, "mac%c", 'a');
		mac = prom_getenv(name);
	}
	if (!mac) {
		random_ether_addr(default_mac);
		mac = default_mac;
	}
	for (i = 0; i < 6; i++)
		dev_addr[i] = (char2hex(mac[i * 3]) << 4) +
			char2hex(mac[i * 3 + 1]);
}

/*****************************************************************************
 * USB
 ****************************************************************************/
static struct resource usb_res[] = {
	{
		.name	= "regs",
		.flags	= IORESOURCE_MEM,
		.start	= AR7_REGS_USB,
		.end	= AR7_REGS_USB + 0xff,
	},
	{
		.name	= "irq",
		.flags	= IORESOURCE_IRQ,
		.start	= 32,
		.end	= 32,
	},
	{
		.name	= "mem",
		.flags	= IORESOURCE_MEM,
		.start	= 0x03400000,
		.end	= 0x03401fff,
	},
};

static struct platform_device ar7_udc = {
	.name		= "ar7_udc",
	.resource	= usb_res,
	.num_resources	= ARRAY_SIZE(usb_res),
};

/*****************************************************************************
 * LEDs
 ****************************************************************************/
static struct gpio_led default_leds[] = {
	{
		.name			= "status",
		.gpio			= 8,
		.active_low		= 1,
	},
};

static struct gpio_led dsl502t_leds[] = {
	{
		.name			= "status",
		.gpio			= 9,
		.active_low		= 1,
	},
	{
		.name			= "ethernet",
		.gpio			= 7,
		.active_low		= 1,
	},
	{
		.name			= "usb",
		.gpio			= 12,
		.active_low		= 1,
	},
};

static struct gpio_led dg834g_leds[] = {
	{
		.name			= "ppp",
		.gpio			= 6,
		.active_low		= 1,
	},
	{
		.name			= "status",
		.gpio			= 7,
		.active_low		= 1,
	},
	{
		.name			= "adsl",
		.gpio			= 8,
		.active_low		= 1,
	},
	{
		.name			= "wifi",
		.gpio			= 12,
		.active_low		= 1,
	},
	{
		.name			= "power",
		.gpio			= 14,
		.active_low		= 1,
		.default_trigger	= "default-on",
	},
};

static struct gpio_led fb_sl_leds[] = {
	{
		.name			= "1",
		.gpio			= 7,
	},
	{
		.name			= "2",
		.gpio			= 13,
		.active_low		= 1,
	},
	{
		.name			= "3",
		.gpio			= 10,
		.active_low		= 1,
	},
	{
		.name			= "4",
		.gpio			= 12,
		.active_low		= 1,
	},
	{
		.name			= "5",
		.gpio			= 9,
		.active_low		= 1,
	},
};

static struct gpio_led fb_fon_leds[] = {
	{
		.name			= "1",
		.gpio			= 8,
	},
	{
		.name			= "2",
		.gpio			= 3,
		.active_low		= 1,
	},
	{
		.name			= "3",
		.gpio			= 5,
	},
	{
		.name			= "4",
		.gpio			= 4,
		.active_low		= 1,
	},
	{
		.name			= "5",
		.gpio			= 11,
		.active_low		= 1,
	},
};

static struct gpio_led_platform_data ar7_led_data;

static struct platform_device ar7_gpio_leds = {
	.name = "leds-gpio",
	.dev = {
		.platform_data = &ar7_led_data,
	}
};

static void __init detect_leds(void)
{
	char *prid, *usb_prod;

	/* Default LEDs	*/
	ar7_led_data.num_leds = ARRAY_SIZE(default_leds);
	ar7_led_data.leds = default_leds;

	/* FIXME: the whole thing is unreliable */
	prid = prom_getenv("ProductID");
	usb_prod = prom_getenv("usb_prod");

	/* If we can't get the product id from PROM, use the default LEDs */
	if (!prid)
		return;

	if (strstr(prid, "Fritz_Box_FON")) {
		ar7_led_data.num_leds = ARRAY_SIZE(fb_fon_leds);
		ar7_led_data.leds = fb_fon_leds;
	} else if (strstr(prid, "Fritz_Box_")) {
		ar7_led_data.num_leds = ARRAY_SIZE(fb_sl_leds);
		ar7_led_data.leds = fb_sl_leds;
	} else if ((!strcmp(prid, "AR7RD") || !strcmp(prid, "AR7DB"))
		&& usb_prod != NULL && strstr(usb_prod, "DSL-502T")) {
		ar7_led_data.num_leds = ARRAY_SIZE(dsl502t_leds);
		ar7_led_data.leds = dsl502t_leds;
	} else if (strstr(prid, "DG834")) {
		ar7_led_data.num_leds = ARRAY_SIZE(dg834g_leds);
		ar7_led_data.leds = dg834g_leds;
	}
}

/*****************************************************************************
 * Watchdog
 ****************************************************************************/
static struct resource ar7_wdt_res = {
	.name		= "regs",
	.flags		= IORESOURCE_MEM,
	.start		= -1,	/* Filled at runtime */
	.end		= -1,	/* Filled at runtime */
};

static struct platform_device ar7_wdt = {
	.name		= "ar7_wdt",
	.resource	= &ar7_wdt_res,
	.num_resources	= 1,
};

/*****************************************************************************
 * Init
 ****************************************************************************/
static int __init ar7_register_uarts(void)
{
#ifdef CONFIG_SERIAL_8250
	static struct uart_port uart_port __initdata;
	struct clk *bus_clk;
	int res;

	memset(&uart_port, 0, sizeof(struct uart_port));

	bus_clk = clk_get(NULL, "bus");
	if (IS_ERR(bus_clk))
		panic("unable to get bus clk\n");

	uart_port.type		= PORT_16550A;
	uart_port.uartclk	= clk_get_rate(bus_clk) / 2;
	uart_port.iotype	= UPIO_MEM32;
	uart_port.regshift	= 2;

	uart_port.line		= 0;
	uart_port.irq		= AR7_IRQ_UART0;
	uart_port.mapbase	= AR7_REGS_UART0;
	uart_port.membase	= ioremap(uart_port.mapbase, 256);

	res = early_serial_setup(&uart_port);
	if (res)
		return res;

	/* Only TNETD73xx have a second serial port */
	if (ar7_has_second_uart()) {
		uart_port.line		= 1;
		uart_port.irq		= AR7_IRQ_UART1;
		uart_port.mapbase	= UR8_REGS_UART1;
		uart_port.membase	= ioremap(uart_port.mapbase, 256);

		res = early_serial_setup(&uart_port);
		if (res)
			return res;
	}
#endif

	return 0;
}

static int __init ar7_register_devices(void)
{
	void __iomem *bootcr;
	u32 val;
	u16 chip_id;
	int res;

	res = ar7_register_uarts();
	if (res)
		pr_err("unable to setup uart(s): %d\n", res);

	res = platform_device_register(&physmap_flash);
	if (res)
		pr_warning("unable to register physmap-flash: %d\n", res);

	ar7_device_disable(vlynq_low_data.reset_bit);
	res = platform_device_register(&vlynq_low);
	if (res)
		pr_warning("unable to register vlynq-low: %d\n", res);

	if (ar7_has_high_vlynq()) {
		ar7_device_disable(vlynq_high_data.reset_bit);
		res = platform_device_register(&vlynq_high);
		if (res)
			pr_warning("unable to register vlynq-high: %d\n", res);
	}

	if (ar7_has_high_cpmac()) {
		if (!res) {
			cpmac_get_mac(1, cpmac_high_data.dev_addr);

			res = platform_device_register(&cpmac_high);
			if (res)
				pr_warning("unable to register cpmac-high: %d\n", res);
		} else
			pr_warning("unable to add cpmac-high phy: %d\n", res);
	} else
		cpmac_low_data.phy_mask = 0xffffffff;

	res = fixed_phy_add(PHY_POLL, cpmac_low.id, &fixed_phy_status);
	if (!res) {
		cpmac_get_mac(0, cpmac_low_data.dev_addr);
		res = platform_device_register(&cpmac_low);
		if (res)
			pr_warning("unable to register cpmac-low: %d\n", res);
	} else
		pr_warning("unable to add cpmac-low phy: %d\n", res);

	detect_leds();
	res = platform_device_register(&ar7_gpio_leds);
	if (res)
		pr_warning("unable to register leds: %d\n", res);

	res = platform_device_register(&ar7_udc);
	if (res)
		pr_warning("unable to register usb slave: %d\n", res);

	/* Register watchdog only if enabled in hardware */
	bootcr = ioremap_nocache(AR7_REGS_DCL, 4);
	val = readl(bootcr);
	iounmap(bootcr);
	if (val & AR7_WDT_HW_ENA) {
		chip_id = ar7_chip_id();
		switch (chip_id) {
		case AR7_CHIP_7100:
		case AR7_CHIP_7200:
			ar7_wdt_res.start = AR7_REGS_WDT;
			break;
		case AR7_CHIP_7300:
			ar7_wdt_res.start = UR8_REGS_WDT;
			break;
		default:
			break;
		}

		ar7_wdt_res.end = ar7_wdt_res.start + 0x20;
		res = platform_device_register(&ar7_wdt);
		if (res)
			pr_warning("unable to register watchdog: %d\n", res);
	}

	return 0;
}
arch_initcall(ar7_register_devices);<|MERGE_RESOLUTION|>--- conflicted
+++ resolved
@@ -226,17 +226,10 @@
 		.end	= AR7_REGS_MAC0 + 0x7ff,
 	},
 	{
-<<<<<<< HEAD
-		.name = "mem",
-		.flags = IORESOURCE_MEM,
-		.start = 0x03400000,
-		.end = 0x03401fff,
-=======
 		.name	= "irq",
 		.flags	= IORESOURCE_IRQ,
 		.start	= 27,
 		.end 	= 27,
->>>>>>> 57d54889
 	},
 };
 
