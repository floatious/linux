--- conflicted
+++ resolved
@@ -182,11 +182,8 @@
 	if (!driver)
 		return;
 
-<<<<<<< HEAD
-=======
 	dev->error_state = pci_channel_io_normal;
 
->>>>>>> 6574612f
 	eeh_enable_irq(dev);
 
 	if (!driver->err_handler ||
