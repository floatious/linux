/*
 * arch/arm/mach-tegra/board-dt-tegra30.c
 *
 * NVIDIA Tegra30 device tree board support
 *
 * Copyright (C) 2011 NVIDIA Corporation
 *
 * Derived from:
 *
 * arch/arm/mach-tegra/board-dt-tegra20.c
 *
 * Copyright (C) 2010 Secret Lab Technologies, Ltd.
 * Copyright (C) 2010 Google, Inc.
 *
 * This software is licensed under the terms of the GNU General Public
 * License version 2, as published by the Free Software Foundation, and
 * may be copied, distributed, and modified under those terms.
 *
 * This program is distributed in the hope that it will be useful,
 * but WITHOUT ANY WARRANTY; without even the implied warranty of
 * MERCHANTABILITY or FITNESS FOR A PARTICULAR PURPOSE.  See the
 * GNU General Public License for more details.
 *
 */

#include <linux/clocksource.h>
#include <linux/kernel.h>
#include <linux/of.h>
#include <linux/of_address.h>
#include <linux/of_fdt.h>
#include <linux/of_irq.h>
#include <linux/of_platform.h>

#include <asm/mach/arch.h>

#include "board.h"
#include "common.h"
#include "iomap.h"

<<<<<<< HEAD
static struct of_dev_auxdata tegra30_auxdata_lookup[] __initdata = {
	OF_DEV_AUXDATA("nvidia,tegra20-sdhci", 0x78000000, "sdhci-tegra.0", NULL),
	OF_DEV_AUXDATA("nvidia,tegra20-sdhci", 0x78000200, "sdhci-tegra.1", NULL),
	OF_DEV_AUXDATA("nvidia,tegra20-sdhci", 0x78000400, "sdhci-tegra.2", NULL),
	OF_DEV_AUXDATA("nvidia,tegra20-sdhci", 0x78000600, "sdhci-tegra.3", NULL),
	OF_DEV_AUXDATA("nvidia,tegra20-i2c", 0x7000C000, "tegra-i2c.0", NULL),
	OF_DEV_AUXDATA("nvidia,tegra20-i2c", 0x7000C400, "tegra-i2c.1", NULL),
	OF_DEV_AUXDATA("nvidia,tegra20-i2c", 0x7000C500, "tegra-i2c.2", NULL),
	OF_DEV_AUXDATA("nvidia,tegra20-i2c", 0x7000C700, "tegra-i2c.3", NULL),
	OF_DEV_AUXDATA("nvidia,tegra20-i2c", 0x7000D000, "tegra-i2c.4", NULL),
	OF_DEV_AUXDATA("nvidia,tegra30-ahub", 0x70080000, "tegra30-ahub", NULL),
	OF_DEV_AUXDATA("nvidia,tegra30-apbdma", 0x6000a000, "tegra-apbdma", NULL),
	OF_DEV_AUXDATA("nvidia,tegra30-pwm", TEGRA_PWFM_BASE, "tegra-pwm", NULL),
	OF_DEV_AUXDATA("nvidia,tegra30-slink", 0x7000D400, "spi_tegra.0", NULL),
	OF_DEV_AUXDATA("nvidia,tegra30-slink", 0x7000D600, "spi_tegra.1", NULL),
	OF_DEV_AUXDATA("nvidia,tegra30-slink", 0x7000D800, "spi_tegra.2", NULL),
	OF_DEV_AUXDATA("nvidia,tegra30-slink", 0x7000DA00, "spi_tegra.3", NULL),
	OF_DEV_AUXDATA("nvidia,tegra30-slink", 0x7000DC00, "spi_tegra.4", NULL),
	OF_DEV_AUXDATA("nvidia,tegra30-slink", 0x7000DE00, "spi_tegra.5", NULL),
	OF_DEV_AUXDATA("nvidia,tegra30-host1x", 0x50000000, "host1x", NULL),
	OF_DEV_AUXDATA("nvidia,tegra30-dc", 0x54200000, "tegradc.0", NULL),
	OF_DEV_AUXDATA("nvidia,tegra30-dc", 0x54240000, "tegradc.1", NULL),
	OF_DEV_AUXDATA("nvidia,tegra30-hdmi", 0x54280000, "hdmi", NULL),
	OF_DEV_AUXDATA("nvidia,tegra30-dsi", 0x54300000, "dsi", NULL),
	OF_DEV_AUXDATA("nvidia,tegra30-tvo", 0x542c0000, "tvo", NULL),
	{}
};

static __initdata struct tegra_clk_init_table tegra_dt_clk_init_table[] = {
	/* name		parent		rate		enabled */
	{ "uarta",	"pll_p",	408000000,	true },
	{ "pll_a",	"pll_p_out1",	564480000,	true },
	{ "pll_a_out0",	"pll_a",	11289600,	true },
	{ "extern1",	"pll_a_out0",	0,		true },
	{ "clk_out_1",	"extern1",	0,		true },
	{ "blink",	"clk_32k",	32768,		true },
	{ "i2s0",	"pll_a_out0",	11289600,	false},
	{ "i2s1",	"pll_a_out0",	11289600,	false},
	{ "i2s2",	"pll_a_out0",	11289600,	false},
	{ "i2s3",	"pll_a_out0",	11289600,	false},
	{ "i2s4",	"pll_a_out0",	11289600,	false},
	{ "sdmmc1",	"pll_p",	48000000,	false},
	{ "sdmmc3",	"pll_p",	48000000,	false},
	{ "sdmmc4",	"pll_p",	48000000,	false},
	{ "sbc1",	"pll_p",	100000000,	false},
	{ "sbc2",	"pll_p",	100000000,	false},
	{ "sbc3",	"pll_p",	100000000,	false},
	{ "sbc4",	"pll_p",	100000000,	false},
	{ "sbc5",	"pll_p",	100000000,	false},
	{ "sbc6",	"pll_p",	100000000,	false},
	{ "host1x",	"pll_c",	150000000,	false},
	{ "disp1",	"pll_p",	600000000,	false},
	{ "disp2",	"pll_p",	600000000,	false},
	{ NULL,		NULL,		0,		0},
};

=======
>>>>>>> 9cb0d1ba
static void __init tegra30_dt_init(void)
{
	of_platform_populate(NULL, of_default_bus_match_table, NULL, NULL);
}

static const char *tegra30_dt_board_compat[] = {
	"nvidia,tegra30",
	NULL
};

DT_MACHINE_START(TEGRA30_DT, "NVIDIA Tegra30 (Flattened Device Tree)")
	.smp		= smp_ops(tegra_smp_ops),
	.map_io		= tegra_map_common_io,
	.init_early	= tegra30_init_early,
	.init_irq	= tegra_dt_init_irq,
	.init_time	= clocksource_of_init,
	.init_machine	= tegra30_dt_init,
	.init_late	= tegra_init_late,
	.restart	= tegra_assert_system_reset,
	.dt_compat	= tegra30_dt_board_compat,
MACHINE_END<|MERGE_RESOLUTION|>--- conflicted
+++ resolved
@@ -37,65 +37,6 @@
 #include "common.h"
 #include "iomap.h"
 
-<<<<<<< HEAD
-static struct of_dev_auxdata tegra30_auxdata_lookup[] __initdata = {
-	OF_DEV_AUXDATA("nvidia,tegra20-sdhci", 0x78000000, "sdhci-tegra.0", NULL),
-	OF_DEV_AUXDATA("nvidia,tegra20-sdhci", 0x78000200, "sdhci-tegra.1", NULL),
-	OF_DEV_AUXDATA("nvidia,tegra20-sdhci", 0x78000400, "sdhci-tegra.2", NULL),
-	OF_DEV_AUXDATA("nvidia,tegra20-sdhci", 0x78000600, "sdhci-tegra.3", NULL),
-	OF_DEV_AUXDATA("nvidia,tegra20-i2c", 0x7000C000, "tegra-i2c.0", NULL),
-	OF_DEV_AUXDATA("nvidia,tegra20-i2c", 0x7000C400, "tegra-i2c.1", NULL),
-	OF_DEV_AUXDATA("nvidia,tegra20-i2c", 0x7000C500, "tegra-i2c.2", NULL),
-	OF_DEV_AUXDATA("nvidia,tegra20-i2c", 0x7000C700, "tegra-i2c.3", NULL),
-	OF_DEV_AUXDATA("nvidia,tegra20-i2c", 0x7000D000, "tegra-i2c.4", NULL),
-	OF_DEV_AUXDATA("nvidia,tegra30-ahub", 0x70080000, "tegra30-ahub", NULL),
-	OF_DEV_AUXDATA("nvidia,tegra30-apbdma", 0x6000a000, "tegra-apbdma", NULL),
-	OF_DEV_AUXDATA("nvidia,tegra30-pwm", TEGRA_PWFM_BASE, "tegra-pwm", NULL),
-	OF_DEV_AUXDATA("nvidia,tegra30-slink", 0x7000D400, "spi_tegra.0", NULL),
-	OF_DEV_AUXDATA("nvidia,tegra30-slink", 0x7000D600, "spi_tegra.1", NULL),
-	OF_DEV_AUXDATA("nvidia,tegra30-slink", 0x7000D800, "spi_tegra.2", NULL),
-	OF_DEV_AUXDATA("nvidia,tegra30-slink", 0x7000DA00, "spi_tegra.3", NULL),
-	OF_DEV_AUXDATA("nvidia,tegra30-slink", 0x7000DC00, "spi_tegra.4", NULL),
-	OF_DEV_AUXDATA("nvidia,tegra30-slink", 0x7000DE00, "spi_tegra.5", NULL),
-	OF_DEV_AUXDATA("nvidia,tegra30-host1x", 0x50000000, "host1x", NULL),
-	OF_DEV_AUXDATA("nvidia,tegra30-dc", 0x54200000, "tegradc.0", NULL),
-	OF_DEV_AUXDATA("nvidia,tegra30-dc", 0x54240000, "tegradc.1", NULL),
-	OF_DEV_AUXDATA("nvidia,tegra30-hdmi", 0x54280000, "hdmi", NULL),
-	OF_DEV_AUXDATA("nvidia,tegra30-dsi", 0x54300000, "dsi", NULL),
-	OF_DEV_AUXDATA("nvidia,tegra30-tvo", 0x542c0000, "tvo", NULL),
-	{}
-};
-
-static __initdata struct tegra_clk_init_table tegra_dt_clk_init_table[] = {
-	/* name		parent		rate		enabled */
-	{ "uarta",	"pll_p",	408000000,	true },
-	{ "pll_a",	"pll_p_out1",	564480000,	true },
-	{ "pll_a_out0",	"pll_a",	11289600,	true },
-	{ "extern1",	"pll_a_out0",	0,		true },
-	{ "clk_out_1",	"extern1",	0,		true },
-	{ "blink",	"clk_32k",	32768,		true },
-	{ "i2s0",	"pll_a_out0",	11289600,	false},
-	{ "i2s1",	"pll_a_out0",	11289600,	false},
-	{ "i2s2",	"pll_a_out0",	11289600,	false},
-	{ "i2s3",	"pll_a_out0",	11289600,	false},
-	{ "i2s4",	"pll_a_out0",	11289600,	false},
-	{ "sdmmc1",	"pll_p",	48000000,	false},
-	{ "sdmmc3",	"pll_p",	48000000,	false},
-	{ "sdmmc4",	"pll_p",	48000000,	false},
-	{ "sbc1",	"pll_p",	100000000,	false},
-	{ "sbc2",	"pll_p",	100000000,	false},
-	{ "sbc3",	"pll_p",	100000000,	false},
-	{ "sbc4",	"pll_p",	100000000,	false},
-	{ "sbc5",	"pll_p",	100000000,	false},
-	{ "sbc6",	"pll_p",	100000000,	false},
-	{ "host1x",	"pll_c",	150000000,	false},
-	{ "disp1",	"pll_p",	600000000,	false},
-	{ "disp2",	"pll_p",	600000000,	false},
-	{ NULL,		NULL,		0,		0},
-};
-
-=======
->>>>>>> 9cb0d1ba
 static void __init tegra30_dt_init(void)
 {
 	of_platform_populate(NULL, of_default_bus_match_table, NULL, NULL);
