/*
 * Device Tree support for Armada 370 and XP platforms.
 *
 * Copyright (C) 2012 Marvell
 *
 * Lior Amsalem <alior@marvell.com>
 * Gregory CLEMENT <gregory.clement@free-electrons.com>
 * Thomas Petazzoni <thomas.petazzoni@free-electrons.com>
 *
 * This file is licensed under the terms of the GNU General Public
 * License version 2.  This program is licensed "as is" without any
 * warranty of any kind, whether express or implied.
 */

#include <linux/kernel.h>
#include <linux/init.h>
#include <linux/clk-provider.h>
#include <linux/of_address.h>
#include <linux/of_platform.h>
#include <linux/io.h>
#include <linux/clocksource.h>
#include <linux/dma-mapping.h>
#include <linux/mbus.h>
#include <linux/signal.h>
#include <linux/slab.h>
#include <linux/irqchip.h>
#include <asm/hardware/cache-l2x0.h>
#include <asm/mach/arch.h>
#include <asm/mach/map.h>
#include <asm/mach/time.h>
#include <asm/smp_scu.h>
#include "armada-370-xp.h"
#include "common.h"
#include "coherency.h"
#include "mvebu-soc-id.h"

static void __iomem *scu_base;

/*
 * Enables the SCU when available. Obviously, this is only useful on
 * Cortex-A based SOCs, not on PJ4B based ones.
 */
static void __init mvebu_scu_enable(void)
{
	struct device_node *np =
		of_find_compatible_node(NULL, NULL, "arm,cortex-a9-scu");
	if (np) {
		scu_base = of_iomap(np, 0);
		scu_enable(scu_base);
		of_node_put(np);
	}
}

void __iomem *mvebu_get_scu_base(void)
{
	return scu_base;
}

/*
 * Early versions of Armada 375 SoC have a bug where the BootROM
 * leaves an external data abort pending. The kernel is hit by this
 * data abort as soon as it enters userspace, because it unmasks the
 * data aborts at this moment. We register a custom abort handler
 * below to ignore the first data abort to work around this
 * problem.
 */
static int armada_375_external_abort_wa(unsigned long addr, unsigned int fsr,
					struct pt_regs *regs)
{
	static int ignore_first;

	if (!ignore_first && fsr == 0x1406) {
		ignore_first = 1;
		return 0;
	}

	return 1;
}

static void __init mvebu_init_irq(void)
{
	irqchip_init();
	mvebu_scu_enable();
	coherency_init();
	BUG_ON(mvebu_mbus_dt_init(coherency_available()));
}
<<<<<<< HEAD

static void __init external_abort_quirk(void)
{
	u32 dev, rev;

=======

static void __init external_abort_quirk(void)
{
	u32 dev, rev;

>>>>>>> b6e9f521
	if (mvebu_get_soc_id(&dev, &rev) == 0 && rev > ARMADA_375_Z1_REV)
		return;

	hook_fault_code(16 + 6, armada_375_external_abort_wa, SIGBUS, 0,
			"imprecise external abort");
}

static void __init i2c_quirk(void)
{
	struct device_node *np;
	u32 dev, rev;

	/*
	 * Only revisons more recent than A0 support the offload
	 * mechanism. We can exit only if we are sure that we can
	 * get the SoC revision and it is more recent than A0.
	 */
	if (mvebu_get_soc_id(&dev, &rev) == 0 && rev > MV78XX0_A0_REV)
		return;

	for_each_compatible_node(np, NULL, "marvell,mv78230-i2c") {
		struct property *new_compat;

		new_compat = kzalloc(sizeof(*new_compat), GFP_KERNEL);

		new_compat->name = kstrdup("compatible", GFP_KERNEL);
		new_compat->length = sizeof("marvell,mv78230-a0-i2c");
		new_compat->value = kstrdup("marvell,mv78230-a0-i2c",
						GFP_KERNEL);

		of_update_property(np, new_compat);
	}
	return;
}

#define A375_Z1_THERMAL_FIXUP_OFFSET 0xc

static void __init thermal_quirk(void)
{
	struct device_node *np;
	u32 dev, rev;
	int res;

	/*
	 * The early SoC Z1 revision needs a quirk to be applied in order
	 * for the thermal controller to work properly. This quirk breaks
	 * the thermal support if applied on a SoC that doesn't need it,
	 * so we enforce the SoC revision to be known.
	 */
	res = mvebu_get_soc_id(&dev, &rev);
	if (res < 0 || (res == 0 && rev > ARMADA_375_Z1_REV))
		return;

	for_each_compatible_node(np, NULL, "marvell,armada375-thermal") {
		struct property *prop;
		__be32 newval, *newprop, *oldprop;
		int len;

		/*
		 * The register offset is at a wrong location. This quirk
		 * creates a new reg property as a clone of the previous
		 * one and corrects the offset.
		 */
		oldprop = (__be32 *)of_get_property(np, "reg", &len);
		if (!oldprop)
			continue;

		/* Create a duplicate of the 'reg' property */
		prop = kzalloc(sizeof(*prop), GFP_KERNEL);
		prop->length = len;
		prop->name = kstrdup("reg", GFP_KERNEL);
		prop->value = kzalloc(len, GFP_KERNEL);
		memcpy(prop->value, oldprop, len);

		/* Fixup the register offset of the second entry */
		oldprop += 2;
		newprop = (__be32 *)prop->value + 2;
		newval = cpu_to_be32(be32_to_cpu(*oldprop) -
				     A375_Z1_THERMAL_FIXUP_OFFSET);
		*newprop = newval;
		of_update_property(np, prop);

		/*
		 * The thermal controller needs some quirk too, so let's change
		 * the compatible string to reflect this and allow the driver
		 * the take the necessary action.
		 */
		prop = kzalloc(sizeof(*prop), GFP_KERNEL);
		prop->name = kstrdup("compatible", GFP_KERNEL);
		prop->length = sizeof("marvell,armada375-z1-thermal");
		prop->value = kstrdup("marvell,armada375-z1-thermal",
						GFP_KERNEL);
		of_update_property(np, prop);
	}
	return;
}

static void __init mvebu_dt_init(void)
{
	if (of_machine_is_compatible("plathome,openblocks-ax3-4"))
		i2c_quirk();
	if (of_machine_is_compatible("marvell,a375-db")) {
		external_abort_quirk();
		thermal_quirk();
	}

	of_platform_populate(NULL, of_default_bus_match_table, NULL, NULL);
}

static const char * const armada_370_xp_dt_compat[] = {
	"marvell,armada-370-xp",
	NULL,
};

DT_MACHINE_START(ARMADA_370_XP_DT, "Marvell Armada 370/XP (Device Tree)")
	.l2c_aux_val	= 0,
	.l2c_aux_mask	= ~0,
	.smp		= smp_ops(armada_xp_smp_ops),
	.init_machine	= mvebu_dt_init,
	.init_irq       = mvebu_init_irq,
	.restart	= mvebu_restart,
	.dt_compat	= armada_370_xp_dt_compat,
MACHINE_END

static const char * const armada_375_dt_compat[] = {
	"marvell,armada375",
	NULL,
};

DT_MACHINE_START(ARMADA_375_DT, "Marvell Armada 375 (Device Tree)")
	.l2c_aux_val	= 0,
	.l2c_aux_mask	= ~0,
	.init_irq       = mvebu_init_irq,
	.init_machine	= mvebu_dt_init,
	.restart	= mvebu_restart,
	.dt_compat	= armada_375_dt_compat,
MACHINE_END

static const char * const armada_38x_dt_compat[] = {
	"marvell,armada380",
	"marvell,armada385",
	NULL,
};

DT_MACHINE_START(ARMADA_38X_DT, "Marvell Armada 380/385 (Device Tree)")
	.l2c_aux_val	= 0,
	.l2c_aux_mask	= ~0,
	.init_irq       = mvebu_init_irq,
	.restart	= mvebu_restart,
	.dt_compat	= armada_38x_dt_compat,
MACHINE_END<|MERGE_RESOLUTION|>--- conflicted
+++ resolved
@@ -84,19 +84,11 @@
 	coherency_init();
 	BUG_ON(mvebu_mbus_dt_init(coherency_available()));
 }
-<<<<<<< HEAD
 
 static void __init external_abort_quirk(void)
 {
 	u32 dev, rev;
 
-=======
-
-static void __init external_abort_quirk(void)
-{
-	u32 dev, rev;
-
->>>>>>> b6e9f521
 	if (mvebu_get_soc_id(&dev, &rev) == 0 && rev > ARMADA_375_Z1_REV)
 		return;
 
