--- conflicted
+++ resolved
@@ -314,15 +314,9 @@
 Contact:	SeongJae Park <sj@kernel.org>
 Description:	Writing to and reading from this file sets and gets the type of
 		the memory of the interest.  'anon' for anonymous pages,
-<<<<<<< HEAD
-		'memcg' for specific memory cgroup, 'addr' for address range
-		(an open-ended interval), or 'target' for DAMON monitoring
-		target can be written and read.
-=======
 		'memcg' for specific memory cgroup, 'young' for young pages,
 		'addr' for address range (an open-ended interval), or 'target'
 		for DAMON monitoring target can be written and read.
->>>>>>> 0c383648
 
 What:		/sys/kernel/mm/damon/admin/kdamonds/<K>/contexts/<C>/schemes/<S>/filters/<F>/memcg_path
 Date:		Dec 2022
