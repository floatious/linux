// SPDX-License-Identifier: (GPL-2.0-only OR BSD-3-Clause)
//
// Copyright 2020 NXP
//
// Author: Daniel Baluta <daniel.baluta@nxp.com>
//
// Hardware interface for audio DSP on i.MX8M

#include <linux/bits.h>
#include <linux/firmware.h>
#include <linux/mfd/syscon.h>
#include <linux/of_platform.h>
#include <linux/of_address.h>
#include <linux/of_irq.h>
#include <linux/regmap.h>

#include <linux/module.h>
#include <sound/sof.h>
#include <sound/sof/xtensa.h>
#include <linux/firmware/imx/dsp.h>

#include "../ops.h"
#include "imx-common.h"
#include "imx-ops.h"

#define MBOX_OFFSET	0x800000
#define MBOX_SIZE	0x1000

static struct clk_bulk_data imx8m_dsp_clks[] = {
	{ .id = "ipg" },
	{ .id = "ocram" },
	{ .id = "core" },
};

/* DAP registers */
#define IMX8M_DAP_DEBUG                0x28800000
#define IMX8M_DAP_DEBUG_SIZE   (64 * 1024)
#define IMX8M_DAP_PWRCTL       (0x4000 + 0x3020)
#define IMX8M_PWRCTL_CORERESET         BIT(16)

/* DSP audio mix registers */
#define AudioDSP_REG0	0x100
#define AudioDSP_REG1	0x104
#define AudioDSP_REG2	0x108
#define AudioDSP_REG3	0x10c

#define AudioDSP_REG2_RUNSTALL	BIT(5)

struct imx8m_priv {
	struct device *dev;
	struct snd_sof_dev *sdev;

	/* DSP IPC handler */
	struct imx_dsp_ipc *dsp_ipc;
	struct platform_device *ipc_dev;

	struct imx_clocks *clks;

	void __iomem *dap;
	struct regmap *regmap;
};

static int imx8m_get_mailbox_offset(struct snd_sof_dev *sdev)
{
	return MBOX_OFFSET;
}

static int imx8m_get_window_offset(struct snd_sof_dev *sdev, u32 id)
{
	return MBOX_OFFSET;
}

static void imx8m_dsp_handle_reply(struct imx_dsp_ipc *ipc)
{
	struct imx8m_priv *priv = imx_dsp_get_data(ipc);
	unsigned long flags;

	spin_lock_irqsave(&priv->sdev->ipc_lock, flags);
	snd_sof_ipc_process_reply(priv->sdev, 0);
	spin_unlock_irqrestore(&priv->sdev->ipc_lock, flags);
}

static void imx8m_dsp_handle_request(struct imx_dsp_ipc *ipc)
{
	struct imx8m_priv *priv = imx_dsp_get_data(ipc);
	u32 p; /* Panic code */

	/* Read the message from the debug box. */
	sof_mailbox_read(priv->sdev, priv->sdev->debug_box.offset + 4, &p, sizeof(p));

	/* Check to see if the message is a panic code (0x0dead***) */
	if ((p & SOF_IPC_PANIC_MAGIC_MASK) == SOF_IPC_PANIC_MAGIC)
		snd_sof_dsp_panic(priv->sdev, p);
	else
		snd_sof_ipc_msgs_rx(priv->sdev);
}

static struct imx_dsp_ops imx8m_dsp_ops = {
	.handle_reply		= imx8m_dsp_handle_reply,
	.handle_request		= imx8m_dsp_handle_request,
};

static int imx8m_send_msg(struct snd_sof_dev *sdev, struct snd_sof_ipc_msg *msg)
{
	struct imx8m_priv *priv = sdev->pdata->hw_pdata;

	sof_mailbox_write(sdev, sdev->host_box.offset, msg->msg_data,
			  msg->msg_size);
	imx_dsp_ring_doorbell(priv->dsp_ipc, 0);

	return 0;
}

/*
 * DSP control.
 */
static int imx8m_run(struct snd_sof_dev *sdev)
{
	struct imx8m_priv *priv = (struct imx8m_priv *)sdev->pdata->hw_pdata;

	regmap_update_bits(priv->regmap, AudioDSP_REG2, AudioDSP_REG2_RUNSTALL, 0);

	return 0;
}

static int imx8m_reset(struct snd_sof_dev *sdev)
{
	struct imx8m_priv *priv = (struct imx8m_priv *)sdev->pdata->hw_pdata;
	u32 pwrctl;

	/* put DSP into reset and stall */
	pwrctl = readl(priv->dap + IMX8M_DAP_PWRCTL);
	pwrctl |= IMX8M_PWRCTL_CORERESET;
	writel(pwrctl, priv->dap + IMX8M_DAP_PWRCTL);

	/* keep reset asserted for 10 cycles */
	usleep_range(1, 2);

	regmap_update_bits(priv->regmap, AudioDSP_REG2,
			   AudioDSP_REG2_RUNSTALL, AudioDSP_REG2_RUNSTALL);

	/* take the DSP out of reset and keep stalled for FW loading */
	pwrctl = readl(priv->dap + IMX8M_DAP_PWRCTL);
	pwrctl &= ~IMX8M_PWRCTL_CORERESET;
	writel(pwrctl, priv->dap + IMX8M_DAP_PWRCTL);

	return 0;
}

static int imx8m_probe(struct snd_sof_dev *sdev)
{
	struct platform_device *pdev =
		container_of(sdev->dev, struct platform_device, dev);
	struct device_node *np = pdev->dev.of_node;
	struct device_node *res_node;
	struct resource *mmio;
	struct imx8m_priv *priv;
	struct resource res;
	u32 base, size;
	int ret = 0;

	priv = devm_kzalloc(&pdev->dev, sizeof(*priv), GFP_KERNEL);
	if (!priv)
		return -ENOMEM;

<<<<<<< HEAD
	sdev->num_cores = 1;
=======
	priv->clks = devm_kzalloc(&pdev->dev, sizeof(*priv->clks), GFP_KERNEL);
	if (!priv->clks)
		return -ENOMEM;

>>>>>>> 3bf4cd8b
	sdev->pdata->hw_pdata = priv;
	priv->dev = sdev->dev;
	priv->sdev = sdev;

	priv->ipc_dev = platform_device_register_data(sdev->dev, "imx-dsp",
						      PLATFORM_DEVID_NONE,
						      pdev, sizeof(*pdev));
	if (IS_ERR(priv->ipc_dev))
		return PTR_ERR(priv->ipc_dev);

	priv->dsp_ipc = dev_get_drvdata(&priv->ipc_dev->dev);
	if (!priv->dsp_ipc) {
		/* DSP IPC driver not probed yet, try later */
		ret = -EPROBE_DEFER;
		dev_err(sdev->dev, "Failed to get drvdata\n");
		goto exit_pdev_unregister;
	}

	imx_dsp_set_data(priv->dsp_ipc, priv);
	priv->dsp_ipc->ops = &imx8m_dsp_ops;

	/* DSP base */
	mmio = platform_get_resource(pdev, IORESOURCE_MEM, 0);
	if (mmio) {
		base = mmio->start;
		size = resource_size(mmio);
	} else {
		dev_err(sdev->dev, "error: failed to get DSP base at idx 0\n");
		ret = -EINVAL;
		goto exit_pdev_unregister;
	}

	priv->dap = devm_ioremap(sdev->dev, IMX8M_DAP_DEBUG, IMX8M_DAP_DEBUG_SIZE);
	if (!priv->dap) {
		dev_err(sdev->dev, "error: failed to map DAP debug memory area");
		ret = -ENODEV;
		goto exit_pdev_unregister;
	}

	sdev->bar[SOF_FW_BLK_TYPE_IRAM] = devm_ioremap(sdev->dev, base, size);
	if (!sdev->bar[SOF_FW_BLK_TYPE_IRAM]) {
		dev_err(sdev->dev, "failed to ioremap base 0x%x size 0x%x\n",
			base, size);
		ret = -ENODEV;
		goto exit_pdev_unregister;
	}
	sdev->mmio_bar = SOF_FW_BLK_TYPE_IRAM;

	res_node = of_parse_phandle(np, "memory-region", 0);
	if (!res_node) {
		dev_err(&pdev->dev, "failed to get memory region node\n");
		ret = -ENODEV;
		goto exit_pdev_unregister;
	}

	ret = of_address_to_resource(res_node, 0, &res);
	if (ret) {
		dev_err(&pdev->dev, "failed to get reserved region address\n");
		goto exit_pdev_unregister;
	}

	sdev->bar[SOF_FW_BLK_TYPE_SRAM] = devm_ioremap_wc(sdev->dev, res.start,
							  resource_size(&res));
	if (!sdev->bar[SOF_FW_BLK_TYPE_SRAM]) {
		dev_err(sdev->dev, "failed to ioremap mem 0x%x size 0x%x\n",
			base, size);
		ret = -ENOMEM;
		goto exit_pdev_unregister;
	}
	sdev->mailbox_bar = SOF_FW_BLK_TYPE_SRAM;

	/* set default mailbox offset for FW ready message */
	sdev->dsp_box.offset = MBOX_OFFSET;

	priv->regmap = syscon_regmap_lookup_by_compatible("fsl,dsp-ctrl");
	if (IS_ERR(priv->regmap)) {
		dev_err(sdev->dev, "cannot find dsp-ctrl registers");
		ret = PTR_ERR(priv->regmap);
		goto exit_pdev_unregister;
	}

	/* init clocks info */
	priv->clks->dsp_clks = imx8m_dsp_clks;
	priv->clks->num_dsp_clks = ARRAY_SIZE(imx8m_dsp_clks);

	ret = imx8_parse_clocks(sdev, priv->clks);
	if (ret < 0)
		goto exit_pdev_unregister;

	ret = imx8_enable_clocks(sdev, priv->clks);
	if (ret < 0)
		goto exit_pdev_unregister;

	return 0;

exit_pdev_unregister:
	platform_device_unregister(priv->ipc_dev);
	return ret;
}

static int imx8m_remove(struct snd_sof_dev *sdev)
{
	struct imx8m_priv *priv = sdev->pdata->hw_pdata;

	imx8_disable_clocks(sdev, priv->clks);
	platform_device_unregister(priv->ipc_dev);

	return 0;
}

/* on i.MX8 there is 1 to 1 match between type and BAR idx */
static int imx8m_get_bar_index(struct snd_sof_dev *sdev, u32 type)
{
	/* Only IRAM and SRAM bars are valid */
	switch (type) {
	case SOF_FW_BLK_TYPE_IRAM:
	case SOF_FW_BLK_TYPE_SRAM:
		return type;
	default:
		return -EINVAL;
	}
}

static struct snd_soc_dai_driver imx8m_dai[] = {
{
	.name = "sai1",
	.playback = {
		.channels_min = 1,
		.channels_max = 32,
	},
	.capture = {
		.channels_min = 1,
		.channels_max = 32,
	},
},
{
	.name = "sai3",
	.playback = {
		.channels_min = 1,
		.channels_max = 32,
	},
	.capture = {
		.channels_min = 1,
		.channels_max = 32,
	},
},
};

static int imx8m_dsp_set_power_state(struct snd_sof_dev *sdev,
				     const struct sof_dsp_power_state *target_state)
{
	sdev->dsp_power_state = *target_state;

	return 0;
}

static int imx8m_resume(struct snd_sof_dev *sdev)
{
	struct imx8m_priv *priv = (struct imx8m_priv *)sdev->pdata->hw_pdata;
	int ret;
	int i;

	ret = imx8_enable_clocks(sdev, priv->clks);
	if (ret < 0)
		return ret;

	for (i = 0; i < DSP_MU_CHAN_NUM; i++)
		imx_dsp_request_channel(priv->dsp_ipc, i);

	return 0;
}

static void imx8m_suspend(struct snd_sof_dev *sdev)
{
	struct imx8m_priv *priv = (struct imx8m_priv *)sdev->pdata->hw_pdata;
	int i;

	for (i = 0; i < DSP_MU_CHAN_NUM; i++)
		imx_dsp_free_channel(priv->dsp_ipc, i);

	imx8_disable_clocks(sdev, priv->clks);
}

static int imx8m_dsp_runtime_resume(struct snd_sof_dev *sdev)
{
	int ret;
	const struct sof_dsp_power_state target_dsp_state = {
		.state = SOF_DSP_PM_D0,
	};

	ret = imx8m_resume(sdev);
	if (ret < 0)
		return ret;

	return snd_sof_dsp_set_power_state(sdev, &target_dsp_state);
}

static int imx8m_dsp_runtime_suspend(struct snd_sof_dev *sdev)
{
	const struct sof_dsp_power_state target_dsp_state = {
		.state = SOF_DSP_PM_D3,
	};

	imx8m_suspend(sdev);

	return snd_sof_dsp_set_power_state(sdev, &target_dsp_state);
}

static int imx8m_dsp_resume(struct snd_sof_dev *sdev)
{
	int ret;
	const struct sof_dsp_power_state target_dsp_state = {
		.state = SOF_DSP_PM_D0,
	};

	ret = imx8m_resume(sdev);
	if (ret < 0)
		return ret;

	if (pm_runtime_suspended(sdev->dev)) {
		pm_runtime_disable(sdev->dev);
		pm_runtime_set_active(sdev->dev);
		pm_runtime_mark_last_busy(sdev->dev);
		pm_runtime_enable(sdev->dev);
		pm_runtime_idle(sdev->dev);
	}

	return snd_sof_dsp_set_power_state(sdev, &target_dsp_state);
}

static int imx8m_dsp_suspend(struct snd_sof_dev *sdev, unsigned int target_state)
{
	const struct sof_dsp_power_state target_dsp_state = {
		.state = target_state,
	};

	if (!pm_runtime_suspended(sdev->dev))
		imx8m_suspend(sdev);

	return snd_sof_dsp_set_power_state(sdev, &target_dsp_state);
}

/* i.MX8 ops */
struct snd_sof_dsp_ops sof_imx8m_ops = {
	/* probe and remove */
	.probe		= imx8m_probe,
	.remove		= imx8m_remove,
	/* DSP core boot */
	.run		= imx8m_run,
	.reset		= imx8m_reset,

	/* Block IO */
	.block_read	= sof_block_read,
	.block_write	= sof_block_write,

	/* Mailbox IO */
	.mailbox_read	= sof_mailbox_read,
	.mailbox_write	= sof_mailbox_write,

	/* ipc */
	.send_msg	= imx8m_send_msg,
	.fw_ready	= sof_fw_ready,
	.get_mailbox_offset	= imx8m_get_mailbox_offset,
	.get_window_offset	= imx8m_get_window_offset,

	.ipc_msg_data	= sof_ipc_msg_data,
	.ipc_pcm_params	= sof_ipc_pcm_params,

	/* module loading */
	.load_module	= snd_sof_parse_module_memcpy,
	.get_bar_index	= imx8m_get_bar_index,
	/* firmware loading */
	.load_firmware	= snd_sof_load_firmware_memcpy,

	/* Debug information */
	.dbg_dump = imx8_dump,
	.debugfs_add_region_item = snd_sof_debugfs_add_region_item_iomem,

	/* stream callbacks */
	.pcm_open	= sof_stream_pcm_open,
	.pcm_close	= sof_stream_pcm_close,
	/* Firmware ops */
	.dsp_arch_ops = &sof_xtensa_arch_ops,

	/* DAI drivers */
	.drv = imx8m_dai,
	.num_drv = ARRAY_SIZE(imx8m_dai),

	.suspend	= imx8m_dsp_suspend,
	.resume		= imx8m_dsp_resume,

	.runtime_suspend = imx8m_dsp_runtime_suspend,
	.runtime_resume = imx8m_dsp_runtime_resume,

	.set_power_state = imx8m_dsp_set_power_state,

	.hw_info = SNDRV_PCM_INFO_MMAP |
		SNDRV_PCM_INFO_MMAP_VALID |
		SNDRV_PCM_INFO_INTERLEAVED |
		SNDRV_PCM_INFO_PAUSE |
		SNDRV_PCM_INFO_NO_PERIOD_WAKEUP,
};
EXPORT_SYMBOL(sof_imx8m_ops);

MODULE_IMPORT_NS(SND_SOC_SOF_XTENSA);
MODULE_LICENSE("Dual BSD/GPL");<|MERGE_RESOLUTION|>--- conflicted
+++ resolved
@@ -163,14 +163,11 @@
 	if (!priv)
 		return -ENOMEM;
 
-<<<<<<< HEAD
-	sdev->num_cores = 1;
-=======
 	priv->clks = devm_kzalloc(&pdev->dev, sizeof(*priv->clks), GFP_KERNEL);
 	if (!priv->clks)
 		return -ENOMEM;
 
->>>>>>> 3bf4cd8b
+	sdev->num_cores = 1;
 	sdev->pdata->hw_pdata = priv;
 	priv->dev = sdev->dev;
 	priv->sdev = sdev;
