--- conflicted
+++ resolved
@@ -3230,11 +3230,7 @@
 			if (defined($cid) && ($ctitle ne $title || $tag_case || $tag_space || $id_length || $id_case || !$title_has_quotes)) {
 				my $fixed = "Fixes: $cid (\"$ctitle\")";
 				if (WARN("BAD_FIXES_TAG",
-<<<<<<< HEAD
-				     "Please use correct Fixes: style 'Fixes: <12+ chars of sha1> (\"<title line>\")' - ie: 'Fixes: $cid (\"$ctitle\")'\n" . $herecurr) &&
-=======
 				     "Please use correct Fixes: style 'Fixes: <12+ chars of sha1> (\"<title line>\")' - ie: '$fixed'\n" . $herecurr) &&
->>>>>>> beeba1ee
 				    $fix) {
 					$fixed[$fixlinenr] = $fixed;
 				}
