/*
 * Driver for the MDIO interface of Marvell network interfaces.
 *
 * Since the MDIO interface of Marvell network interfaces is shared
 * between all network interfaces, having a single driver allows to
 * handle concurrent accesses properly (you may have four Ethernet
 * ports, but they in fact share the same SMI interface to access
 * the MDIO bus). This driver is currently used by the mvneta and
 * mv643xx_eth drivers.
 *
 * Copyright (C) 2012 Marvell
 *
 * Thomas Petazzoni <thomas.petazzoni@free-electrons.com>
 *
 * This file is licensed under the terms of the GNU General Public
 * License version 2. This program is licensed "as is" without any
 * warranty of any kind, whether express or implied.
 */

#include <linux/acpi.h>
#include <linux/acpi_mdio.h>
#include <linux/clk.h>
#include <linux/delay.h>
#include <linux/interrupt.h>
#include <linux/io.h>
#include <linux/kernel.h>
#include <linux/module.h>
#include <linux/of_device.h>
#include <linux/of_mdio.h>
#include <linux/phy.h>
#include <linux/platform_device.h>
#include <linux/sched.h>
#include <linux/wait.h>

#define MVMDIO_SMI_DATA_SHIFT		0
#define MVMDIO_SMI_PHY_ADDR_SHIFT	16
#define MVMDIO_SMI_PHY_REG_SHIFT	21
#define MVMDIO_SMI_READ_OPERATION	BIT(26)
#define MVMDIO_SMI_WRITE_OPERATION	0
#define MVMDIO_SMI_READ_VALID		BIT(27)
#define MVMDIO_SMI_BUSY			BIT(28)
#define MVMDIO_ERR_INT_CAUSE		0x007C
#define  MVMDIO_ERR_INT_SMI_DONE	0x00000010
#define MVMDIO_ERR_INT_MASK		0x0080

#define MVMDIO_XSMI_MGNT_REG		0x0
#define  MVMDIO_XSMI_PHYADDR_SHIFT	16
#define  MVMDIO_XSMI_DEVADDR_SHIFT	21
#define  MVMDIO_XSMI_WRITE_OPERATION	(0x5 << 26)
#define  MVMDIO_XSMI_READ_OPERATION	(0x7 << 26)
#define  MVMDIO_XSMI_READ_VALID		BIT(29)
#define  MVMDIO_XSMI_BUSY		BIT(30)
#define MVMDIO_XSMI_ADDR_REG		0x8

/*
 * SMI Timeout measurements:
 * - Kirkwood 88F6281 (Globalscale Dreamplug): 45us to 95us (Interrupt)
 * - Armada 370       (Globalscale Mirabox):   41us to 43us (Polled)
 */
#define MVMDIO_SMI_TIMEOUT		1000 /* 1000us = 1ms */
#define MVMDIO_SMI_POLL_INTERVAL_MIN	45
#define MVMDIO_SMI_POLL_INTERVAL_MAX	55

#define MVMDIO_XSMI_POLL_INTERVAL_MIN	150
#define MVMDIO_XSMI_POLL_INTERVAL_MAX	160

struct orion_mdio_dev {
	void __iomem *regs;
	struct clk *clk[4];
	/*
	 * If we have access to the error interrupt pin (which is
	 * somewhat misnamed as it not only reflects internal errors
	 * but also reflects SMI completion), use that to wait for
	 * SMI access completion instead of polling the SMI busy bit.
	 */
	int err_interrupt;
	wait_queue_head_t smi_busy_wait;
};

enum orion_mdio_bus_type {
	BUS_TYPE_SMI,
	BUS_TYPE_XSMI
};

struct orion_mdio_ops {
	int (*is_done)(struct orion_mdio_dev *);
	unsigned int poll_interval_min;
	unsigned int poll_interval_max;
};

/* Wait for the SMI unit to be ready for another operation
 */
static int orion_mdio_wait_ready(const struct orion_mdio_ops *ops,
				 struct mii_bus *bus)
{
	struct orion_mdio_dev *dev = bus->priv;
	unsigned long timeout = usecs_to_jiffies(MVMDIO_SMI_TIMEOUT);
	unsigned long end = jiffies + timeout;
	int timedout = 0;

	while (1) {
	        if (ops->is_done(dev))
			return 0;
	        else if (timedout)
			break;

	        if (dev->err_interrupt <= 0) {
			usleep_range(ops->poll_interval_min,
				     ops->poll_interval_max);

			if (time_is_before_jiffies(end))
				++timedout;
	        } else {
			/* wait_event_timeout does not guarantee a delay of at
			 * least one whole jiffie, so timeout must be no less
			 * than two.
			 */
			if (timeout < 2)
				timeout = 2;
			wait_event_timeout(dev->smi_busy_wait,
				           ops->is_done(dev), timeout);

			++timedout;
	        }
	}

	dev_err(bus->parent, "Timeout: SMI busy for too long\n");
	return  -ETIMEDOUT;
}

static int orion_mdio_smi_is_done(struct orion_mdio_dev *dev)
{
	return !(readl(dev->regs) & MVMDIO_SMI_BUSY);
}

static const struct orion_mdio_ops orion_mdio_smi_ops = {
	.is_done = orion_mdio_smi_is_done,
	.poll_interval_min = MVMDIO_SMI_POLL_INTERVAL_MIN,
	.poll_interval_max = MVMDIO_SMI_POLL_INTERVAL_MAX,
};

static int orion_mdio_smi_read(struct mii_bus *bus, int mii_id,
			       int regnum)
{
	struct orion_mdio_dev *dev = bus->priv;
	u32 val;
	int ret;

	if (regnum & MII_ADDR_C45)
		return -EOPNOTSUPP;

	ret = orion_mdio_wait_ready(&orion_mdio_smi_ops, bus);
	if (ret < 0)
		return ret;

	writel(((mii_id << MVMDIO_SMI_PHY_ADDR_SHIFT) |
		(regnum << MVMDIO_SMI_PHY_REG_SHIFT)  |
		MVMDIO_SMI_READ_OPERATION),
	       dev->regs);

	ret = orion_mdio_wait_ready(&orion_mdio_smi_ops, bus);
	if (ret < 0)
		return ret;

	val = readl(dev->regs);
	if (!(val & MVMDIO_SMI_READ_VALID)) {
		dev_err(bus->parent, "SMI bus read not valid\n");
		return -ENODEV;
	}

	return val & GENMASK(15, 0);
}

static int orion_mdio_smi_write(struct mii_bus *bus, int mii_id,
				int regnum, u16 value)
{
	struct orion_mdio_dev *dev = bus->priv;
	int ret;

	if (regnum & MII_ADDR_C45)
		return -EOPNOTSUPP;

	ret = orion_mdio_wait_ready(&orion_mdio_smi_ops, bus);
	if (ret < 0)
		return ret;

	writel(((mii_id << MVMDIO_SMI_PHY_ADDR_SHIFT) |
		(regnum << MVMDIO_SMI_PHY_REG_SHIFT)  |
		MVMDIO_SMI_WRITE_OPERATION            |
		(value << MVMDIO_SMI_DATA_SHIFT)),
	       dev->regs);

	return 0;
}

static int orion_mdio_xsmi_is_done(struct orion_mdio_dev *dev)
{
	return !(readl(dev->regs + MVMDIO_XSMI_MGNT_REG) & MVMDIO_XSMI_BUSY);
}

static const struct orion_mdio_ops orion_mdio_xsmi_ops = {
	.is_done = orion_mdio_xsmi_is_done,
	.poll_interval_min = MVMDIO_XSMI_POLL_INTERVAL_MIN,
	.poll_interval_max = MVMDIO_XSMI_POLL_INTERVAL_MAX,
};

static int orion_mdio_xsmi_read(struct mii_bus *bus, int mii_id,
				int regnum)
{
	struct orion_mdio_dev *dev = bus->priv;
	u16 dev_addr = (regnum >> 16) & GENMASK(4, 0);
	int ret;

	if (!(regnum & MII_ADDR_C45))
		return -EOPNOTSUPP;

	ret = orion_mdio_wait_ready(&orion_mdio_xsmi_ops, bus);
	if (ret < 0)
		return ret;

	writel(regnum & GENMASK(15, 0), dev->regs + MVMDIO_XSMI_ADDR_REG);
	writel((mii_id << MVMDIO_XSMI_PHYADDR_SHIFT) |
	       (dev_addr << MVMDIO_XSMI_DEVADDR_SHIFT) |
	       MVMDIO_XSMI_READ_OPERATION,
	       dev->regs + MVMDIO_XSMI_MGNT_REG);

	ret = orion_mdio_wait_ready(&orion_mdio_xsmi_ops, bus);
	if (ret < 0)
		return ret;

	if (!(readl(dev->regs + MVMDIO_XSMI_MGNT_REG) &
	      MVMDIO_XSMI_READ_VALID)) {
		dev_err(bus->parent, "XSMI bus read not valid\n");
		return -ENODEV;
	}

	return readl(dev->regs + MVMDIO_XSMI_MGNT_REG) & GENMASK(15, 0);
}

static int orion_mdio_xsmi_write(struct mii_bus *bus, int mii_id,
				int regnum, u16 value)
{
	struct orion_mdio_dev *dev = bus->priv;
	u16 dev_addr = (regnum >> 16) & GENMASK(4, 0);
	int ret;

	if (!(regnum & MII_ADDR_C45))
		return -EOPNOTSUPP;

	ret = orion_mdio_wait_ready(&orion_mdio_xsmi_ops, bus);
	if (ret < 0)
		return ret;

	writel(regnum & GENMASK(15, 0), dev->regs + MVMDIO_XSMI_ADDR_REG);
	writel((mii_id << MVMDIO_XSMI_PHYADDR_SHIFT) |
	       (dev_addr << MVMDIO_XSMI_DEVADDR_SHIFT) |
	       MVMDIO_XSMI_WRITE_OPERATION | value,
	       dev->regs + MVMDIO_XSMI_MGNT_REG);

	return 0;
}

static irqreturn_t orion_mdio_err_irq(int irq, void *dev_id)
{
	struct orion_mdio_dev *dev = dev_id;

	if (readl(dev->regs + MVMDIO_ERR_INT_CAUSE) &
			MVMDIO_ERR_INT_SMI_DONE) {
		writel(~MVMDIO_ERR_INT_SMI_DONE,
				dev->regs + MVMDIO_ERR_INT_CAUSE);
		wake_up(&dev->smi_busy_wait);
		return IRQ_HANDLED;
	}

	return IRQ_NONE;
}

static int orion_mdio_probe(struct platform_device *pdev)
{
	enum orion_mdio_bus_type type;
	struct resource *r;
	struct mii_bus *bus;
	struct orion_mdio_dev *dev;
	int i, ret;

	type = (enum orion_mdio_bus_type)device_get_match_data(&pdev->dev);

	r = platform_get_resource(pdev, IORESOURCE_MEM, 0);
	if (!r) {
		dev_err(&pdev->dev, "No SMI register address given\n");
		return -ENODEV;
	}

	bus = devm_mdiobus_alloc_size(&pdev->dev,
				      sizeof(struct orion_mdio_dev));
	if (!bus)
		return -ENOMEM;

	switch (type) {
	case BUS_TYPE_SMI:
		bus->read = orion_mdio_smi_read;
		bus->write = orion_mdio_smi_write;
		break;
	case BUS_TYPE_XSMI:
		bus->read = orion_mdio_xsmi_read;
		bus->write = orion_mdio_xsmi_write;
		break;
	}

	bus->name = "orion_mdio_bus";
	snprintf(bus->id, MII_BUS_ID_SIZE, "%s-mii",
		 dev_name(&pdev->dev));
	bus->parent = &pdev->dev;

	dev = bus->priv;
	dev->regs = devm_ioremap(&pdev->dev, r->start, resource_size(r));
	if (!dev->regs) {
		dev_err(&pdev->dev, "Unable to remap SMI register\n");
		return -ENODEV;
	}

	init_waitqueue_head(&dev->smi_busy_wait);

	if (pdev->dev.of_node) {
		for (i = 0; i < ARRAY_SIZE(dev->clk); i++) {
			dev->clk[i] = of_clk_get(pdev->dev.of_node, i);
			if (PTR_ERR(dev->clk[i]) == -EPROBE_DEFER) {
				ret = -EPROBE_DEFER;
				goto out_clk;
			}
			if (IS_ERR(dev->clk[i]))
				break;
			clk_prepare_enable(dev->clk[i]);
		}

		if (!IS_ERR(of_clk_get(pdev->dev.of_node,
				       ARRAY_SIZE(dev->clk))))
			dev_warn(&pdev->dev,
				 "unsupported number of clocks, limiting to the first "
				 __stringify(ARRAY_SIZE(dev->clk)) "\n");
	} else {
		dev->clk[0] = clk_get(&pdev->dev, NULL);
		if (PTR_ERR(dev->clk[0]) == -EPROBE_DEFER) {
			ret = -EPROBE_DEFER;
			goto out_clk;
		}
		if (!IS_ERR(dev->clk[0]))
			clk_prepare_enable(dev->clk[0]);
	}


	dev->err_interrupt = platform_get_irq_optional(pdev, 0);
	if (dev->err_interrupt > 0 &&
	    resource_size(r) < MVMDIO_ERR_INT_MASK + 4) {
		dev_err(&pdev->dev,
			"disabling interrupt, resource size is too small\n");
		dev->err_interrupt = 0;
	}
	if (dev->err_interrupt > 0) {
		ret = devm_request_irq(&pdev->dev, dev->err_interrupt,
					orion_mdio_err_irq,
					IRQF_SHARED, pdev->name, dev);
		if (ret)
			goto out_mdio;

		writel(MVMDIO_ERR_INT_SMI_DONE,
			dev->regs + MVMDIO_ERR_INT_MASK);

	} else if (dev->err_interrupt == -EPROBE_DEFER) {
		ret = -EPROBE_DEFER;
		goto out_mdio;
	}

	/* For the platforms not supporting DT/ACPI fall-back
	 * to mdiobus_register via of_mdiobus_register.
	 */
	if (is_acpi_node(pdev->dev.fwnode))
		ret = acpi_mdiobus_register(bus, pdev->dev.fwnode);
	else
		ret = of_mdiobus_register(bus, pdev->dev.of_node);
	if (ret < 0) {
		dev_err(&pdev->dev, "Cannot register MDIO bus (%d)\n", ret);
		goto out_mdio;
	}

	platform_set_drvdata(pdev, bus);

	return 0;

out_mdio:
	if (dev->err_interrupt > 0)
		writel(0, dev->regs + MVMDIO_ERR_INT_MASK);

out_clk:
	for (i = 0; i < ARRAY_SIZE(dev->clk); i++) {
		if (IS_ERR(dev->clk[i]))
			break;
		clk_disable_unprepare(dev->clk[i]);
		clk_put(dev->clk[i]);
	}

	return ret;
}

static int orion_mdio_remove(struct platform_device *pdev)
{
	struct mii_bus *bus = platform_get_drvdata(pdev);
	struct orion_mdio_dev *dev = bus->priv;
	int i;

	if (dev->err_interrupt > 0)
		writel(0, dev->regs + MVMDIO_ERR_INT_MASK);
	mdiobus_unregister(bus);

	for (i = 0; i < ARRAY_SIZE(dev->clk); i++) {
		if (IS_ERR(dev->clk[i]))
			break;
		clk_disable_unprepare(dev->clk[i]);
		clk_put(dev->clk[i]);
	}

	return 0;
}

static const struct of_device_id orion_mdio_match[] = {
	{ .compatible = "marvell,orion-mdio", .data = (void *)BUS_TYPE_SMI },
	{ .compatible = "marvell,xmdio", .data = (void *)BUS_TYPE_XSMI },
	{ }
};
MODULE_DEVICE_TABLE(of, orion_mdio_match);

<<<<<<< HEAD
=======
#ifdef CONFIG_ACPI
>>>>>>> df0cc57e
static const struct acpi_device_id orion_mdio_acpi_match[] = {
	{ "MRVL0100", BUS_TYPE_SMI },
	{ "MRVL0101", BUS_TYPE_XSMI },
	{ },
};
MODULE_DEVICE_TABLE(acpi, orion_mdio_acpi_match);
<<<<<<< HEAD
=======
#endif
>>>>>>> df0cc57e

static struct platform_driver orion_mdio_driver = {
	.probe = orion_mdio_probe,
	.remove = orion_mdio_remove,
	.driver = {
		.name = "orion-mdio",
		.of_match_table = orion_mdio_match,
		.acpi_match_table = ACPI_PTR(orion_mdio_acpi_match),
	},
};

module_platform_driver(orion_mdio_driver);

MODULE_DESCRIPTION("Marvell MDIO interface driver");
MODULE_AUTHOR("Thomas Petazzoni <thomas.petazzoni@free-electrons.com>");
MODULE_LICENSE("GPL");
MODULE_ALIAS("platform:orion-mdio");<|MERGE_RESOLUTION|>--- conflicted
+++ resolved
@@ -429,20 +429,14 @@
 };
 MODULE_DEVICE_TABLE(of, orion_mdio_match);
 
-<<<<<<< HEAD
-=======
 #ifdef CONFIG_ACPI
->>>>>>> df0cc57e
 static const struct acpi_device_id orion_mdio_acpi_match[] = {
 	{ "MRVL0100", BUS_TYPE_SMI },
 	{ "MRVL0101", BUS_TYPE_XSMI },
 	{ },
 };
 MODULE_DEVICE_TABLE(acpi, orion_mdio_acpi_match);
-<<<<<<< HEAD
-=======
 #endif
->>>>>>> df0cc57e
 
 static struct platform_driver orion_mdio_driver = {
 	.probe = orion_mdio_probe,
