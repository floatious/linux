/*
 * Copyright (c) 2015, Mellanox Technologies. All rights reserved.
 *
 * This software is available to you under a choice of one of two
 * licenses.  You may choose to be licensed under the terms of the GNU
 * General Public License (GPL) Version 2, available from the file
 * COPYING in the main directory of this source tree, or the
 * OpenIB.org BSD license below:
 *
 *     Redistribution and use in source and binary forms, with or
 *     without modification, are permitted provided that the following
 *     conditions are met:
 *
 *      - Redistributions of source code must retain the above
 *        copyright notice, this list of conditions and the following
 *        disclaimer.
 *
 *      - Redistributions in binary form must reproduce the above
 *        copyright notice, this list of conditions and the following
 *        disclaimer in the documentation and/or other materials
 *        provided with the distribution.
 *
 * THE SOFTWARE IS PROVIDED "AS IS", WITHOUT WARRANTY OF ANY KIND,
 * EXPRESS OR IMPLIED, INCLUDING BUT NOT LIMITED TO THE WARRANTIES OF
 * MERCHANTABILITY, FITNESS FOR A PARTICULAR PURPOSE AND
 * NONINFRINGEMENT. IN NO EVENT SHALL THE AUTHORS OR COPYRIGHT HOLDERS
 * BE LIABLE FOR ANY CLAIM, DAMAGES OR OTHER LIABILITY, WHETHER IN AN
 * ACTION OF CONTRACT, TORT OR OTHERWISE, ARISING FROM, OUT OF OR IN
 * CONNECTION WITH THE SOFTWARE OR THE USE OR OTHER DEALINGS IN THE
 * SOFTWARE.
 */

#include "en.h"

static void mlx5e_get_drvinfo(struct net_device *dev,
			      struct ethtool_drvinfo *drvinfo)
{
	struct mlx5e_priv *priv = netdev_priv(dev);
	struct mlx5_core_dev *mdev = priv->mdev;

	strlcpy(drvinfo->driver, DRIVER_NAME, sizeof(drvinfo->driver));
	strlcpy(drvinfo->version, DRIVER_VERSION " (" DRIVER_RELDATE ")",
		sizeof(drvinfo->version));
	snprintf(drvinfo->fw_version, sizeof(drvinfo->fw_version),
		 "%d.%d.%d",
		 fw_rev_maj(mdev), fw_rev_min(mdev), fw_rev_sub(mdev));
	strlcpy(drvinfo->bus_info, pci_name(mdev->pdev),
		sizeof(drvinfo->bus_info));
}

struct ptys2ethtool_config {
	__ETHTOOL_DECLARE_LINK_MODE_MASK(supported);
	__ETHTOOL_DECLARE_LINK_MODE_MASK(advertised);
	u32 speed;
};

static struct ptys2ethtool_config ptys2ethtool_table[MLX5E_LINK_MODES_NUMBER];

#define MLX5_BUILD_PTYS2ETHTOOL_CONFIG(reg_, speed_, ...)               \
	({                                                              \
		struct ptys2ethtool_config *cfg;                        \
		const unsigned int modes[] = { __VA_ARGS__ };           \
		unsigned int i;                                         \
		cfg = &ptys2ethtool_table[reg_];                        \
		cfg->speed = speed_;                                    \
		bitmap_zero(cfg->supported,                             \
			    __ETHTOOL_LINK_MODE_MASK_NBITS);            \
		bitmap_zero(cfg->advertised,                            \
			    __ETHTOOL_LINK_MODE_MASK_NBITS);            \
		for (i = 0 ; i < ARRAY_SIZE(modes) ; ++i) {             \
			__set_bit(modes[i], cfg->supported);            \
			__set_bit(modes[i], cfg->advertised);           \
		}                                                       \
	})

void mlx5e_build_ptys2ethtool_map(void)
{
	MLX5_BUILD_PTYS2ETHTOOL_CONFIG(MLX5E_1000BASE_CX_SGMII, SPEED_1000,
				       ETHTOOL_LINK_MODE_1000baseKX_Full_BIT);
	MLX5_BUILD_PTYS2ETHTOOL_CONFIG(MLX5E_1000BASE_KX, SPEED_1000,
				       ETHTOOL_LINK_MODE_1000baseKX_Full_BIT);
	MLX5_BUILD_PTYS2ETHTOOL_CONFIG(MLX5E_10GBASE_CX4, SPEED_10000,
				       ETHTOOL_LINK_MODE_10000baseKX4_Full_BIT);
	MLX5_BUILD_PTYS2ETHTOOL_CONFIG(MLX5E_10GBASE_KX4, SPEED_10000,
				       ETHTOOL_LINK_MODE_10000baseKX4_Full_BIT);
	MLX5_BUILD_PTYS2ETHTOOL_CONFIG(MLX5E_10GBASE_KR, SPEED_10000,
				       ETHTOOL_LINK_MODE_10000baseKR_Full_BIT);
	MLX5_BUILD_PTYS2ETHTOOL_CONFIG(MLX5E_20GBASE_KR2, SPEED_20000,
				       ETHTOOL_LINK_MODE_20000baseKR2_Full_BIT);
	MLX5_BUILD_PTYS2ETHTOOL_CONFIG(MLX5E_40GBASE_CR4, SPEED_40000,
				       ETHTOOL_LINK_MODE_40000baseCR4_Full_BIT);
	MLX5_BUILD_PTYS2ETHTOOL_CONFIG(MLX5E_40GBASE_KR4, SPEED_40000,
				       ETHTOOL_LINK_MODE_40000baseKR4_Full_BIT);
	MLX5_BUILD_PTYS2ETHTOOL_CONFIG(MLX5E_56GBASE_R4, SPEED_56000,
				       ETHTOOL_LINK_MODE_56000baseKR4_Full_BIT);
	MLX5_BUILD_PTYS2ETHTOOL_CONFIG(MLX5E_10GBASE_CR, SPEED_10000,
				       ETHTOOL_LINK_MODE_10000baseKR_Full_BIT);
	MLX5_BUILD_PTYS2ETHTOOL_CONFIG(MLX5E_10GBASE_SR, SPEED_10000,
				       ETHTOOL_LINK_MODE_10000baseKR_Full_BIT);
	MLX5_BUILD_PTYS2ETHTOOL_CONFIG(MLX5E_10GBASE_ER, SPEED_10000,
				       ETHTOOL_LINK_MODE_10000baseKR_Full_BIT);
	MLX5_BUILD_PTYS2ETHTOOL_CONFIG(MLX5E_40GBASE_SR4, SPEED_40000,
				       ETHTOOL_LINK_MODE_40000baseSR4_Full_BIT);
	MLX5_BUILD_PTYS2ETHTOOL_CONFIG(MLX5E_40GBASE_LR4, SPEED_40000,
				       ETHTOOL_LINK_MODE_40000baseLR4_Full_BIT);
	MLX5_BUILD_PTYS2ETHTOOL_CONFIG(MLX5E_50GBASE_SR2, SPEED_50000,
				       ETHTOOL_LINK_MODE_50000baseSR2_Full_BIT);
	MLX5_BUILD_PTYS2ETHTOOL_CONFIG(MLX5E_100GBASE_CR4, SPEED_100000,
				       ETHTOOL_LINK_MODE_100000baseCR4_Full_BIT);
	MLX5_BUILD_PTYS2ETHTOOL_CONFIG(MLX5E_100GBASE_SR4, SPEED_100000,
				       ETHTOOL_LINK_MODE_100000baseSR4_Full_BIT);
	MLX5_BUILD_PTYS2ETHTOOL_CONFIG(MLX5E_100GBASE_KR4, SPEED_100000,
				       ETHTOOL_LINK_MODE_100000baseKR4_Full_BIT);
	MLX5_BUILD_PTYS2ETHTOOL_CONFIG(MLX5E_100GBASE_LR4, SPEED_100000,
				       ETHTOOL_LINK_MODE_100000baseLR4_ER4_Full_BIT);
	MLX5_BUILD_PTYS2ETHTOOL_CONFIG(MLX5E_10GBASE_T, SPEED_10000,
				       ETHTOOL_LINK_MODE_10000baseT_Full_BIT);
	MLX5_BUILD_PTYS2ETHTOOL_CONFIG(MLX5E_25GBASE_CR, SPEED_25000,
				       ETHTOOL_LINK_MODE_25000baseCR_Full_BIT);
	MLX5_BUILD_PTYS2ETHTOOL_CONFIG(MLX5E_25GBASE_KR, SPEED_25000,
				       ETHTOOL_LINK_MODE_25000baseKR_Full_BIT);
	MLX5_BUILD_PTYS2ETHTOOL_CONFIG(MLX5E_25GBASE_SR, SPEED_25000,
				       ETHTOOL_LINK_MODE_25000baseSR_Full_BIT);
	MLX5_BUILD_PTYS2ETHTOOL_CONFIG(MLX5E_50GBASE_CR2, SPEED_50000,
				       ETHTOOL_LINK_MODE_50000baseCR2_Full_BIT);
	MLX5_BUILD_PTYS2ETHTOOL_CONFIG(MLX5E_50GBASE_KR2, SPEED_50000,
				       ETHTOOL_LINK_MODE_50000baseKR2_Full_BIT);
}

static unsigned long mlx5e_query_pfc_combined(struct mlx5e_priv *priv)
{
	struct mlx5_core_dev *mdev = priv->mdev;
	u8 pfc_en_tx;
	u8 pfc_en_rx;
	int err;

	err = mlx5_query_port_pfc(mdev, &pfc_en_tx, &pfc_en_rx);

	return err ? 0 : pfc_en_tx | pfc_en_rx;
}

static bool mlx5e_query_global_pause_combined(struct mlx5e_priv *priv)
{
	struct mlx5_core_dev *mdev = priv->mdev;
	u32 rx_pause;
	u32 tx_pause;
	int err;

	err = mlx5_query_port_pause(mdev, &rx_pause, &tx_pause);

	return err ? false : rx_pause | tx_pause;
}

#define MLX5E_NUM_Q_CNTRS(priv) (NUM_Q_COUNTERS * (!!priv->q_counter))
#define MLX5E_NUM_RQ_STATS(priv) \
	(NUM_RQ_STATS * priv->params.num_channels * \
	 test_bit(MLX5E_STATE_OPENED, &priv->state))
#define MLX5E_NUM_SQ_STATS(priv) \
	(NUM_SQ_STATS * priv->params.num_channels * priv->params.num_tc * \
	 test_bit(MLX5E_STATE_OPENED, &priv->state))
#define MLX5E_NUM_PFC_COUNTERS(priv) \
	((mlx5e_query_global_pause_combined(priv) + hweight8(mlx5e_query_pfc_combined(priv))) * \
	  NUM_PPORT_PER_PRIO_PFC_COUNTERS)

static int mlx5e_get_sset_count(struct net_device *dev, int sset)
{
	struct mlx5e_priv *priv = netdev_priv(dev);

	switch (sset) {
	case ETH_SS_STATS:
		return NUM_SW_COUNTERS +
		       MLX5E_NUM_Q_CNTRS(priv) +
		       NUM_VPORT_COUNTERS + NUM_PPORT_COUNTERS(priv) +
		       NUM_PCIE_COUNTERS(priv) +
		       MLX5E_NUM_RQ_STATS(priv) +
		       MLX5E_NUM_SQ_STATS(priv) +
		       MLX5E_NUM_PFC_COUNTERS(priv) +
		       ARRAY_SIZE(mlx5e_pme_status_desc) +
		       ARRAY_SIZE(mlx5e_pme_error_desc);

	case ETH_SS_PRIV_FLAGS:
		return ARRAY_SIZE(mlx5e_priv_flags);
	case ETH_SS_TEST:
		return mlx5e_self_test_num(priv);
	/* fallthrough */
	default:
		return -EOPNOTSUPP;
	}
}

static void mlx5e_fill_stats_strings(struct mlx5e_priv *priv, uint8_t *data)
{
	int i, j, tc, prio, idx = 0;
	unsigned long pfc_combined;

	/* SW counters */
	for (i = 0; i < NUM_SW_COUNTERS; i++)
		strcpy(data + (idx++) * ETH_GSTRING_LEN, sw_stats_desc[i].format);

	/* Q counters */
	for (i = 0; i < MLX5E_NUM_Q_CNTRS(priv); i++)
		strcpy(data + (idx++) * ETH_GSTRING_LEN, q_stats_desc[i].format);

	/* VPORT counters */
	for (i = 0; i < NUM_VPORT_COUNTERS; i++)
		strcpy(data + (idx++) * ETH_GSTRING_LEN,
		       vport_stats_desc[i].format);

	/* PPORT counters */
	for (i = 0; i < NUM_PPORT_802_3_COUNTERS; i++)
		strcpy(data + (idx++) * ETH_GSTRING_LEN,
		       pport_802_3_stats_desc[i].format);

	for (i = 0; i < NUM_PPORT_2863_COUNTERS; i++)
		strcpy(data + (idx++) * ETH_GSTRING_LEN,
		       pport_2863_stats_desc[i].format);

	for (i = 0; i < NUM_PPORT_2819_COUNTERS; i++)
		strcpy(data + (idx++) * ETH_GSTRING_LEN,
		       pport_2819_stats_desc[i].format);

	for (i = 0; i < NUM_PPORT_PHY_STATISTICAL_COUNTERS(priv); i++)
		strcpy(data + (idx++) * ETH_GSTRING_LEN,
		       pport_phy_statistical_stats_desc[i].format);

	for (i = 0; i < NUM_PCIE_PERF_COUNTERS(priv); i++)
		strcpy(data + (idx++) * ETH_GSTRING_LEN,
		       pcie_perf_stats_desc[i].format);

	for (prio = 0; prio < NUM_PPORT_PRIO; prio++) {
		for (i = 0; i < NUM_PPORT_PER_PRIO_TRAFFIC_COUNTERS; i++)
			sprintf(data + (idx++) * ETH_GSTRING_LEN,
				pport_per_prio_traffic_stats_desc[i].format, prio);
	}

	pfc_combined = mlx5e_query_pfc_combined(priv);
	for_each_set_bit(prio, &pfc_combined, NUM_PPORT_PRIO) {
		for (i = 0; i < NUM_PPORT_PER_PRIO_PFC_COUNTERS; i++) {
			char pfc_string[ETH_GSTRING_LEN];

			snprintf(pfc_string, sizeof(pfc_string), "prio%d", prio);
			sprintf(data + (idx++) * ETH_GSTRING_LEN,
				pport_per_prio_pfc_stats_desc[i].format, pfc_string);
		}
	}

	if (mlx5e_query_global_pause_combined(priv)) {
		for (i = 0; i < NUM_PPORT_PER_PRIO_PFC_COUNTERS; i++) {
			sprintf(data + (idx++) * ETH_GSTRING_LEN,
				pport_per_prio_pfc_stats_desc[i].format, "global");
		}
	}

	/* port module event counters */
	for (i = 0; i < ARRAY_SIZE(mlx5e_pme_status_desc); i++)
		strcpy(data + (idx++) * ETH_GSTRING_LEN, mlx5e_pme_status_desc[i].format);

	for (i = 0; i < ARRAY_SIZE(mlx5e_pme_error_desc); i++)
		strcpy(data + (idx++) * ETH_GSTRING_LEN, mlx5e_pme_error_desc[i].format);

	if (!test_bit(MLX5E_STATE_OPENED, &priv->state))
		return;

	/* per channel counters */
	for (i = 0; i < priv->params.num_channels; i++)
		for (j = 0; j < NUM_RQ_STATS; j++)
			sprintf(data + (idx++) * ETH_GSTRING_LEN,
				rq_stats_desc[j].format, i);

	for (tc = 0; tc < priv->params.num_tc; tc++)
		for (i = 0; i < priv->params.num_channels; i++)
			for (j = 0; j < NUM_SQ_STATS; j++)
				sprintf(data + (idx++) * ETH_GSTRING_LEN,
					sq_stats_desc[j].format,
					priv->channeltc_to_txq_map[i][tc]);
}

static void mlx5e_get_strings(struct net_device *dev,
			      uint32_t stringset, uint8_t *data)
{
	struct mlx5e_priv *priv = netdev_priv(dev);
	int i;

	switch (stringset) {
	case ETH_SS_PRIV_FLAGS:
		for (i = 0; i < ARRAY_SIZE(mlx5e_priv_flags); i++)
			strcpy(data + i * ETH_GSTRING_LEN, mlx5e_priv_flags[i]);
		break;

	case ETH_SS_TEST:
		for (i = 0; i < mlx5e_self_test_num(priv); i++)
			strcpy(data + i * ETH_GSTRING_LEN,
			       mlx5e_self_tests[i]);
		break;

	case ETH_SS_STATS:
		mlx5e_fill_stats_strings(priv, data);
		break;
	}
}

static void mlx5e_get_ethtool_stats(struct net_device *dev,
				    struct ethtool_stats *stats, u64 *data)
{
	struct mlx5e_priv *priv = netdev_priv(dev);
	struct mlx5_priv *mlx5_priv;
	int i, j, tc, prio, idx = 0;
	unsigned long pfc_combined;

	if (!data)
		return;

	mutex_lock(&priv->state_lock);
	if (test_bit(MLX5E_STATE_OPENED, &priv->state))
		mlx5e_update_stats(priv);
	mutex_unlock(&priv->state_lock);

	for (i = 0; i < NUM_SW_COUNTERS; i++)
		data[idx++] = MLX5E_READ_CTR64_CPU(&priv->stats.sw,
						   sw_stats_desc, i);

	for (i = 0; i < MLX5E_NUM_Q_CNTRS(priv); i++)
		data[idx++] = MLX5E_READ_CTR32_CPU(&priv->stats.qcnt,
						   q_stats_desc, i);

	for (i = 0; i < NUM_VPORT_COUNTERS; i++)
		data[idx++] = MLX5E_READ_CTR64_BE(priv->stats.vport.query_vport_out,
						  vport_stats_desc, i);

	for (i = 0; i < NUM_PPORT_802_3_COUNTERS; i++)
		data[idx++] = MLX5E_READ_CTR64_BE(&priv->stats.pport.IEEE_802_3_counters,
						  pport_802_3_stats_desc, i);

	for (i = 0; i < NUM_PPORT_2863_COUNTERS; i++)
		data[idx++] = MLX5E_READ_CTR64_BE(&priv->stats.pport.RFC_2863_counters,
						  pport_2863_stats_desc, i);

	for (i = 0; i < NUM_PPORT_2819_COUNTERS; i++)
		data[idx++] = MLX5E_READ_CTR64_BE(&priv->stats.pport.RFC_2819_counters,
						  pport_2819_stats_desc, i);

	for (i = 0; i < NUM_PPORT_PHY_STATISTICAL_COUNTERS(priv); i++)
		data[idx++] = MLX5E_READ_CTR64_BE(&priv->stats.pport.phy_statistical_counters,
						  pport_phy_statistical_stats_desc, i);

	for (i = 0; i < NUM_PCIE_PERF_COUNTERS(priv); i++)
		data[idx++] = MLX5E_READ_CTR32_BE(&priv->stats.pcie.pcie_perf_counters,
						  pcie_perf_stats_desc, i);

	for (prio = 0; prio < NUM_PPORT_PRIO; prio++) {
		for (i = 0; i < NUM_PPORT_PER_PRIO_TRAFFIC_COUNTERS; i++)
			data[idx++] = MLX5E_READ_CTR64_BE(&priv->stats.pport.per_prio_counters[prio],
						 pport_per_prio_traffic_stats_desc, i);
	}

	pfc_combined = mlx5e_query_pfc_combined(priv);
	for_each_set_bit(prio, &pfc_combined, NUM_PPORT_PRIO) {
		for (i = 0; i < NUM_PPORT_PER_PRIO_PFC_COUNTERS; i++) {
			data[idx++] = MLX5E_READ_CTR64_BE(&priv->stats.pport.per_prio_counters[prio],
							  pport_per_prio_pfc_stats_desc, i);
		}
	}

	if (mlx5e_query_global_pause_combined(priv)) {
		for (i = 0; i < NUM_PPORT_PER_PRIO_PFC_COUNTERS; i++) {
			data[idx++] = MLX5E_READ_CTR64_BE(&priv->stats.pport.per_prio_counters[0],
							  pport_per_prio_pfc_stats_desc, i);
		}
	}

	/* port module event counters */
	mlx5_priv =  &priv->mdev->priv;
	for (i = 0; i < ARRAY_SIZE(mlx5e_pme_status_desc); i++)
		data[idx++] = MLX5E_READ_CTR64_CPU(mlx5_priv->pme_stats.status_counters,
						   mlx5e_pme_status_desc, i);

	for (i = 0; i < ARRAY_SIZE(mlx5e_pme_error_desc); i++)
		data[idx++] = MLX5E_READ_CTR64_CPU(mlx5_priv->pme_stats.error_counters,
						   mlx5e_pme_error_desc, i);

	if (!test_bit(MLX5E_STATE_OPENED, &priv->state))
		return;

	/* per channel counters */
	for (i = 0; i < priv->params.num_channels; i++)
		for (j = 0; j < NUM_RQ_STATS; j++)
			data[idx++] =
			       MLX5E_READ_CTR64_CPU(&priv->channel[i]->rq.stats,
						    rq_stats_desc, j);

	for (tc = 0; tc < priv->params.num_tc; tc++)
		for (i = 0; i < priv->params.num_channels; i++)
			for (j = 0; j < NUM_SQ_STATS; j++)
				data[idx++] = MLX5E_READ_CTR64_CPU(&priv->channel[i]->sq[tc].stats,
								   sq_stats_desc, j);
}

static u32 mlx5e_rx_wqes_to_packets(struct mlx5e_priv *priv, int rq_wq_type,
				    int num_wqe)
{
	int packets_per_wqe;
	int stride_size;
	int num_strides;
	int wqe_size;

	if (rq_wq_type != MLX5_WQ_TYPE_LINKED_LIST_STRIDING_RQ)
		return num_wqe;

	stride_size = 1 << priv->params.mpwqe_log_stride_sz;
	num_strides = 1 << priv->params.mpwqe_log_num_strides;
	wqe_size = stride_size * num_strides;

	packets_per_wqe = wqe_size /
			  ALIGN(ETH_DATA_LEN, stride_size);
	return (1 << (order_base_2(num_wqe * packets_per_wqe) - 1));
}

static u32 mlx5e_packets_to_rx_wqes(struct mlx5e_priv *priv, int rq_wq_type,
				    int num_packets)
{
	int packets_per_wqe;
	int stride_size;
	int num_strides;
	int wqe_size;
	int num_wqes;

	if (rq_wq_type != MLX5_WQ_TYPE_LINKED_LIST_STRIDING_RQ)
		return num_packets;

	stride_size = 1 << priv->params.mpwqe_log_stride_sz;
	num_strides = 1 << priv->params.mpwqe_log_num_strides;
	wqe_size = stride_size * num_strides;

	num_packets = (1 << order_base_2(num_packets));

	packets_per_wqe = wqe_size /
			  ALIGN(ETH_DATA_LEN, stride_size);
	num_wqes = DIV_ROUND_UP(num_packets, packets_per_wqe);
	return 1 << (order_base_2(num_wqes));
}

static void mlx5e_get_ringparam(struct net_device *dev,
				struct ethtool_ringparam *param)
{
	struct mlx5e_priv *priv = netdev_priv(dev);
	int rq_wq_type = priv->params.rq_wq_type;

	param->rx_max_pending = mlx5e_rx_wqes_to_packets(priv, rq_wq_type,
							 1 << mlx5_max_log_rq_size(rq_wq_type));
	param->tx_max_pending = 1 << MLX5E_PARAMS_MAXIMUM_LOG_SQ_SIZE;
	param->rx_pending = mlx5e_rx_wqes_to_packets(priv, rq_wq_type,
						     1 << priv->params.log_rq_size);
	param->tx_pending     = 1 << priv->params.log_sq_size;
}

static int mlx5e_set_ringparam(struct net_device *dev,
			       struct ethtool_ringparam *param)
{
	struct mlx5e_priv *priv = netdev_priv(dev);
	bool was_opened;
	int rq_wq_type = priv->params.rq_wq_type;
	u32 rx_pending_wqes;
	u32 min_rq_size;
	u32 max_rq_size;
	u16 min_rx_wqes;
	u8 log_rq_size;
	u8 log_sq_size;
	u32 num_mtts;
	int err = 0;

	if (param->rx_jumbo_pending) {
		netdev_info(dev, "%s: rx_jumbo_pending not supported\n",
			    __func__);
		return -EINVAL;
	}
	if (param->rx_mini_pending) {
		netdev_info(dev, "%s: rx_mini_pending not supported\n",
			    __func__);
		return -EINVAL;
	}

	min_rq_size = mlx5e_rx_wqes_to_packets(priv, rq_wq_type,
					       1 << mlx5_min_log_rq_size(rq_wq_type));
	max_rq_size = mlx5e_rx_wqes_to_packets(priv, rq_wq_type,
					       1 << mlx5_max_log_rq_size(rq_wq_type));
	rx_pending_wqes = mlx5e_packets_to_rx_wqes(priv, rq_wq_type,
						   param->rx_pending);

	if (param->rx_pending < min_rq_size) {
		netdev_info(dev, "%s: rx_pending (%d) < min (%d)\n",
			    __func__, param->rx_pending,
			    min_rq_size);
		return -EINVAL;
	}
	if (param->rx_pending > max_rq_size) {
		netdev_info(dev, "%s: rx_pending (%d) > max (%d)\n",
			    __func__, param->rx_pending,
			    max_rq_size);
		return -EINVAL;
	}

	num_mtts = MLX5E_REQUIRED_MTTS(rx_pending_wqes);
	if (priv->params.rq_wq_type == MLX5_WQ_TYPE_LINKED_LIST_STRIDING_RQ &&
	    !MLX5E_VALID_NUM_MTTS(num_mtts)) {
		netdev_info(dev, "%s: rx_pending (%d) request can't be satisfied, try to reduce.\n",
			    __func__, param->rx_pending);
		return -EINVAL;
	}

	if (param->tx_pending < (1 << MLX5E_PARAMS_MINIMUM_LOG_SQ_SIZE)) {
		netdev_info(dev, "%s: tx_pending (%d) < min (%d)\n",
			    __func__, param->tx_pending,
			    1 << MLX5E_PARAMS_MINIMUM_LOG_SQ_SIZE);
		return -EINVAL;
	}
	if (param->tx_pending > (1 << MLX5E_PARAMS_MAXIMUM_LOG_SQ_SIZE)) {
		netdev_info(dev, "%s: tx_pending (%d) > max (%d)\n",
			    __func__, param->tx_pending,
			    1 << MLX5E_PARAMS_MAXIMUM_LOG_SQ_SIZE);
		return -EINVAL;
	}

	log_rq_size = order_base_2(rx_pending_wqes);
	log_sq_size = order_base_2(param->tx_pending);
	min_rx_wqes = mlx5_min_rx_wqes(rq_wq_type, rx_pending_wqes);

	if (log_rq_size == priv->params.log_rq_size &&
	    log_sq_size == priv->params.log_sq_size &&
	    min_rx_wqes == priv->params.min_rx_wqes)
		return 0;

	mutex_lock(&priv->state_lock);

	was_opened = test_bit(MLX5E_STATE_OPENED, &priv->state);
	if (was_opened)
		mlx5e_close_locked(dev);

	priv->params.log_rq_size = log_rq_size;
	priv->params.log_sq_size = log_sq_size;
	priv->params.min_rx_wqes = min_rx_wqes;

	if (was_opened)
		err = mlx5e_open_locked(dev);

	mutex_unlock(&priv->state_lock);

	return err;
}

static void mlx5e_get_channels(struct net_device *dev,
			       struct ethtool_channels *ch)
{
	struct mlx5e_priv *priv = netdev_priv(dev);

	ch->max_combined   = priv->profile->max_nch(priv->mdev);
	ch->combined_count = priv->params.num_channels;
}

static int mlx5e_set_channels(struct net_device *dev,
			      struct ethtool_channels *ch)
{
	struct mlx5e_priv *priv = netdev_priv(dev);
<<<<<<< HEAD
	int ncv = priv->profile->max_nch(priv->mdev);
=======
>>>>>>> 1b1bc42c
	unsigned int count = ch->combined_count;
	bool arfs_enabled;
	bool was_opened;
	int err = 0;

	if (!count) {
		netdev_info(dev, "%s: combined_count=0 not supported\n",
			    __func__);
		return -EINVAL;
	}

	if (priv->params.num_channels == count)
		return 0;

	mutex_lock(&priv->state_lock);

	was_opened = test_bit(MLX5E_STATE_OPENED, &priv->state);
	if (was_opened)
		mlx5e_close_locked(dev);

	arfs_enabled = dev->features & NETIF_F_NTUPLE;
	if (arfs_enabled)
		mlx5e_arfs_disable(priv);

	priv->params.num_channels = count;
	mlx5e_build_default_indir_rqt(priv->mdev, priv->params.indirection_rqt,
				      MLX5E_INDIR_RQT_SIZE, count);

	if (was_opened)
		err = mlx5e_open_locked(dev);
	if (err)
		goto out;

	if (arfs_enabled) {
		err = mlx5e_arfs_enable(priv);
		if (err)
			netdev_err(dev, "%s: mlx5e_arfs_enable failed: %d\n",
				   __func__, err);
	}

out:
	mutex_unlock(&priv->state_lock);

	return err;
}

static int mlx5e_get_coalesce(struct net_device *netdev,
			      struct ethtool_coalesce *coal)
{
	struct mlx5e_priv *priv = netdev_priv(netdev);

	if (!MLX5_CAP_GEN(priv->mdev, cq_moderation))
		return -ENOTSUPP;

	coal->rx_coalesce_usecs       = priv->params.rx_cq_moderation.usec;
	coal->rx_max_coalesced_frames = priv->params.rx_cq_moderation.pkts;
	coal->tx_coalesce_usecs       = priv->params.tx_cq_moderation.usec;
	coal->tx_max_coalesced_frames = priv->params.tx_cq_moderation.pkts;
	coal->use_adaptive_rx_coalesce = priv->params.rx_am_enabled;

	return 0;
}

static int mlx5e_set_coalesce(struct net_device *netdev,
			      struct ethtool_coalesce *coal)
{
	struct mlx5e_priv *priv    = netdev_priv(netdev);
	struct mlx5_core_dev *mdev = priv->mdev;
	struct mlx5e_channel *c;
	bool restart =
		!!coal->use_adaptive_rx_coalesce != priv->params.rx_am_enabled;
	bool was_opened;
	int err = 0;
	int tc;
	int i;

	if (!MLX5_CAP_GEN(mdev, cq_moderation))
		return -ENOTSUPP;

	mutex_lock(&priv->state_lock);

	was_opened = test_bit(MLX5E_STATE_OPENED, &priv->state);
	if (was_opened && restart) {
		mlx5e_close_locked(netdev);
		priv->params.rx_am_enabled = !!coal->use_adaptive_rx_coalesce;
	}

	priv->params.tx_cq_moderation.usec = coal->tx_coalesce_usecs;
	priv->params.tx_cq_moderation.pkts = coal->tx_max_coalesced_frames;
	priv->params.rx_cq_moderation.usec = coal->rx_coalesce_usecs;
	priv->params.rx_cq_moderation.pkts = coal->rx_max_coalesced_frames;

	if (!was_opened || restart)
		goto out;

	for (i = 0; i < priv->params.num_channels; ++i) {
		c = priv->channel[i];

		for (tc = 0; tc < c->num_tc; tc++) {
			mlx5_core_modify_cq_moderation(mdev,
						&c->sq[tc].cq.mcq,
						coal->tx_coalesce_usecs,
						coal->tx_max_coalesced_frames);
		}

		mlx5_core_modify_cq_moderation(mdev, &c->rq.cq.mcq,
					       coal->rx_coalesce_usecs,
					       coal->rx_max_coalesced_frames);
	}

out:
	if (was_opened && restart)
		err = mlx5e_open_locked(netdev);

	mutex_unlock(&priv->state_lock);
	return err;
}

static void ptys2ethtool_supported_link(unsigned long *supported_modes,
					u32 eth_proto_cap)
{
	unsigned long proto_cap = eth_proto_cap;
	int proto;

	for_each_set_bit(proto, &proto_cap, MLX5E_LINK_MODES_NUMBER)
		bitmap_or(supported_modes, supported_modes,
			  ptys2ethtool_table[proto].supported,
			  __ETHTOOL_LINK_MODE_MASK_NBITS);
}

static void ptys2ethtool_adver_link(unsigned long *advertising_modes,
				    u32 eth_proto_cap)
{
	unsigned long proto_cap = eth_proto_cap;
	int proto;

	for_each_set_bit(proto, &proto_cap, MLX5E_LINK_MODES_NUMBER)
		bitmap_or(advertising_modes, advertising_modes,
			  ptys2ethtool_table[proto].advertised,
			  __ETHTOOL_LINK_MODE_MASK_NBITS);
}

static void ptys2ethtool_supported_port(struct ethtool_link_ksettings *link_ksettings,
					u32 eth_proto_cap)
{
	if (eth_proto_cap & (MLX5E_PROT_MASK(MLX5E_10GBASE_CR)
			   | MLX5E_PROT_MASK(MLX5E_10GBASE_SR)
			   | MLX5E_PROT_MASK(MLX5E_40GBASE_CR4)
			   | MLX5E_PROT_MASK(MLX5E_40GBASE_SR4)
			   | MLX5E_PROT_MASK(MLX5E_100GBASE_SR4)
			   | MLX5E_PROT_MASK(MLX5E_1000BASE_CX_SGMII))) {
		ethtool_link_ksettings_add_link_mode(link_ksettings, supported, FIBRE);
	}

	if (eth_proto_cap & (MLX5E_PROT_MASK(MLX5E_100GBASE_KR4)
			   | MLX5E_PROT_MASK(MLX5E_40GBASE_KR4)
			   | MLX5E_PROT_MASK(MLX5E_10GBASE_KR)
			   | MLX5E_PROT_MASK(MLX5E_10GBASE_KX4)
			   | MLX5E_PROT_MASK(MLX5E_1000BASE_KX))) {
		ethtool_link_ksettings_add_link_mode(link_ksettings, supported, Backplane);
	}
}

int mlx5e_get_max_linkspeed(struct mlx5_core_dev *mdev, u32 *speed)
{
	u32 max_speed = 0;
	u32 proto_cap;
	int err;
	int i;

	err = mlx5_query_port_proto_cap(mdev, &proto_cap, MLX5_PTYS_EN);
	if (err)
		return err;

	for (i = 0; i < MLX5E_LINK_MODES_NUMBER; ++i)
		if (proto_cap & MLX5E_PROT_MASK(i))
			max_speed = max(max_speed, ptys2ethtool_table[i].speed);

	*speed = max_speed;
	return 0;
}

static void get_speed_duplex(struct net_device *netdev,
			     u32 eth_proto_oper,
			     struct ethtool_link_ksettings *link_ksettings)
{
	int i;
	u32 speed = SPEED_UNKNOWN;
	u8 duplex = DUPLEX_UNKNOWN;

	if (!netif_carrier_ok(netdev))
		goto out;

	for (i = 0; i < MLX5E_LINK_MODES_NUMBER; ++i) {
		if (eth_proto_oper & MLX5E_PROT_MASK(i)) {
			speed = ptys2ethtool_table[i].speed;
			duplex = DUPLEX_FULL;
			break;
		}
	}
out:
	link_ksettings->base.speed = speed;
	link_ksettings->base.duplex = duplex;
}

static void get_supported(u32 eth_proto_cap,
			  struct ethtool_link_ksettings *link_ksettings)
{
	unsigned long *supported = link_ksettings->link_modes.supported;

	ptys2ethtool_supported_port(link_ksettings, eth_proto_cap);
	ptys2ethtool_supported_link(supported, eth_proto_cap);
	ethtool_link_ksettings_add_link_mode(link_ksettings, supported, Pause);
	ethtool_link_ksettings_add_link_mode(link_ksettings, supported, Asym_Pause);
}

static void get_advertising(u32 eth_proto_cap, u8 tx_pause,
			    u8 rx_pause,
			    struct ethtool_link_ksettings *link_ksettings)
{
	unsigned long *advertising = link_ksettings->link_modes.advertising;

	ptys2ethtool_adver_link(advertising, eth_proto_cap);
	if (tx_pause)
		ethtool_link_ksettings_add_link_mode(link_ksettings, advertising, Pause);
	if (tx_pause ^ rx_pause)
		ethtool_link_ksettings_add_link_mode(link_ksettings, advertising, Asym_Pause);
}

static u8 get_connector_port(u32 eth_proto)
{
	if (eth_proto & (MLX5E_PROT_MASK(MLX5E_10GBASE_SR)
			 | MLX5E_PROT_MASK(MLX5E_40GBASE_SR4)
			 | MLX5E_PROT_MASK(MLX5E_100GBASE_SR4)
			 | MLX5E_PROT_MASK(MLX5E_1000BASE_CX_SGMII))) {
			return PORT_FIBRE;
	}

	if (eth_proto & (MLX5E_PROT_MASK(MLX5E_40GBASE_CR4)
			 | MLX5E_PROT_MASK(MLX5E_10GBASE_CR)
			 | MLX5E_PROT_MASK(MLX5E_100GBASE_CR4))) {
			return PORT_DA;
	}

	if (eth_proto & (MLX5E_PROT_MASK(MLX5E_10GBASE_KX4)
			 | MLX5E_PROT_MASK(MLX5E_10GBASE_KR)
			 | MLX5E_PROT_MASK(MLX5E_40GBASE_KR4)
			 | MLX5E_PROT_MASK(MLX5E_100GBASE_KR4))) {
			return PORT_NONE;
	}

	return PORT_OTHER;
}

static void get_lp_advertising(u32 eth_proto_lp,
			       struct ethtool_link_ksettings *link_ksettings)
{
	unsigned long *lp_advertising = link_ksettings->link_modes.lp_advertising;

	ptys2ethtool_adver_link(lp_advertising, eth_proto_lp);
}

static int mlx5e_get_link_ksettings(struct net_device *netdev,
				    struct ethtool_link_ksettings *link_ksettings)
{
	struct mlx5e_priv *priv    = netdev_priv(netdev);
	struct mlx5_core_dev *mdev = priv->mdev;
	u32 out[MLX5_ST_SZ_DW(ptys_reg)] = {0};
	u32 eth_proto_cap;
	u32 eth_proto_admin;
	u32 eth_proto_lp;
	u32 eth_proto_oper;
	u8 an_disable_admin;
	u8 an_status;
	int err;

	err = mlx5_query_port_ptys(mdev, out, sizeof(out), MLX5_PTYS_EN, 1);
	if (err) {
		netdev_err(netdev, "%s: query port ptys failed: %d\n",
			   __func__, err);
		goto err_query_ptys;
	}

	eth_proto_cap    = MLX5_GET(ptys_reg, out, eth_proto_capability);
	eth_proto_admin  = MLX5_GET(ptys_reg, out, eth_proto_admin);
	eth_proto_oper   = MLX5_GET(ptys_reg, out, eth_proto_oper);
	eth_proto_lp     = MLX5_GET(ptys_reg, out, eth_proto_lp_advertise);
	an_disable_admin = MLX5_GET(ptys_reg, out, an_disable_admin);
	an_status        = MLX5_GET(ptys_reg, out, an_status);

	ethtool_link_ksettings_zero_link_mode(link_ksettings, supported);
	ethtool_link_ksettings_zero_link_mode(link_ksettings, advertising);

	get_supported(eth_proto_cap, link_ksettings);
	get_advertising(eth_proto_admin, 0, 0, link_ksettings);
	get_speed_duplex(netdev, eth_proto_oper, link_ksettings);

	eth_proto_oper = eth_proto_oper ? eth_proto_oper : eth_proto_cap;

	link_ksettings->base.port = get_connector_port(eth_proto_oper);
	get_lp_advertising(eth_proto_lp, link_ksettings);

	if (an_status == MLX5_AN_COMPLETE)
		ethtool_link_ksettings_add_link_mode(link_ksettings,
						     lp_advertising, Autoneg);

	link_ksettings->base.autoneg = an_disable_admin ? AUTONEG_DISABLE :
							  AUTONEG_ENABLE;
	ethtool_link_ksettings_add_link_mode(link_ksettings, supported,
					     Autoneg);
	if (!an_disable_admin)
		ethtool_link_ksettings_add_link_mode(link_ksettings,
						     advertising, Autoneg);

err_query_ptys:
	return err;
}

static u32 mlx5e_ethtool2ptys_adver_link(const unsigned long *link_modes)
{
	u32 i, ptys_modes = 0;

	for (i = 0; i < MLX5E_LINK_MODES_NUMBER; ++i) {
		if (bitmap_intersects(ptys2ethtool_table[i].advertised,
				      link_modes,
				      __ETHTOOL_LINK_MODE_MASK_NBITS))
			ptys_modes |= MLX5E_PROT_MASK(i);
	}

	return ptys_modes;
}

static u32 mlx5e_ethtool2ptys_speed_link(u32 speed)
{
	u32 i, speed_links = 0;

	for (i = 0; i < MLX5E_LINK_MODES_NUMBER; ++i) {
		if (ptys2ethtool_table[i].speed == speed)
			speed_links |= MLX5E_PROT_MASK(i);
	}

	return speed_links;
}

static int mlx5e_set_link_ksettings(struct net_device *netdev,
				    const struct ethtool_link_ksettings *link_ksettings)
{
	struct mlx5e_priv *priv    = netdev_priv(netdev);
	struct mlx5_core_dev *mdev = priv->mdev;
	u32 eth_proto_cap, eth_proto_admin;
	bool an_changes = false;
	u8 an_disable_admin;
	u8 an_disable_cap;
	bool an_disable;
	u32 link_modes;
	u8 an_status;
	u32 speed;
	int err;

	speed = link_ksettings->base.speed;

	link_modes = link_ksettings->base.autoneg == AUTONEG_ENABLE ?
		mlx5e_ethtool2ptys_adver_link(link_ksettings->link_modes.advertising) :
		mlx5e_ethtool2ptys_speed_link(speed);

	err = mlx5_query_port_proto_cap(mdev, &eth_proto_cap, MLX5_PTYS_EN);
	if (err) {
		netdev_err(netdev, "%s: query port eth proto cap failed: %d\n",
			   __func__, err);
		goto out;
	}

	link_modes = link_modes & eth_proto_cap;
	if (!link_modes) {
		netdev_err(netdev, "%s: Not supported link mode(s) requested",
			   __func__);
		err = -EINVAL;
		goto out;
	}

	err = mlx5_query_port_proto_admin(mdev, &eth_proto_admin, MLX5_PTYS_EN);
	if (err) {
		netdev_err(netdev, "%s: query port eth proto admin failed: %d\n",
			   __func__, err);
		goto out;
	}

	mlx5_query_port_autoneg(mdev, MLX5_PTYS_EN, &an_status,
				&an_disable_cap, &an_disable_admin);

	an_disable = link_ksettings->base.autoneg == AUTONEG_DISABLE;
	an_changes = ((!an_disable && an_disable_admin) ||
		      (an_disable && !an_disable_admin));

	if (!an_changes && link_modes == eth_proto_admin)
		goto out;

	mlx5_set_port_ptys(mdev, an_disable, link_modes, MLX5_PTYS_EN);
	mlx5_toggle_port_link(mdev);

out:
	return err;
}

static u32 mlx5e_get_rxfh_key_size(struct net_device *netdev)
{
	struct mlx5e_priv *priv = netdev_priv(netdev);

	return sizeof(priv->params.toeplitz_hash_key);
}

static u32 mlx5e_get_rxfh_indir_size(struct net_device *netdev)
{
	return MLX5E_INDIR_RQT_SIZE;
}

static int mlx5e_get_rxfh(struct net_device *netdev, u32 *indir, u8 *key,
			  u8 *hfunc)
{
	struct mlx5e_priv *priv = netdev_priv(netdev);

	if (indir)
		memcpy(indir, priv->params.indirection_rqt,
		       sizeof(priv->params.indirection_rqt));

	if (key)
		memcpy(key, priv->params.toeplitz_hash_key,
		       sizeof(priv->params.toeplitz_hash_key));

	if (hfunc)
		*hfunc = priv->params.rss_hfunc;

	return 0;
}

static void mlx5e_modify_tirs_hash(struct mlx5e_priv *priv, void *in, int inlen)
{
	struct mlx5_core_dev *mdev = priv->mdev;
	void *tirc = MLX5_ADDR_OF(modify_tir_in, in, ctx);
	int i;

	MLX5_SET(modify_tir_in, in, bitmask.hash, 1);
	mlx5e_build_tir_ctx_hash(tirc, priv);

	for (i = 0; i < MLX5E_NUM_INDIR_TIRS; i++)
		mlx5_core_modify_tir(mdev, priv->indir_tir[i].tirn, in, inlen);
}

static int mlx5e_set_rxfh(struct net_device *dev, const u32 *indir,
			  const u8 *key, const u8 hfunc)
{
	struct mlx5e_priv *priv = netdev_priv(dev);
	int inlen = MLX5_ST_SZ_BYTES(modify_tir_in);
	void *in;

	if ((hfunc != ETH_RSS_HASH_NO_CHANGE) &&
	    (hfunc != ETH_RSS_HASH_XOR) &&
	    (hfunc != ETH_RSS_HASH_TOP))
		return -EINVAL;

	in = mlx5_vzalloc(inlen);
	if (!in)
		return -ENOMEM;

	mutex_lock(&priv->state_lock);

	if (indir) {
		u32 rqtn = priv->indir_rqt.rqtn;

		memcpy(priv->params.indirection_rqt, indir,
		       sizeof(priv->params.indirection_rqt));
		mlx5e_redirect_rqt(priv, rqtn, MLX5E_INDIR_RQT_SIZE, 0);
	}

	if (key)
		memcpy(priv->params.toeplitz_hash_key, key,
		       sizeof(priv->params.toeplitz_hash_key));

	if (hfunc != ETH_RSS_HASH_NO_CHANGE)
		priv->params.rss_hfunc = hfunc;

	mlx5e_modify_tirs_hash(priv, in, inlen);

	mutex_unlock(&priv->state_lock);

	kvfree(in);

	return 0;
}

static int mlx5e_get_rxnfc(struct net_device *netdev,
			   struct ethtool_rxnfc *info, u32 *rule_locs)
{
	struct mlx5e_priv *priv = netdev_priv(netdev);
	int err = 0;

	switch (info->cmd) {
	case ETHTOOL_GRXRINGS:
		info->data = priv->params.num_channels;
		break;
	case ETHTOOL_GRXCLSRLCNT:
		info->rule_cnt = priv->fs.ethtool.tot_num_rules;
		break;
	case ETHTOOL_GRXCLSRULE:
		err = mlx5e_ethtool_get_flow(priv, info, info->fs.location);
		break;
	case ETHTOOL_GRXCLSRLALL:
		err = mlx5e_ethtool_get_all_flows(priv, info, rule_locs);
		break;
	default:
		err = -EOPNOTSUPP;
		break;
	}

	return err;
}

static int mlx5e_get_tunable(struct net_device *dev,
			     const struct ethtool_tunable *tuna,
			     void *data)
{
	const struct mlx5e_priv *priv = netdev_priv(dev);
	int err = 0;

	switch (tuna->id) {
	case ETHTOOL_TX_COPYBREAK:
		*(u32 *)data = priv->params.tx_max_inline;
		break;
	default:
		err = -EINVAL;
		break;
	}

	return err;
}

static int mlx5e_set_tunable(struct net_device *dev,
			     const struct ethtool_tunable *tuna,
			     const void *data)
{
	struct mlx5e_priv *priv = netdev_priv(dev);
	struct mlx5_core_dev *mdev = priv->mdev;
	bool was_opened;
	u32 val;
	int err = 0;

	switch (tuna->id) {
	case ETHTOOL_TX_COPYBREAK:
		val = *(u32 *)data;
		if (val > mlx5e_get_max_inline_cap(mdev)) {
			err = -EINVAL;
			break;
		}

		mutex_lock(&priv->state_lock);

		was_opened = test_bit(MLX5E_STATE_OPENED, &priv->state);
		if (was_opened)
			mlx5e_close_locked(dev);

		priv->params.tx_max_inline = val;

		if (was_opened)
			err = mlx5e_open_locked(dev);

		mutex_unlock(&priv->state_lock);
		break;
	default:
		err = -EINVAL;
		break;
	}

	return err;
}

static void mlx5e_get_pauseparam(struct net_device *netdev,
				 struct ethtool_pauseparam *pauseparam)
{
	struct mlx5e_priv *priv    = netdev_priv(netdev);
	struct mlx5_core_dev *mdev = priv->mdev;
	int err;

	err = mlx5_query_port_pause(mdev, &pauseparam->rx_pause,
				    &pauseparam->tx_pause);
	if (err) {
		netdev_err(netdev, "%s: mlx5_query_port_pause failed:0x%x\n",
			   __func__, err);
	}
}

static int mlx5e_set_pauseparam(struct net_device *netdev,
				struct ethtool_pauseparam *pauseparam)
{
	struct mlx5e_priv *priv    = netdev_priv(netdev);
	struct mlx5_core_dev *mdev = priv->mdev;
	int err;

	if (pauseparam->autoneg)
		return -EINVAL;

	err = mlx5_set_port_pause(mdev,
				  pauseparam->rx_pause ? 1 : 0,
				  pauseparam->tx_pause ? 1 : 0);
	if (err) {
		netdev_err(netdev, "%s: mlx5_set_port_pause failed:0x%x\n",
			   __func__, err);
	}

	return err;
}

static int mlx5e_get_ts_info(struct net_device *dev,
			     struct ethtool_ts_info *info)
{
	struct mlx5e_priv *priv = netdev_priv(dev);
	int ret;

	ret = ethtool_op_get_ts_info(dev, info);
	if (ret)
		return ret;

	info->phc_index = priv->tstamp.ptp ?
			  ptp_clock_index(priv->tstamp.ptp) : -1;

	if (!MLX5_CAP_GEN(priv->mdev, device_frequency_khz))
		return 0;

	info->so_timestamping |= SOF_TIMESTAMPING_TX_HARDWARE |
				 SOF_TIMESTAMPING_RX_HARDWARE |
				 SOF_TIMESTAMPING_RAW_HARDWARE;

	info->tx_types = (BIT(1) << HWTSTAMP_TX_OFF) |
			 (BIT(1) << HWTSTAMP_TX_ON);

	info->rx_filters = (BIT(1) << HWTSTAMP_FILTER_NONE) |
			   (BIT(1) << HWTSTAMP_FILTER_ALL);

	return 0;
}

static __u32 mlx5e_get_wol_supported(struct mlx5_core_dev *mdev)
{
	__u32 ret = 0;

	if (MLX5_CAP_GEN(mdev, wol_g))
		ret |= WAKE_MAGIC;

	if (MLX5_CAP_GEN(mdev, wol_s))
		ret |= WAKE_MAGICSECURE;

	if (MLX5_CAP_GEN(mdev, wol_a))
		ret |= WAKE_ARP;

	if (MLX5_CAP_GEN(mdev, wol_b))
		ret |= WAKE_BCAST;

	if (MLX5_CAP_GEN(mdev, wol_m))
		ret |= WAKE_MCAST;

	if (MLX5_CAP_GEN(mdev, wol_u))
		ret |= WAKE_UCAST;

	if (MLX5_CAP_GEN(mdev, wol_p))
		ret |= WAKE_PHY;

	return ret;
}

static __u32 mlx5e_refomrat_wol_mode_mlx5_to_linux(u8 mode)
{
	__u32 ret = 0;

	if (mode & MLX5_WOL_MAGIC)
		ret |= WAKE_MAGIC;

	if (mode & MLX5_WOL_SECURED_MAGIC)
		ret |= WAKE_MAGICSECURE;

	if (mode & MLX5_WOL_ARP)
		ret |= WAKE_ARP;

	if (mode & MLX5_WOL_BROADCAST)
		ret |= WAKE_BCAST;

	if (mode & MLX5_WOL_MULTICAST)
		ret |= WAKE_MCAST;

	if (mode & MLX5_WOL_UNICAST)
		ret |= WAKE_UCAST;

	if (mode & MLX5_WOL_PHY_ACTIVITY)
		ret |= WAKE_PHY;

	return ret;
}

static u8 mlx5e_refomrat_wol_mode_linux_to_mlx5(__u32 mode)
{
	u8 ret = 0;

	if (mode & WAKE_MAGIC)
		ret |= MLX5_WOL_MAGIC;

	if (mode & WAKE_MAGICSECURE)
		ret |= MLX5_WOL_SECURED_MAGIC;

	if (mode & WAKE_ARP)
		ret |= MLX5_WOL_ARP;

	if (mode & WAKE_BCAST)
		ret |= MLX5_WOL_BROADCAST;

	if (mode & WAKE_MCAST)
		ret |= MLX5_WOL_MULTICAST;

	if (mode & WAKE_UCAST)
		ret |= MLX5_WOL_UNICAST;

	if (mode & WAKE_PHY)
		ret |= MLX5_WOL_PHY_ACTIVITY;

	return ret;
}

static void mlx5e_get_wol(struct net_device *netdev,
			  struct ethtool_wolinfo *wol)
{
	struct mlx5e_priv *priv = netdev_priv(netdev);
	struct mlx5_core_dev *mdev = priv->mdev;
	u8 mlx5_wol_mode;
	int err;

	memset(wol, 0, sizeof(*wol));

	wol->supported = mlx5e_get_wol_supported(mdev);
	if (!wol->supported)
		return;

	err = mlx5_query_port_wol(mdev, &mlx5_wol_mode);
	if (err)
		return;

	wol->wolopts = mlx5e_refomrat_wol_mode_mlx5_to_linux(mlx5_wol_mode);
}

static int mlx5e_set_wol(struct net_device *netdev, struct ethtool_wolinfo *wol)
{
	struct mlx5e_priv *priv = netdev_priv(netdev);
	struct mlx5_core_dev *mdev = priv->mdev;
	__u32 wol_supported = mlx5e_get_wol_supported(mdev);
	u32 mlx5_wol_mode;

	if (!wol_supported)
		return -ENOTSUPP;

	if (wol->wolopts & ~wol_supported)
		return -EINVAL;

	mlx5_wol_mode = mlx5e_refomrat_wol_mode_linux_to_mlx5(wol->wolopts);

	return mlx5_set_port_wol(mdev, mlx5_wol_mode);
}

static int mlx5e_set_phys_id(struct net_device *dev,
			     enum ethtool_phys_id_state state)
{
	struct mlx5e_priv *priv = netdev_priv(dev);
	struct mlx5_core_dev *mdev = priv->mdev;
	u16 beacon_duration;

	if (!MLX5_CAP_GEN(mdev, beacon_led))
		return -EOPNOTSUPP;

	switch (state) {
	case ETHTOOL_ID_ACTIVE:
		beacon_duration = MLX5_BEACON_DURATION_INF;
		break;
	case ETHTOOL_ID_INACTIVE:
		beacon_duration = MLX5_BEACON_DURATION_OFF;
		break;
	default:
		return -EOPNOTSUPP;
	}

	return mlx5_set_port_beacon(mdev, beacon_duration);
}

static int mlx5e_get_module_info(struct net_device *netdev,
				 struct ethtool_modinfo *modinfo)
{
	struct mlx5e_priv *priv = netdev_priv(netdev);
	struct mlx5_core_dev *dev = priv->mdev;
	int size_read = 0;
	u8 data[4];

	size_read = mlx5_query_module_eeprom(dev, 0, 2, data);
	if (size_read < 2)
		return -EIO;

	/* data[0] = identifier byte */
	switch (data[0]) {
	case MLX5_MODULE_ID_QSFP:
		modinfo->type       = ETH_MODULE_SFF_8436;
		modinfo->eeprom_len = ETH_MODULE_SFF_8436_LEN;
		break;
	case MLX5_MODULE_ID_QSFP_PLUS:
	case MLX5_MODULE_ID_QSFP28:
		/* data[1] = revision id */
		if (data[0] == MLX5_MODULE_ID_QSFP28 || data[1] >= 0x3) {
			modinfo->type       = ETH_MODULE_SFF_8636;
			modinfo->eeprom_len = ETH_MODULE_SFF_8636_LEN;
		} else {
			modinfo->type       = ETH_MODULE_SFF_8436;
			modinfo->eeprom_len = ETH_MODULE_SFF_8436_LEN;
		}
		break;
	case MLX5_MODULE_ID_SFP:
		modinfo->type       = ETH_MODULE_SFF_8472;
		modinfo->eeprom_len = ETH_MODULE_SFF_8472_LEN;
		break;
	default:
		netdev_err(priv->netdev, "%s: cable type not recognized:0x%x\n",
			   __func__, data[0]);
		return -EINVAL;
	}

	return 0;
}

static int mlx5e_get_module_eeprom(struct net_device *netdev,
				   struct ethtool_eeprom *ee,
				   u8 *data)
{
	struct mlx5e_priv *priv = netdev_priv(netdev);
	struct mlx5_core_dev *mdev = priv->mdev;
	int offset = ee->offset;
	int size_read;
	int i = 0;

	if (!ee->len)
		return -EINVAL;

	memset(data, 0, ee->len);

	while (i < ee->len) {
		size_read = mlx5_query_module_eeprom(mdev, offset, ee->len - i,
						     data + i);

		if (!size_read)
			/* Done reading */
			return 0;

		if (size_read < 0) {
			netdev_err(priv->netdev, "%s: mlx5_query_eeprom failed:0x%x\n",
				   __func__, size_read);
			return 0;
		}

		i += size_read;
		offset += size_read;
	}

	return 0;
}

typedef int (*mlx5e_pflag_handler)(struct net_device *netdev, bool enable);

static int set_pflag_rx_cqe_based_moder(struct net_device *netdev, bool enable)
{
	struct mlx5e_priv *priv = netdev_priv(netdev);
	struct mlx5_core_dev *mdev = priv->mdev;
	bool rx_mode_changed;
	u8 rx_cq_period_mode;
	int err = 0;
	bool reset;

	rx_cq_period_mode = enable ?
		MLX5_CQ_PERIOD_MODE_START_FROM_CQE :
		MLX5_CQ_PERIOD_MODE_START_FROM_EQE;
	rx_mode_changed = rx_cq_period_mode != priv->params.rx_cq_period_mode;

	if (rx_cq_period_mode == MLX5_CQ_PERIOD_MODE_START_FROM_CQE &&
	    !MLX5_CAP_GEN(mdev, cq_period_start_from_cqe))
		return -ENOTSUPP;

	if (!rx_mode_changed)
		return 0;

	reset = test_bit(MLX5E_STATE_OPENED, &priv->state);
	if (reset)
		mlx5e_close_locked(netdev);

	mlx5e_set_rx_cq_mode_params(&priv->params, rx_cq_period_mode);

	if (reset)
		err = mlx5e_open_locked(netdev);

	return err;
}

static int set_pflag_rx_cqe_compress(struct net_device *netdev,
				     bool enable)
{
	struct mlx5e_priv *priv = netdev_priv(netdev);
	struct mlx5_core_dev *mdev = priv->mdev;

	if (!MLX5_CAP_GEN(mdev, cqe_compression))
		return -ENOTSUPP;

	if (enable && priv->tstamp.hwtstamp_config.rx_filter != HWTSTAMP_FILTER_NONE) {
		netdev_err(netdev, "Can't enable cqe compression while timestamping is enabled.\n");
		return -EINVAL;
	}

	mlx5e_modify_rx_cqe_compression_locked(priv, enable);
	priv->params.rx_cqe_compress_def = enable;

	return 0;
}

static int mlx5e_handle_pflag(struct net_device *netdev,
			      u32 wanted_flags,
			      enum mlx5e_priv_flag flag,
			      mlx5e_pflag_handler pflag_handler)
{
	struct mlx5e_priv *priv = netdev_priv(netdev);
	bool enable = !!(wanted_flags & flag);
	u32 changes = wanted_flags ^ priv->params.pflags;
	int err;

	if (!(changes & flag))
		return 0;

	err = pflag_handler(netdev, enable);
	if (err) {
		netdev_err(netdev, "%s private flag 0x%x failed err %d\n",
			   enable ? "Enable" : "Disable", flag, err);
		return err;
	}

	MLX5E_SET_PFLAG(priv, flag, enable);
	return 0;
}

static int mlx5e_set_priv_flags(struct net_device *netdev, u32 pflags)
{
	struct mlx5e_priv *priv = netdev_priv(netdev);
	int err;

	mutex_lock(&priv->state_lock);
	err = mlx5e_handle_pflag(netdev, pflags,
				 MLX5E_PFLAG_RX_CQE_BASED_MODER,
				 set_pflag_rx_cqe_based_moder);
	if (err)
		goto out;

	err = mlx5e_handle_pflag(netdev, pflags,
				 MLX5E_PFLAG_RX_CQE_COMPRESS,
				 set_pflag_rx_cqe_compress);

out:
	mutex_unlock(&priv->state_lock);
	return err;
}

static u32 mlx5e_get_priv_flags(struct net_device *netdev)
{
	struct mlx5e_priv *priv = netdev_priv(netdev);

	return priv->params.pflags;
}

static int mlx5e_set_rxnfc(struct net_device *dev, struct ethtool_rxnfc *cmd)
{
	int err = 0;
	struct mlx5e_priv *priv = netdev_priv(dev);

	switch (cmd->cmd) {
	case ETHTOOL_SRXCLSRLINS:
		err = mlx5e_ethtool_flow_replace(priv, &cmd->fs);
		break;
	case ETHTOOL_SRXCLSRLDEL:
		err = mlx5e_ethtool_flow_remove(priv, cmd->fs.location);
		break;
	default:
		err = -EOPNOTSUPP;
		break;
	}

	return err;
}

const struct ethtool_ops mlx5e_ethtool_ops = {
	.get_drvinfo       = mlx5e_get_drvinfo,
	.get_link          = ethtool_op_get_link,
	.get_strings       = mlx5e_get_strings,
	.get_sset_count    = mlx5e_get_sset_count,
	.get_ethtool_stats = mlx5e_get_ethtool_stats,
	.get_ringparam     = mlx5e_get_ringparam,
	.set_ringparam     = mlx5e_set_ringparam,
	.get_channels      = mlx5e_get_channels,
	.set_channels      = mlx5e_set_channels,
	.get_coalesce      = mlx5e_get_coalesce,
	.set_coalesce      = mlx5e_set_coalesce,
	.get_link_ksettings  = mlx5e_get_link_ksettings,
	.set_link_ksettings  = mlx5e_set_link_ksettings,
	.get_rxfh_key_size   = mlx5e_get_rxfh_key_size,
	.get_rxfh_indir_size = mlx5e_get_rxfh_indir_size,
	.get_rxfh          = mlx5e_get_rxfh,
	.set_rxfh          = mlx5e_set_rxfh,
	.get_rxnfc         = mlx5e_get_rxnfc,
	.set_rxnfc         = mlx5e_set_rxnfc,
	.get_tunable       = mlx5e_get_tunable,
	.set_tunable       = mlx5e_set_tunable,
	.get_pauseparam    = mlx5e_get_pauseparam,
	.set_pauseparam    = mlx5e_set_pauseparam,
	.get_ts_info       = mlx5e_get_ts_info,
	.set_phys_id       = mlx5e_set_phys_id,
	.get_wol	   = mlx5e_get_wol,
	.set_wol	   = mlx5e_set_wol,
	.get_module_info   = mlx5e_get_module_info,
	.get_module_eeprom = mlx5e_get_module_eeprom,
	.get_priv_flags    = mlx5e_get_priv_flags,
	.set_priv_flags    = mlx5e_set_priv_flags,
	.self_test         = mlx5e_self_test,
};<|MERGE_RESOLUTION|>--- conflicted
+++ resolved
@@ -560,10 +560,6 @@
 			      struct ethtool_channels *ch)
 {
 	struct mlx5e_priv *priv = netdev_priv(dev);
-<<<<<<< HEAD
-	int ncv = priv->profile->max_nch(priv->mdev);
-=======
->>>>>>> 1b1bc42c
 	unsigned int count = ch->combined_count;
 	bool arfs_enabled;
 	bool was_opened;
