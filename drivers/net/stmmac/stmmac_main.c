/*******************************************************************************
  This is the driver for the ST MAC 10/100/1000 on-chip Ethernet controllers.
  ST Ethernet IPs are built around a Synopsys IP Core.

  Copyright (C) 2007-2009  STMicroelectronics Ltd

  This program is free software; you can redistribute it and/or modify it
  under the terms and conditions of the GNU General Public License,
  version 2, as published by the Free Software Foundation.

  This program is distributed in the hope it will be useful, but WITHOUT
  ANY WARRANTY; without even the implied warranty of MERCHANTABILITY or
  FITNESS FOR A PARTICULAR PURPOSE.  See the GNU General Public License for
  more details.

  You should have received a copy of the GNU General Public License along with
  this program; if not, write to the Free Software Foundation, Inc.,
  51 Franklin St - Fifth Floor, Boston, MA 02110-1301 USA.

  The full GNU General Public License is included in this distribution in
  the file called "COPYING".

  Author: Giuseppe Cavallaro <peppe.cavallaro@st.com>

  Documentation available at:
	http://www.stlinux.com
  Support available at:
	https://bugzilla.stlinux.com/
*******************************************************************************/

#include <linux/module.h>
#include <linux/init.h>
#include <linux/kernel.h>
#include <linux/interrupt.h>
#include <linux/etherdevice.h>
#include <linux/platform_device.h>
#include <linux/ip.h>
#include <linux/tcp.h>
#include <linux/skbuff.h>
#include <linux/ethtool.h>
#include <linux/if_ether.h>
#include <linux/crc32.h>
#include <linux/mii.h>
#include <linux/phy.h>
#include <linux/if_vlan.h>
#include <linux/dma-mapping.h>
#include <linux/slab.h>
#include "stmmac.h"

#define STMMAC_RESOURCE_NAME	"stmmaceth"
#define PHY_RESOURCE_NAME	"stmmacphy"

#undef STMMAC_DEBUG
/*#define STMMAC_DEBUG*/
#ifdef STMMAC_DEBUG
#define DBG(nlevel, klevel, fmt, args...) \
		((void)(netif_msg_##nlevel(priv) && \
		printk(KERN_##klevel fmt, ## args)))
#else
#define DBG(nlevel, klevel, fmt, args...) do { } while (0)
#endif

#undef STMMAC_RX_DEBUG
/*#define STMMAC_RX_DEBUG*/
#ifdef STMMAC_RX_DEBUG
#define RX_DBG(fmt, args...)  printk(fmt, ## args)
#else
#define RX_DBG(fmt, args...)  do { } while (0)
#endif

#undef STMMAC_XMIT_DEBUG
/*#define STMMAC_XMIT_DEBUG*/
#ifdef STMMAC_TX_DEBUG
#define TX_DBG(fmt, args...)  printk(fmt, ## args)
#else
#define TX_DBG(fmt, args...)  do { } while (0)
#endif

#define STMMAC_ALIGN(x)	L1_CACHE_ALIGN(x)
#define JUMBO_LEN	9000

/* Module parameters */
#define TX_TIMEO 5000 /* default 5 seconds */
static int watchdog = TX_TIMEO;
module_param(watchdog, int, S_IRUGO | S_IWUSR);
MODULE_PARM_DESC(watchdog, "Transmit timeout in milliseconds");

static int debug = -1;		/* -1: default, 0: no output, 16:  all */
module_param(debug, int, S_IRUGO | S_IWUSR);
MODULE_PARM_DESC(debug, "Message Level (0: no output, 16: all)");

static int phyaddr = -1;
module_param(phyaddr, int, S_IRUGO);
MODULE_PARM_DESC(phyaddr, "Physical device address");

#define DMA_TX_SIZE 256
static int dma_txsize = DMA_TX_SIZE;
module_param(dma_txsize, int, S_IRUGO | S_IWUSR);
MODULE_PARM_DESC(dma_txsize, "Number of descriptors in the TX list");

#define DMA_RX_SIZE 256
static int dma_rxsize = DMA_RX_SIZE;
module_param(dma_rxsize, int, S_IRUGO | S_IWUSR);
MODULE_PARM_DESC(dma_rxsize, "Number of descriptors in the RX list");

static int flow_ctrl = FLOW_OFF;
module_param(flow_ctrl, int, S_IRUGO | S_IWUSR);
MODULE_PARM_DESC(flow_ctrl, "Flow control ability [on/off]");

static int pause = PAUSE_TIME;
module_param(pause, int, S_IRUGO | S_IWUSR);
MODULE_PARM_DESC(pause, "Flow Control Pause Time");

#define TC_DEFAULT 64
static int tc = TC_DEFAULT;
module_param(tc, int, S_IRUGO | S_IWUSR);
MODULE_PARM_DESC(tc, "DMA threshold control value");

#define RX_NO_COALESCE	1	/* Always interrupt on completion */
#define TX_NO_COALESCE	-1	/* No moderation by default */

/* Pay attention to tune this parameter; take care of both
 * hardware capability and network stabitily/performance impact.
 * Many tests showed that ~4ms latency seems to be good enough. */
#ifdef CONFIG_STMMAC_TIMER
#define DEFAULT_PERIODIC_RATE	256
static int tmrate = DEFAULT_PERIODIC_RATE;
module_param(tmrate, int, S_IRUGO | S_IWUSR);
MODULE_PARM_DESC(tmrate, "External timer freq. (default: 256Hz)");
#endif

#define DMA_BUFFER_SIZE	BUF_SIZE_2KiB
static int buf_sz = DMA_BUFFER_SIZE;
module_param(buf_sz, int, S_IRUGO | S_IWUSR);
MODULE_PARM_DESC(buf_sz, "DMA buffer size");

static const u32 default_msg_level = (NETIF_MSG_DRV | NETIF_MSG_PROBE |
				      NETIF_MSG_LINK | NETIF_MSG_IFUP |
				      NETIF_MSG_IFDOWN | NETIF_MSG_TIMER);

static irqreturn_t stmmac_interrupt(int irq, void *dev_id);
static netdev_tx_t stmmac_xmit(struct sk_buff *skb, struct net_device *dev);

/**
 * stmmac_verify_args - verify the driver parameters.
 * Description: it verifies if some wrong parameter is passed to the driver.
 * Note that wrong parameters are replaced with the default values.
 */
static void stmmac_verify_args(void)
{
	if (unlikely(watchdog < 0))
		watchdog = TX_TIMEO;
	if (unlikely(dma_rxsize < 0))
		dma_rxsize = DMA_RX_SIZE;
	if (unlikely(dma_txsize < 0))
		dma_txsize = DMA_TX_SIZE;
	if (unlikely((buf_sz < DMA_BUFFER_SIZE) || (buf_sz > BUF_SIZE_16KiB)))
		buf_sz = DMA_BUFFER_SIZE;
	if (unlikely(flow_ctrl > 1))
		flow_ctrl = FLOW_AUTO;
	else if (likely(flow_ctrl < 0))
		flow_ctrl = FLOW_OFF;
	if (unlikely((pause < 0) || (pause > 0xffff)))
		pause = PAUSE_TIME;
}

#if defined(STMMAC_XMIT_DEBUG) || defined(STMMAC_RX_DEBUG)
static void print_pkt(unsigned char *buf, int len)
{
	int j;
	pr_info("len = %d byte, buf addr: 0x%p", len, buf);
	for (j = 0; j < len; j++) {
		if ((j % 16) == 0)
			pr_info("\n %03x:", j);
		pr_info(" %02x", buf[j]);
	}
	pr_info("\n");
}
#endif

/* minimum number of free TX descriptors required to wake up TX process */
#define STMMAC_TX_THRESH(x)	(x->dma_tx_size/4)

static inline u32 stmmac_tx_avail(struct stmmac_priv *priv)
{
	return priv->dirty_tx + priv->dma_tx_size - priv->cur_tx - 1;
}

/* On some ST platforms, some HW system configuraton registers have to be
 * set according to the link speed negotiated.
 */
static inline void stmmac_hw_fix_mac_speed(struct stmmac_priv *priv)
{
	struct phy_device *phydev = priv->phydev;

	if (likely(priv->plat->fix_mac_speed))
		priv->plat->fix_mac_speed(priv->plat->bsp_priv,
					  phydev->speed);
}

/**
 * stmmac_adjust_link
 * @dev: net device structure
 * Description: it adjusts the link parameters.
 */
static void stmmac_adjust_link(struct net_device *dev)
{
	struct stmmac_priv *priv = netdev_priv(dev);
	struct phy_device *phydev = priv->phydev;
	unsigned long flags;
	int new_state = 0;
	unsigned int fc = priv->flow_ctrl, pause_time = priv->pause;

	if (phydev == NULL)
		return;

	DBG(probe, DEBUG, "stmmac_adjust_link: called.  address %d link %d\n",
	    phydev->addr, phydev->link);

	spin_lock_irqsave(&priv->lock, flags);
	if (phydev->link) {
		u32 ctrl = readl(priv->ioaddr + MAC_CTRL_REG);

		/* Now we make sure that we can be in full duplex mode.
		 * If not, we operate in half-duplex mode. */
		if (phydev->duplex != priv->oldduplex) {
			new_state = 1;
			if (!(phydev->duplex))
				ctrl &= ~priv->hw->link.duplex;
			else
				ctrl |= priv->hw->link.duplex;
			priv->oldduplex = phydev->duplex;
		}
		/* Flow Control operation */
		if (phydev->pause)
			priv->hw->mac->flow_ctrl(priv->ioaddr, phydev->duplex,
						 fc, pause_time);

		if (phydev->speed != priv->speed) {
			new_state = 1;
			switch (phydev->speed) {
			case 1000:
				if (likely(priv->plat->has_gmac))
					ctrl &= ~priv->hw->link.port;
				stmmac_hw_fix_mac_speed(priv);
				break;
			case 100:
			case 10:
				if (priv->plat->has_gmac) {
					ctrl |= priv->hw->link.port;
					if (phydev->speed == SPEED_100) {
						ctrl |= priv->hw->link.speed;
					} else {
						ctrl &= ~(priv->hw->link.speed);
					}
				} else {
					ctrl &= ~priv->hw->link.port;
				}
				stmmac_hw_fix_mac_speed(priv);
				break;
			default:
				if (netif_msg_link(priv))
					pr_warning("%s: Speed (%d) is not 10"
				       " or 100!\n", dev->name, phydev->speed);
				break;
			}

			priv->speed = phydev->speed;
		}

		writel(ctrl, priv->ioaddr + MAC_CTRL_REG);

		if (!priv->oldlink) {
			new_state = 1;
			priv->oldlink = 1;
		}
	} else if (priv->oldlink) {
		new_state = 1;
		priv->oldlink = 0;
		priv->speed = 0;
		priv->oldduplex = -1;
	}

	if (new_state && netif_msg_link(priv))
		phy_print_status(phydev);

	spin_unlock_irqrestore(&priv->lock, flags);

	DBG(probe, DEBUG, "stmmac_adjust_link: exiting\n");
}

/**
 * stmmac_init_phy - PHY initialization
 * @dev: net device structure
 * Description: it initializes the driver's PHY state, and attaches the PHY
 * to the mac driver.
 *  Return value:
 *  0 on success
 */
static int stmmac_init_phy(struct net_device *dev)
{
	struct stmmac_priv *priv = netdev_priv(dev);
	struct phy_device *phydev;
	char phy_id[MII_BUS_ID_SIZE + 3];
	char bus_id[MII_BUS_ID_SIZE];

	priv->oldlink = 0;
	priv->speed = 0;
	priv->oldduplex = -1;

	if (priv->phy_addr == -1) {
		/* We don't have a PHY, so do nothing */
		return 0;
	}

	snprintf(bus_id, MII_BUS_ID_SIZE, "%x", priv->plat->bus_id);
	snprintf(phy_id, MII_BUS_ID_SIZE + 3, PHY_ID_FMT, bus_id,
		 priv->phy_addr);
	pr_debug("stmmac_init_phy:  trying to attach to %s\n", phy_id);

	phydev = phy_connect(dev, phy_id, &stmmac_adjust_link, 0,
			priv->phy_interface);

	if (IS_ERR(phydev)) {
		pr_err("%s: Could not attach to PHY\n", dev->name);
		return PTR_ERR(phydev);
	}

	/*
	 * Broken HW is sometimes missing the pull-up resistor on the
	 * MDIO line, which results in reads to non-existent devices returning
	 * 0 rather than 0xffff. Catch this here and treat 0 as a non-existent
	 * device as well.
	 * Note: phydev->phy_id is the result of reading the UID PHY registers.
	 */
	if (phydev->phy_id == 0) {
		phy_disconnect(phydev);
		return -ENODEV;
	}
	pr_debug("stmmac_init_phy:  %s: attached to PHY (UID 0x%x)"
	       " Link = %d\n", dev->name, phydev->phy_id, phydev->link);

	priv->phydev = phydev;

	return 0;
}

static inline void stmmac_enable_mac(void __iomem *ioaddr)
{
	u32 value = readl(ioaddr + MAC_CTRL_REG);

	value |= MAC_RNABLE_RX | MAC_ENABLE_TX;
	writel(value, ioaddr + MAC_CTRL_REG);
}

static inline void stmmac_disable_mac(void __iomem *ioaddr)
{
	u32 value = readl(ioaddr + MAC_CTRL_REG);

	value &= ~(MAC_ENABLE_TX | MAC_RNABLE_RX);
	writel(value, ioaddr + MAC_CTRL_REG);
}

/**
 * display_ring
 * @p: pointer to the ring.
 * @size: size of the ring.
 * Description: display all the descriptors within the ring.
 */
static void display_ring(struct dma_desc *p, int size)
{
	struct tmp_s {
		u64 a;
		unsigned int b;
		unsigned int c;
	};
	int i;
	for (i = 0; i < size; i++) {
		struct tmp_s *x = (struct tmp_s *)(p + i);
		pr_info("\t%d [0x%x]: DES0=0x%x DES1=0x%x BUF1=0x%x BUF2=0x%x",
		       i, (unsigned int)virt_to_phys(&p[i]),
		       (unsigned int)(x->a), (unsigned int)((x->a) >> 32),
		       x->b, x->c);
		pr_info("\n");
	}
}

/**
 * init_dma_desc_rings - init the RX/TX descriptor rings
 * @dev: net device structure
 * Description:  this function initializes the DMA RX/TX descriptors
 * and allocates the socket buffers.
 */
static void init_dma_desc_rings(struct net_device *dev)
{
	int i;
	struct stmmac_priv *priv = netdev_priv(dev);
	struct sk_buff *skb;
	unsigned int txsize = priv->dma_tx_size;
	unsigned int rxsize = priv->dma_rx_size;
	unsigned int bfsize = priv->dma_buf_sz;
	int buff2_needed = 0, dis_ic = 0;

	/* Set the Buffer size according to the MTU;
	 * indeed, in case of jumbo we need to bump-up the buffer sizes.
	 */
	if (unlikely(dev->mtu >= BUF_SIZE_8KiB))
		bfsize = BUF_SIZE_16KiB;
	else if (unlikely(dev->mtu >= BUF_SIZE_4KiB))
		bfsize = BUF_SIZE_8KiB;
	else if (unlikely(dev->mtu >= BUF_SIZE_2KiB))
		bfsize = BUF_SIZE_4KiB;
	else if (unlikely(dev->mtu >= DMA_BUFFER_SIZE))
		bfsize = BUF_SIZE_2KiB;
	else
		bfsize = DMA_BUFFER_SIZE;

#ifdef CONFIG_STMMAC_TIMER
	/* Disable interrupts on completion for the reception if timer is on */
	if (likely(priv->tm->enable))
		dis_ic = 1;
#endif
	/* If the MTU exceeds 8k so use the second buffer in the chain */
	if (bfsize >= BUF_SIZE_8KiB)
		buff2_needed = 1;

	DBG(probe, INFO, "stmmac: txsize %d, rxsize %d, bfsize %d\n",
	    txsize, rxsize, bfsize);

	priv->rx_skbuff_dma = kmalloc(rxsize * sizeof(dma_addr_t), GFP_KERNEL);
	priv->rx_skbuff =
	    kmalloc(sizeof(struct sk_buff *) * rxsize, GFP_KERNEL);
	priv->dma_rx =
	    (struct dma_desc *)dma_alloc_coherent(priv->device,
						  rxsize *
						  sizeof(struct dma_desc),
						  &priv->dma_rx_phy,
						  GFP_KERNEL);
	priv->tx_skbuff = kmalloc(sizeof(struct sk_buff *) * txsize,
				       GFP_KERNEL);
	priv->dma_tx =
	    (struct dma_desc *)dma_alloc_coherent(priv->device,
						  txsize *
						  sizeof(struct dma_desc),
						  &priv->dma_tx_phy,
						  GFP_KERNEL);

	if ((priv->dma_rx == NULL) || (priv->dma_tx == NULL)) {
		pr_err("%s:ERROR allocating the DMA Tx/Rx desc\n", __func__);
		return;
	}

	DBG(probe, INFO, "stmmac (%s) DMA desc rings: virt addr (Rx %p, "
	    "Tx %p)\n\tDMA phy addr (Rx 0x%08x, Tx 0x%08x)\n",
	    dev->name, priv->dma_rx, priv->dma_tx,
	    (unsigned int)priv->dma_rx_phy, (unsigned int)priv->dma_tx_phy);

	/* RX INITIALIZATION */
	DBG(probe, INFO, "stmmac: SKB addresses:\n"
			 "skb\t\tskb data\tdma data\n");

	for (i = 0; i < rxsize; i++) {
		struct dma_desc *p = priv->dma_rx + i;

		skb = netdev_alloc_skb_ip_align(dev, bfsize);
		if (unlikely(skb == NULL)) {
			pr_err("%s: Rx init fails; skb is NULL\n", __func__);
			break;
		}
		priv->rx_skbuff[i] = skb;
		priv->rx_skbuff_dma[i] = dma_map_single(priv->device, skb->data,
						bfsize, DMA_FROM_DEVICE);

		p->des2 = priv->rx_skbuff_dma[i];
		if (unlikely(buff2_needed))
			p->des3 = p->des2 + BUF_SIZE_8KiB;
		DBG(probe, INFO, "[%p]\t[%p]\t[%x]\n", priv->rx_skbuff[i],
			priv->rx_skbuff[i]->data, priv->rx_skbuff_dma[i]);
	}
	priv->cur_rx = 0;
	priv->dirty_rx = (unsigned int)(i - rxsize);
	priv->dma_buf_sz = bfsize;
	buf_sz = bfsize;

	/* TX INITIALIZATION */
	for (i = 0; i < txsize; i++) {
		priv->tx_skbuff[i] = NULL;
		priv->dma_tx[i].des2 = 0;
	}
	priv->dirty_tx = 0;
	priv->cur_tx = 0;

	/* Clear the Rx/Tx descriptors */
	priv->hw->desc->init_rx_desc(priv->dma_rx, rxsize, dis_ic);
	priv->hw->desc->init_tx_desc(priv->dma_tx, txsize);

	if (netif_msg_hw(priv)) {
		pr_info("RX descriptor ring:\n");
		display_ring(priv->dma_rx, rxsize);
		pr_info("TX descriptor ring:\n");
		display_ring(priv->dma_tx, txsize);
	}
}

static void dma_free_rx_skbufs(struct stmmac_priv *priv)
{
	int i;

	for (i = 0; i < priv->dma_rx_size; i++) {
		if (priv->rx_skbuff[i]) {
			dma_unmap_single(priv->device, priv->rx_skbuff_dma[i],
					 priv->dma_buf_sz, DMA_FROM_DEVICE);
			dev_kfree_skb_any(priv->rx_skbuff[i]);
		}
		priv->rx_skbuff[i] = NULL;
	}
}

static void dma_free_tx_skbufs(struct stmmac_priv *priv)
{
	int i;

	for (i = 0; i < priv->dma_tx_size; i++) {
		if (priv->tx_skbuff[i] != NULL) {
			struct dma_desc *p = priv->dma_tx + i;
			if (p->des2)
				dma_unmap_single(priv->device, p->des2,
						 priv->hw->desc->get_tx_len(p),
						 DMA_TO_DEVICE);
			dev_kfree_skb_any(priv->tx_skbuff[i]);
			priv->tx_skbuff[i] = NULL;
		}
	}
}

static void free_dma_desc_resources(struct stmmac_priv *priv)
{
	/* Release the DMA TX/RX socket buffers */
	dma_free_rx_skbufs(priv);
	dma_free_tx_skbufs(priv);

	/* Free the region of consistent memory previously allocated for
	 * the DMA */
	dma_free_coherent(priv->device,
			  priv->dma_tx_size * sizeof(struct dma_desc),
			  priv->dma_tx, priv->dma_tx_phy);
	dma_free_coherent(priv->device,
			  priv->dma_rx_size * sizeof(struct dma_desc),
			  priv->dma_rx, priv->dma_rx_phy);
	kfree(priv->rx_skbuff_dma);
	kfree(priv->rx_skbuff);
	kfree(priv->tx_skbuff);
}

/**
 *  stmmac_dma_operation_mode - HW DMA operation mode
 *  @priv : pointer to the private device structure.
 *  Description: it sets the DMA operation mode: tx/rx DMA thresholds
 *  or Store-And-Forward capability.
 */
static void stmmac_dma_operation_mode(struct stmmac_priv *priv)
{
	if (likely((priv->plat->tx_coe) && (!priv->no_csum_insertion))) {
		/* In case of GMAC, SF mode has to be enabled
		 * to perform the TX COE. This depends on:
		 * 1) TX COE if actually supported
		 * 2) There is no bugged Jumbo frame support
		 *    that needs to not insert csum in the TDES.
		 */
		priv->hw->dma->dma_mode(priv->ioaddr,
					SF_DMA_MODE, SF_DMA_MODE);
		tc = SF_DMA_MODE;
	} else
		priv->hw->dma->dma_mode(priv->ioaddr, tc, SF_DMA_MODE);
}

/**
 * stmmac_tx:
 * @priv: private driver structure
 * Description: it reclaims resources after transmission completes.
 */
static void stmmac_tx(struct stmmac_priv *priv)
{
	unsigned int txsize = priv->dma_tx_size;

	while (priv->dirty_tx != priv->cur_tx) {
		int last;
		unsigned int entry = priv->dirty_tx % txsize;
		struct sk_buff *skb = priv->tx_skbuff[entry];
		struct dma_desc *p = priv->dma_tx + entry;

		/* Check if the descriptor is owned by the DMA. */
		if (priv->hw->desc->get_tx_owner(p))
			break;

		/* Verify tx error by looking at the last segment */
		last = priv->hw->desc->get_tx_ls(p);
		if (likely(last)) {
			int tx_error =
				priv->hw->desc->tx_status(&priv->dev->stats,
							  &priv->xstats, p,
							  priv->ioaddr);
			if (likely(tx_error == 0)) {
				priv->dev->stats.tx_packets++;
				priv->xstats.tx_pkt_n++;
			} else
				priv->dev->stats.tx_errors++;
		}
		TX_DBG("%s: curr %d, dirty %d\n", __func__,
			priv->cur_tx, priv->dirty_tx);

		if (likely(p->des2))
			dma_unmap_single(priv->device, p->des2,
					 priv->hw->desc->get_tx_len(p),
					 DMA_TO_DEVICE);
		if (unlikely(p->des3))
			p->des3 = 0;

		if (likely(skb != NULL)) {
			/*
			 * If there's room in the queue (limit it to size)
			 * we add this skb back into the pool,
			 * if it's the right size.
			 */
			if ((skb_queue_len(&priv->rx_recycle) <
				priv->dma_rx_size) &&
				skb_recycle_check(skb, priv->dma_buf_sz))
				__skb_queue_head(&priv->rx_recycle, skb);
			else
				dev_kfree_skb(skb);

			priv->tx_skbuff[entry] = NULL;
		}

		priv->hw->desc->release_tx_desc(p);

		entry = (++priv->dirty_tx) % txsize;
	}
	if (unlikely(netif_queue_stopped(priv->dev) &&
		     stmmac_tx_avail(priv) > STMMAC_TX_THRESH(priv))) {
		netif_tx_lock(priv->dev);
		if (netif_queue_stopped(priv->dev) &&
		     stmmac_tx_avail(priv) > STMMAC_TX_THRESH(priv)) {
			TX_DBG("%s: restart transmit\n", __func__);
			netif_wake_queue(priv->dev);
		}
		netif_tx_unlock(priv->dev);
	}
}

static inline void stmmac_enable_irq(struct stmmac_priv *priv)
{
#ifdef CONFIG_STMMAC_TIMER
	if (likely(priv->tm->enable))
		priv->tm->timer_start(tmrate);
	else
#endif
		priv->hw->dma->enable_dma_irq(priv->ioaddr);
}

static inline void stmmac_disable_irq(struct stmmac_priv *priv)
{
#ifdef CONFIG_STMMAC_TIMER
	if (likely(priv->tm->enable))
		priv->tm->timer_stop();
	else
#endif
		priv->hw->dma->disable_dma_irq(priv->ioaddr);
}

static int stmmac_has_work(struct stmmac_priv *priv)
{
	unsigned int has_work = 0;
	int rxret, tx_work = 0;

	rxret = priv->hw->desc->get_rx_owner(priv->dma_rx +
		(priv->cur_rx % priv->dma_rx_size));

	if (priv->dirty_tx != priv->cur_tx)
		tx_work = 1;

	if (likely(!rxret || tx_work))
		has_work = 1;

	return has_work;
}

static inline void _stmmac_schedule(struct stmmac_priv *priv)
{
	if (likely(stmmac_has_work(priv))) {
		stmmac_disable_irq(priv);
		napi_schedule(&priv->napi);
	}
}

#ifdef CONFIG_STMMAC_TIMER
void stmmac_schedule(struct net_device *dev)
{
	struct stmmac_priv *priv = netdev_priv(dev);

	priv->xstats.sched_timer_n++;

	_stmmac_schedule(priv);
}

static void stmmac_no_timer_started(unsigned int x)
{;
};

static void stmmac_no_timer_stopped(void)
{;
};
#endif

/**
 * stmmac_tx_err:
 * @priv: pointer to the private device structure
 * Description: it cleans the descriptors and restarts the transmission
 * in case of errors.
 */
static void stmmac_tx_err(struct stmmac_priv *priv)
{

	netif_stop_queue(priv->dev);

	priv->hw->dma->stop_tx(priv->ioaddr);
	dma_free_tx_skbufs(priv);
	priv->hw->desc->init_tx_desc(priv->dma_tx, priv->dma_tx_size);
	priv->dirty_tx = 0;
	priv->cur_tx = 0;
	priv->hw->dma->start_tx(priv->ioaddr);

	priv->dev->stats.tx_errors++;
	netif_wake_queue(priv->dev);
}


static void stmmac_dma_interrupt(struct stmmac_priv *priv)
{
	int status;

	status = priv->hw->dma->dma_interrupt(priv->ioaddr, &priv->xstats);
	if (likely(status == handle_tx_rx))
		_stmmac_schedule(priv);

	else if (unlikely(status == tx_hard_error_bump_tc)) {
		/* Try to bump up the dma threshold on this failure */
		if (unlikely(tc != SF_DMA_MODE) && (tc <= 256)) {
			tc += 64;
			priv->hw->dma->dma_mode(priv->ioaddr, tc, SF_DMA_MODE);
			priv->xstats.threshold = tc;
		}
		stmmac_tx_err(priv);
	} else if (unlikely(status == tx_hard_error))
		stmmac_tx_err(priv);
}

/**
 *  stmmac_open - open entry point of the driver
 *  @dev : pointer to the device structure.
 *  Description:
 *  This function is the open entry point of the driver.
 *  Return value:
 *  0 on success and an appropriate (-)ve integer as defined in errno.h
 *  file on failure.
 */
static int stmmac_open(struct net_device *dev)
{
	struct stmmac_priv *priv = netdev_priv(dev);
	int ret;

	/* Check that the MAC address is valid.  If its not, refuse
	 * to bring the device up. The user must specify an
	 * address using the following linux command:
	 *      ifconfig eth0 hw ether xx:xx:xx:xx:xx:xx  */
	if (!is_valid_ether_addr(dev->dev_addr)) {
		random_ether_addr(dev->dev_addr);
		pr_warning("%s: generated random MAC address %pM\n", dev->name,
			dev->dev_addr);
	}

	stmmac_verify_args();

	ret = stmmac_init_phy(dev);
	if (unlikely(ret)) {
		pr_err("%s: Cannot attach to PHY (error: %d)\n", __func__, ret);
		return ret;
	}

	/* Request the IRQ lines */
	ret = request_irq(dev->irq, stmmac_interrupt,
			  IRQF_SHARED, dev->name, dev);
	if (unlikely(ret < 0)) {
		pr_err("%s: ERROR: allocating the IRQ %d (error: %d)\n",
		       __func__, dev->irq, ret);
		return ret;
	}

#ifdef CONFIG_STMMAC_TIMER
	priv->tm = kzalloc(sizeof(struct stmmac_timer *), GFP_KERNEL);
	if (unlikely(priv->tm == NULL)) {
		pr_err("%s: ERROR: timer memory alloc failed\n", __func__);
		return -ENOMEM;
	}
	priv->tm->freq = tmrate;

	/* Test if the external timer can be actually used.
	 * In case of failure continue without timer. */
	if (unlikely((stmmac_open_ext_timer(dev, priv->tm)) < 0)) {
		pr_warning("stmmaceth: cannot attach the external timer.\n");
		priv->tm->freq = 0;
		priv->tm->timer_start = stmmac_no_timer_started;
		priv->tm->timer_stop = stmmac_no_timer_stopped;
	} else
		priv->tm->enable = 1;
#endif

	/* Create and initialize the TX/RX descriptors chains. */
	priv->dma_tx_size = STMMAC_ALIGN(dma_txsize);
	priv->dma_rx_size = STMMAC_ALIGN(dma_rxsize);
	priv->dma_buf_sz = STMMAC_ALIGN(buf_sz);
	init_dma_desc_rings(dev);

	/* DMA initialization and SW reset */
	if (unlikely(priv->hw->dma->init(priv->ioaddr, priv->plat->pbl,
					 priv->dma_tx_phy,
					 priv->dma_rx_phy) < 0)) {

		pr_err("%s: DMA initialization failed\n", __func__);
		return -1;
	}

	/* Copy the MAC addr into the HW  */
	priv->hw->mac->set_umac_addr(priv->ioaddr, dev->dev_addr, 0);
	/* If required, perform hw setup of the bus. */
	if (priv->plat->bus_setup)
		priv->plat->bus_setup(priv->ioaddr);
	/* Initialize the MAC Core */
	priv->hw->mac->core_init(priv->ioaddr);

	priv->rx_coe = priv->hw->mac->rx_coe(priv->ioaddr);
	if (priv->rx_coe)
		pr_info("stmmac: Rx Checksum Offload Engine supported\n");
	if (priv->plat->tx_coe)
		pr_info("\tTX Checksum insertion supported\n");

	/* Initialise the MMC (if present) to disable all interrupts. */
	writel(0xffffffff, priv->ioaddr + MMC_HIGH_INTR_MASK);
	writel(0xffffffff, priv->ioaddr + MMC_LOW_INTR_MASK);

	/* Enable the MAC Rx/Tx */
	stmmac_enable_mac(priv->ioaddr);

	/* Set the HW DMA mode and the COE */
	stmmac_dma_operation_mode(priv);

	/* Extra statistics */
	memset(&priv->xstats, 0, sizeof(struct stmmac_extra_stats));
	priv->xstats.threshold = tc;

	/* Start the ball rolling... */
	DBG(probe, DEBUG, "%s: DMA RX/TX processes started...\n", dev->name);
	priv->hw->dma->start_tx(priv->ioaddr);
	priv->hw->dma->start_rx(priv->ioaddr);

#ifdef CONFIG_STMMAC_TIMER
	priv->tm->timer_start(tmrate);
#endif
	/* Dump DMA/MAC registers */
	if (netif_msg_hw(priv)) {
		priv->hw->mac->dump_regs(priv->ioaddr);
		priv->hw->dma->dump_regs(priv->ioaddr);
	}

	if (priv->phydev)
		phy_start(priv->phydev);

	napi_enable(&priv->napi);
	skb_queue_head_init(&priv->rx_recycle);
	netif_start_queue(dev);
	return 0;
}

/**
 *  stmmac_release - close entry point of the driver
 *  @dev : device pointer.
 *  Description:
 *  This is the stop entry point of the driver.
 */
static int stmmac_release(struct net_device *dev)
{
	struct stmmac_priv *priv = netdev_priv(dev);

	/* Stop and disconnect the PHY */
	if (priv->phydev) {
		phy_stop(priv->phydev);
		phy_disconnect(priv->phydev);
		priv->phydev = NULL;
	}

	netif_stop_queue(dev);

#ifdef CONFIG_STMMAC_TIMER
	/* Stop and release the timer */
	stmmac_close_ext_timer();
	if (priv->tm != NULL)
		kfree(priv->tm);
#endif
	napi_disable(&priv->napi);
	skb_queue_purge(&priv->rx_recycle);

	/* Free the IRQ lines */
	free_irq(dev->irq, dev);

	/* Stop TX/RX DMA and clear the descriptors */
	priv->hw->dma->stop_tx(priv->ioaddr);
	priv->hw->dma->stop_rx(priv->ioaddr);

	/* Release and free the Rx/Tx resources */
	free_dma_desc_resources(priv);

	/* Disable the MAC Rx/Tx */
	stmmac_disable_mac(priv->ioaddr);

	netif_carrier_off(dev);

	return 0;
}

/*
 * To perform emulated hardware segmentation on skb.
 */
static int stmmac_sw_tso(struct stmmac_priv *priv, struct sk_buff *skb)
{
	struct sk_buff *segs, *curr_skb;
	int gso_segs = skb_shinfo(skb)->gso_segs;

	/* Estimate the number of fragments in the worst case */
	if (unlikely(stmmac_tx_avail(priv) < gso_segs)) {
		netif_stop_queue(priv->dev);
		TX_DBG(KERN_ERR "%s: TSO BUG! Tx Ring full when queue awake\n",
		       __func__);
		if (stmmac_tx_avail(priv) < gso_segs)
			return NETDEV_TX_BUSY;

		netif_wake_queue(priv->dev);
	}
	TX_DBG("\tstmmac_sw_tso: segmenting: skb %p (len %d)\n",
	       skb, skb->len);

	segs = skb_gso_segment(skb, priv->dev->features & ~NETIF_F_TSO);
	if (unlikely(IS_ERR(segs)))
		goto sw_tso_end;

	do {
		curr_skb = segs;
		segs = segs->next;
		TX_DBG("\t\tcurrent skb->len: %d, *curr %p,"
		       "*next %p\n", curr_skb->len, curr_skb, segs);
		curr_skb->next = NULL;
		stmmac_xmit(curr_skb, priv->dev);
	} while (segs);

sw_tso_end:
	dev_kfree_skb(skb);

	return NETDEV_TX_OK;
}

static unsigned int stmmac_handle_jumbo_frames(struct sk_buff *skb,
					       struct net_device *dev,
					       int csum_insertion)
{
	struct stmmac_priv *priv = netdev_priv(dev);
	unsigned int nopaged_len = skb_headlen(skb);
	unsigned int txsize = priv->dma_tx_size;
	unsigned int entry = priv->cur_tx % txsize;
	struct dma_desc *desc = priv->dma_tx + entry;

	if (nopaged_len > BUF_SIZE_8KiB) {

		int buf2_size = nopaged_len - BUF_SIZE_8KiB;

		desc->des2 = dma_map_single(priv->device, skb->data,
					    BUF_SIZE_8KiB, DMA_TO_DEVICE);
		desc->des3 = desc->des2 + BUF_SIZE_4KiB;
		priv->hw->desc->prepare_tx_desc(desc, 1, BUF_SIZE_8KiB,
						csum_insertion);

		entry = (++priv->cur_tx) % txsize;
		desc = priv->dma_tx + entry;

		desc->des2 = dma_map_single(priv->device,
					skb->data + BUF_SIZE_8KiB,
					buf2_size, DMA_TO_DEVICE);
		desc->des3 = desc->des2 + BUF_SIZE_4KiB;
		priv->hw->desc->prepare_tx_desc(desc, 0, buf2_size,
						csum_insertion);
		priv->hw->desc->set_tx_owner(desc);
		priv->tx_skbuff[entry] = NULL;
	} else {
		desc->des2 = dma_map_single(priv->device, skb->data,
					nopaged_len, DMA_TO_DEVICE);
		desc->des3 = desc->des2 + BUF_SIZE_4KiB;
		priv->hw->desc->prepare_tx_desc(desc, 1, nopaged_len,
						csum_insertion);
	}
	return entry;
}

/**
 *  stmmac_xmit:
 *  @skb : the socket buffer
 *  @dev : device pointer
 *  Description : Tx entry point of the driver.
 */
static netdev_tx_t stmmac_xmit(struct sk_buff *skb, struct net_device *dev)
{
	struct stmmac_priv *priv = netdev_priv(dev);
	unsigned int txsize = priv->dma_tx_size;
	unsigned int entry;
	int i, csum_insertion = 0;
	int nfrags = skb_shinfo(skb)->nr_frags;
	struct dma_desc *desc, *first;

	if (unlikely(stmmac_tx_avail(priv) < nfrags + 1)) {
		if (!netif_queue_stopped(dev)) {
			netif_stop_queue(dev);
			/* This is a hard error, log it. */
			pr_err("%s: BUG! Tx Ring full when queue awake\n",
				__func__);
		}
		return NETDEV_TX_BUSY;
	}

	entry = priv->cur_tx % txsize;

#ifdef STMMAC_XMIT_DEBUG
	if ((skb->len > ETH_FRAME_LEN) || nfrags)
		pr_info("stmmac xmit:\n"
		       "\tskb addr %p - len: %d - nopaged_len: %d\n"
		       "\tn_frags: %d - ip_summed: %d - %s gso\n",
		       skb, skb->len, skb_headlen(skb), nfrags, skb->ip_summed,
		       !skb_is_gso(skb) ? "isn't" : "is");
#endif

	if (unlikely(skb_is_gso(skb)))
		return stmmac_sw_tso(priv, skb);

	if (likely((skb->ip_summed == CHECKSUM_PARTIAL))) {
		if (unlikely((!priv->plat->tx_coe) ||
			     (priv->no_csum_insertion)))
			skb_checksum_help(skb);
		else
			csum_insertion = 1;
	}

	desc = priv->dma_tx + entry;
	first = desc;

#ifdef STMMAC_XMIT_DEBUG
	if ((nfrags > 0) || (skb->len > ETH_FRAME_LEN))
		pr_debug("stmmac xmit: skb len: %d, nopaged_len: %d,\n"
		       "\t\tn_frags: %d, ip_summed: %d\n",
		       skb->len, skb_headlen(skb), nfrags, skb->ip_summed);
#endif
	priv->tx_skbuff[entry] = skb;
	if (unlikely(skb->len >= BUF_SIZE_4KiB)) {
		entry = stmmac_handle_jumbo_frames(skb, dev, csum_insertion);
		desc = priv->dma_tx + entry;
	} else {
		unsigned int nopaged_len = skb_headlen(skb);
		desc->des2 = dma_map_single(priv->device, skb->data,
					nopaged_len, DMA_TO_DEVICE);
		priv->hw->desc->prepare_tx_desc(desc, 1, nopaged_len,
						csum_insertion);
	}

	for (i = 0; i < nfrags; i++) {
		skb_frag_t *frag = &skb_shinfo(skb)->frags[i];
		int len = frag->size;

		entry = (++priv->cur_tx) % txsize;
		desc = priv->dma_tx + entry;

		TX_DBG("\t[entry %d] segment len: %d\n", entry, len);
		desc->des2 = dma_map_page(priv->device, frag->page,
					  frag->page_offset,
					  len, DMA_TO_DEVICE);
		priv->tx_skbuff[entry] = NULL;
		priv->hw->desc->prepare_tx_desc(desc, 0, len, csum_insertion);
		priv->hw->desc->set_tx_owner(desc);
	}

	/* Interrupt on completition only for the latest segment */
	priv->hw->desc->close_tx_desc(desc);

#ifdef CONFIG_STMMAC_TIMER
	/* Clean IC while using timer */
	if (likely(priv->tm->enable))
		priv->hw->desc->clear_tx_ic(desc);
#endif
	/* To avoid raise condition */
	priv->hw->desc->set_tx_owner(first);

	priv->cur_tx++;

#ifdef STMMAC_XMIT_DEBUG
	if (netif_msg_pktdata(priv)) {
		pr_info("stmmac xmit: current=%d, dirty=%d, entry=%d, "
		       "first=%p, nfrags=%d\n",
		       (priv->cur_tx % txsize), (priv->dirty_tx % txsize),
		       entry, first, nfrags);
		display_ring(priv->dma_tx, txsize);
		pr_info(">>> frame to be transmitted: ");
		print_pkt(skb->data, skb->len);
	}
#endif
	if (unlikely(stmmac_tx_avail(priv) <= (MAX_SKB_FRAGS + 1))) {
		TX_DBG("%s: stop transmitted packets\n", __func__);
		netif_stop_queue(dev);
	}

	dev->stats.tx_bytes += skb->len;

	priv->hw->dma->enable_dma_transmission(priv->ioaddr);

	return NETDEV_TX_OK;
}

static inline void stmmac_rx_refill(struct stmmac_priv *priv)
{
	unsigned int rxsize = priv->dma_rx_size;
	int bfsize = priv->dma_buf_sz;
	struct dma_desc *p = priv->dma_rx;

	for (; priv->cur_rx - priv->dirty_rx > 0; priv->dirty_rx++) {
		unsigned int entry = priv->dirty_rx % rxsize;
		if (likely(priv->rx_skbuff[entry] == NULL)) {
			struct sk_buff *skb;

			skb = __skb_dequeue(&priv->rx_recycle);
			if (skb == NULL)
				skb = netdev_alloc_skb_ip_align(priv->dev,
								bfsize);

			if (unlikely(skb == NULL))
				break;

			priv->rx_skbuff[entry] = skb;
			priv->rx_skbuff_dma[entry] =
			    dma_map_single(priv->device, skb->data, bfsize,
					   DMA_FROM_DEVICE);

			(p + entry)->des2 = priv->rx_skbuff_dma[entry];
			if (unlikely(priv->plat->has_gmac)) {
				if (bfsize >= BUF_SIZE_8KiB)
					(p + entry)->des3 =
					    (p + entry)->des2 + BUF_SIZE_8KiB;
			}
			RX_DBG(KERN_INFO "\trefill entry #%d\n", entry);
		}
		priv->hw->desc->set_rx_owner(p + entry);
	}
}

static int stmmac_rx(struct stmmac_priv *priv, int limit)
{
	unsigned int rxsize = priv->dma_rx_size;
	unsigned int entry = priv->cur_rx % rxsize;
	unsigned int next_entry;
	unsigned int count = 0;
	struct dma_desc *p = priv->dma_rx + entry;
	struct dma_desc *p_next;

#ifdef STMMAC_RX_DEBUG
	if (netif_msg_hw(priv)) {
		pr_debug(">>> stmmac_rx: descriptor ring:\n");
		display_ring(priv->dma_rx, rxsize);
	}
#endif
	count = 0;
	while (!priv->hw->desc->get_rx_owner(p)) {
		int status;

		if (count >= limit)
			break;

		count++;

		next_entry = (++priv->cur_rx) % rxsize;
		p_next = priv->dma_rx + next_entry;
		prefetch(p_next);

		/* read the status of the incoming frame */
		status = (priv->hw->desc->rx_status(&priv->dev->stats,
						    &priv->xstats, p));
		if (unlikely(status == discard_frame))
			priv->dev->stats.rx_errors++;
		else {
			struct sk_buff *skb;
			int frame_len;

			frame_len = priv->hw->desc->get_rx_frame_len(p);
			/* ACS is set; GMAC core strips PAD/FCS for IEEE 802.3
			 * Type frames (LLC/LLC-SNAP) */
			if (unlikely(status != llc_snap))
				frame_len -= ETH_FCS_LEN;
#ifdef STMMAC_RX_DEBUG
			if (frame_len > ETH_FRAME_LEN)
				pr_debug("\tRX frame size %d, COE status: %d\n",
					frame_len, status);

			if (netif_msg_hw(priv))
				pr_debug("\tdesc: %p [entry %d] buff=0x%x\n",
					p, entry, p->des2);
#endif
			skb = priv->rx_skbuff[entry];
			if (unlikely(!skb)) {
				pr_err("%s: Inconsistent Rx descriptor chain\n",
					priv->dev->name);
				priv->dev->stats.rx_dropped++;
				break;
			}
			prefetch(skb->data - NET_IP_ALIGN);
			priv->rx_skbuff[entry] = NULL;

			skb_put(skb, frame_len);
			dma_unmap_single(priv->device,
					 priv->rx_skbuff_dma[entry],
					 priv->dma_buf_sz, DMA_FROM_DEVICE);
#ifdef STMMAC_RX_DEBUG
			if (netif_msg_pktdata(priv)) {
				pr_info(" frame received (%dbytes)", frame_len);
				print_pkt(skb->data, frame_len);
			}
#endif
			skb->protocol = eth_type_trans(skb, priv->dev);

			if (unlikely(status == csum_none)) {
				/* always for the old mac 10/100 */
				skb_checksum_none_assert(skb);
				netif_receive_skb(skb);
			} else {
				skb->ip_summed = CHECKSUM_UNNECESSARY;
				napi_gro_receive(&priv->napi, skb);
			}

			priv->dev->stats.rx_packets++;
			priv->dev->stats.rx_bytes += frame_len;
		}
		entry = next_entry;
		p = p_next;	/* use prefetched values */
	}

	stmmac_rx_refill(priv);

	priv->xstats.rx_pkt_n += count;

	return count;
}

/**
 *  stmmac_poll - stmmac poll method (NAPI)
 *  @napi : pointer to the napi structure.
 *  @budget : maximum number of packets that the current CPU can receive from
 *	      all interfaces.
 *  Description :
 *   This function implements the the reception process.
 *   Also it runs the TX completion thread
 */
static int stmmac_poll(struct napi_struct *napi, int budget)
{
	struct stmmac_priv *priv = container_of(napi, struct stmmac_priv, napi);
	int work_done = 0;

	priv->xstats.poll_n++;
	stmmac_tx(priv);
	work_done = stmmac_rx(priv, budget);

	if (work_done < budget) {
		napi_complete(napi);
		stmmac_enable_irq(priv);
	}
	return work_done;
}

/**
 *  stmmac_tx_timeout
 *  @dev : Pointer to net device structure
 *  Description: this function is called when a packet transmission fails to
 *   complete within a reasonable tmrate. The driver will mark the error in the
 *   netdev structure and arrange for the device to be reset to a sane state
 *   in order to transmit a new packet.
 */
static void stmmac_tx_timeout(struct net_device *dev)
{
	struct stmmac_priv *priv = netdev_priv(dev);

	/* Clear Tx resources and restart transmitting again */
	stmmac_tx_err(priv);
}

/* Configuration changes (passed on by ifconfig) */
static int stmmac_config(struct net_device *dev, struct ifmap *map)
{
	if (dev->flags & IFF_UP)	/* can't act on a running interface */
		return -EBUSY;

	/* Don't allow changing the I/O address */
	if (map->base_addr != dev->base_addr) {
		pr_warning("%s: can't change I/O address\n", dev->name);
		return -EOPNOTSUPP;
	}

	/* Don't allow changing the IRQ */
	if (map->irq != dev->irq) {
		pr_warning("%s: can't change IRQ number %d\n",
		       dev->name, dev->irq);
		return -EOPNOTSUPP;
	}

	/* ignore other fields */
	return 0;
}

/**
 *  stmmac_multicast_list - entry point for multicast addressing
 *  @dev : pointer to the device structure
 *  Description:
 *  This function is a driver entry point which gets called by the kernel
 *  whenever multicast addresses must be enabled/disabled.
 *  Return value:
 *  void.
 */
static void stmmac_multicast_list(struct net_device *dev)
{
	struct stmmac_priv *priv = netdev_priv(dev);

	spin_lock(&priv->lock);
	priv->hw->mac->set_filter(dev);
	spin_unlock(&priv->lock);
}

/**
 *  stmmac_change_mtu - entry point to change MTU size for the device.
 *  @dev : device pointer.
 *  @new_mtu : the new MTU size for the device.
 *  Description: the Maximum Transfer Unit (MTU) is used by the network layer
 *  to drive packet transmission. Ethernet has an MTU of 1500 octets
 *  (ETH_DATA_LEN). This value can be changed with ifconfig.
 *  Return value:
 *  0 on success and an appropriate (-)ve integer as defined in errno.h
 *  file on failure.
 */
static int stmmac_change_mtu(struct net_device *dev, int new_mtu)
{
	struct stmmac_priv *priv = netdev_priv(dev);
	int max_mtu;

	if (netif_running(dev)) {
		pr_err("%s: must be stopped to change its MTU\n", dev->name);
		return -EBUSY;
	}

	if (priv->plat->has_gmac)
		max_mtu = JUMBO_LEN;
	else
		max_mtu = ETH_DATA_LEN;

	if ((new_mtu < 46) || (new_mtu > max_mtu)) {
		pr_err("%s: invalid MTU, max MTU is: %d\n", dev->name, max_mtu);
		return -EINVAL;
	}

	/* Some GMAC devices have a bugged Jumbo frame support that
	 * needs to have the Tx COE disabled for oversized frames
	 * (due to limited buffer sizes). In this case we disable
	 * the TX csum insertionin the TDES and not use SF. */
	if ((priv->plat->bugged_jumbo) && (priv->dev->mtu > ETH_DATA_LEN))
		priv->no_csum_insertion = 1;
	else
		priv->no_csum_insertion = 0;

	dev->mtu = new_mtu;

	return 0;
}

static irqreturn_t stmmac_interrupt(int irq, void *dev_id)
{
	struct net_device *dev = (struct net_device *)dev_id;
	struct stmmac_priv *priv = netdev_priv(dev);

	if (unlikely(!dev)) {
		pr_err("%s: invalid dev pointer\n", __func__);
		return IRQ_NONE;
	}

	if (priv->plat->has_gmac)
		/* To handle GMAC own interrupts */
		priv->hw->mac->host_irq_status((void __iomem *) dev->base_addr);

	stmmac_dma_interrupt(priv);

	return IRQ_HANDLED;
}

#ifdef CONFIG_NET_POLL_CONTROLLER
/* Polling receive - used by NETCONSOLE and other diagnostic tools
 * to allow network I/O with interrupts disabled. */
static void stmmac_poll_controller(struct net_device *dev)
{
	disable_irq(dev->irq);
	stmmac_interrupt(dev->irq, dev);
	enable_irq(dev->irq);
}
#endif

/**
 *  stmmac_ioctl - Entry point for the Ioctl
 *  @dev: Device pointer.
 *  @rq: An IOCTL specefic structure, that can contain a pointer to
 *  a proprietary structure used to pass information to the driver.
 *  @cmd: IOCTL command
 *  Description:
 *  Currently there are no special functionality supported in IOCTL, just the
 *  phy_mii_ioctl(...) can be invoked.
 */
static int stmmac_ioctl(struct net_device *dev, struct ifreq *rq, int cmd)
{
	struct stmmac_priv *priv = netdev_priv(dev);
	int ret;

	if (!netif_running(dev))
		return -EINVAL;

	if (!priv->phydev)
		return -EINVAL;

	spin_lock(&priv->lock);
	ret = phy_mii_ioctl(priv->phydev, rq, cmd);
	spin_unlock(&priv->lock);

	return ret;
}

#ifdef STMMAC_VLAN_TAG_USED
static void stmmac_vlan_rx_register(struct net_device *dev,
				    struct vlan_group *grp)
{
	struct stmmac_priv *priv = netdev_priv(dev);

	DBG(probe, INFO, "%s: Setting vlgrp to %p\n", dev->name, grp);

	spin_lock(&priv->lock);
	priv->vlgrp = grp;
	spin_unlock(&priv->lock);
}
#endif

static const struct net_device_ops stmmac_netdev_ops = {
	.ndo_open = stmmac_open,
	.ndo_start_xmit = stmmac_xmit,
	.ndo_stop = stmmac_release,
	.ndo_change_mtu = stmmac_change_mtu,
	.ndo_set_multicast_list = stmmac_multicast_list,
	.ndo_tx_timeout = stmmac_tx_timeout,
	.ndo_do_ioctl = stmmac_ioctl,
	.ndo_set_config = stmmac_config,
#ifdef STMMAC_VLAN_TAG_USED
	.ndo_vlan_rx_register = stmmac_vlan_rx_register,
#endif
#ifdef CONFIG_NET_POLL_CONTROLLER
	.ndo_poll_controller = stmmac_poll_controller,
#endif
	.ndo_set_mac_address = eth_mac_addr,
};

/**
 * stmmac_probe - Initialization of the adapter .
 * @dev : device pointer
 * Description: The function initializes the network device structure for
 * the STMMAC driver. It also calls the low level routines
 * in order to init the HW (i.e. the DMA engine)
 */
static int stmmac_probe(struct net_device *dev)
{
	int ret = 0;
	struct stmmac_priv *priv = netdev_priv(dev);

	ether_setup(dev);

	dev->netdev_ops = &stmmac_netdev_ops;
	stmmac_set_ethtool_ops(dev);

	dev->features |= NETIF_F_SG | NETIF_F_HIGHDMA |
		NETIF_F_IP_CSUM | NETIF_F_IPV6_CSUM;
	dev->watchdog_timeo = msecs_to_jiffies(watchdog);
#ifdef STMMAC_VLAN_TAG_USED
	/* Both mac100 and gmac support receive VLAN tag detection */
	dev->features |= NETIF_F_HW_VLAN_RX;
#endif
	priv->msg_enable = netif_msg_init(debug, default_msg_level);

	if (flow_ctrl)
		priv->flow_ctrl = FLOW_AUTO;	/* RX/TX pause on */

	priv->pause = pause;
	netif_napi_add(dev, &priv->napi, stmmac_poll, 64);

	/* Get the MAC address */
	priv->hw->mac->get_umac_addr((void __iomem *) dev->base_addr,
				     dev->dev_addr, 0);

	if (!is_valid_ether_addr(dev->dev_addr))
		pr_warning("\tno valid MAC address;"
			"please, use ifconfig or nwhwconfig!\n");

	spin_lock_init(&priv->lock);

	ret = register_netdev(dev);
	if (ret) {
		pr_err("%s: ERROR %i registering the device\n",
		       __func__, ret);
		return -ENODEV;
	}

	DBG(probe, DEBUG, "%s: Scatter/Gather: %s - HW checksums: %s\n",
	    dev->name, (dev->features & NETIF_F_SG) ? "on" : "off",
	    (dev->features & NETIF_F_IP_CSUM) ? "on" : "off");

	return ret;
}

/**
 * stmmac_mac_device_setup
 * @dev : device pointer
 * Description: select and initialise the mac device (mac100 or Gmac).
 */
static int stmmac_mac_device_setup(struct net_device *dev)
{
	struct stmmac_priv *priv = netdev_priv(dev);

	struct mac_device_info *device;

	if (priv->plat->has_gmac)
		device = dwmac1000_setup(priv->ioaddr);
	else
		device = dwmac100_setup(priv->ioaddr);

	if (!device)
		return -ENOMEM;

	if (priv->plat->enh_desc) {
		device->desc = &enh_desc_ops;
		pr_info("\tEnhanced descriptor structure\n");
	} else
		device->desc = &ndesc_ops;

	priv->hw = device;

	if (device_can_wakeup(priv->device))
		priv->wolopts = WAKE_MAGIC; /* Magic Frame as default */

	return 0;
}

static int stmmacphy_dvr_probe(struct platform_device *pdev)
{
	struct plat_stmmacphy_data *plat_dat = pdev->dev.platform_data;

	pr_debug("stmmacphy_dvr_probe: added phy for bus %d\n",
	       plat_dat->bus_id);

	return 0;
}

static int stmmacphy_dvr_remove(struct platform_device *pdev)
{
	return 0;
}

static struct platform_driver stmmacphy_driver = {
	.driver = {
		   .name = PHY_RESOURCE_NAME,
		   },
	.probe = stmmacphy_dvr_probe,
	.remove = stmmacphy_dvr_remove,
};

/**
 * stmmac_associate_phy
 * @dev: pointer to device structure
 * @data: points to the private structure.
 * Description: Scans through all the PHYs we have registered and checks if
 * any are associated with our MAC.  If so, then just fill in
 * the blanks in our local context structure
 */
static int stmmac_associate_phy(struct device *dev, void *data)
{
	struct stmmac_priv *priv = (struct stmmac_priv *)data;
	struct plat_stmmacphy_data *plat_dat = dev->platform_data;

	DBG(probe, DEBUG, "%s: checking phy for bus %d\n", __func__,
		plat_dat->bus_id);

	/* Check that this phy is for the MAC being initialised */
	if (priv->plat->bus_id != plat_dat->bus_id)
		return 0;

	/* OK, this PHY is connected to the MAC.
	   Go ahead and get the parameters */
	DBG(probe, DEBUG, "%s: OK. Found PHY config\n", __func__);
	priv->phy_irq =
	    platform_get_irq_byname(to_platform_device(dev), "phyirq");
	DBG(probe, DEBUG, "%s: PHY irq on bus %d is %d\n", __func__,
	    plat_dat->bus_id, priv->phy_irq);

	/* Override with kernel parameters if supplied XXX CRS XXX
	 * this needs to have multiple instances */
	if ((phyaddr >= 0) && (phyaddr <= 31))
		plat_dat->phy_addr = phyaddr;

	priv->phy_addr = plat_dat->phy_addr;
	priv->phy_mask = plat_dat->phy_mask;
	priv->phy_interface = plat_dat->interface;
	priv->phy_reset = plat_dat->phy_reset;

	DBG(probe, DEBUG, "%s: exiting\n", __func__);
	return 1;	/* forces exit of driver_for_each_device() */
}

/**
 * stmmac_dvr_probe
 * @pdev: platform device pointer
 * Description: the driver is initialized through platform_device.
 */
static int stmmac_dvr_probe(struct platform_device *pdev)
{
	int ret = 0;
	struct resource *res;
	void __iomem *addr = NULL;
	struct net_device *ndev = NULL;
	struct stmmac_priv *priv = NULL;
	struct plat_stmmacenet_data *plat_dat;

	pr_info("STMMAC driver:\n\tplatform registration... ");
	res = platform_get_resource(pdev, IORESOURCE_MEM, 0);
	if (!res) {
		ret = -ENODEV;
		goto out;
	}
	pr_info("\tdone!\n");

	if (!request_mem_region(res->start, resource_size(res),
				pdev->name)) {
		pr_err("%s: ERROR: memory allocation failed"
		       "cannot get the I/O addr 0x%x\n",
		       __func__, (unsigned int)res->start);
		ret = -EBUSY;
		goto out;
	}

	addr = ioremap(res->start, resource_size(res));
	if (!addr) {
		pr_err("%s: ERROR: memory mapping failed\n", __func__);
		ret = -ENOMEM;
		goto out;
	}

	ndev = alloc_etherdev(sizeof(struct stmmac_priv));
	if (!ndev) {
		pr_err("%s: ERROR: allocating the device\n", __func__);
		ret = -ENOMEM;
		goto out;
	}

	SET_NETDEV_DEV(ndev, &pdev->dev);

	/* Get the MAC information */
	ndev->irq = platform_get_irq_byname(pdev, "macirq");
	if (ndev->irq == -ENXIO) {
		pr_err("%s: ERROR: MAC IRQ configuration "
		       "information not found\n", __func__);
		ret = -ENODEV;
		goto out;
	}

	priv = netdev_priv(ndev);
	priv->device = &(pdev->dev);
	priv->dev = ndev;
	plat_dat = pdev->dev.platform_data;

	priv->plat = plat_dat;

	priv->ioaddr = addr;

	/* PMT module is not integrated in all the MAC devices. */
	if (plat_dat->pmt) {
		pr_info("\tPMT module supported\n");
		device_set_wakeup_capable(&pdev->dev, 1);
	}

	platform_set_drvdata(pdev, ndev);

	/* Set the I/O base addr */
	ndev->base_addr = (unsigned long)addr;

	/* Custom initialisation */
	if (priv->plat->init) {
		ret = priv->plat->init(pdev);
		if (unlikely(ret))
			goto out;
	}

	/* MAC HW revice detection */
	ret = stmmac_mac_device_setup(ndev);
	if (ret < 0)
		goto out;

	/* Network Device Registration */
	ret = stmmac_probe(ndev);
	if (ret < 0)
		goto out;

	/* associate a PHY - it is provided by another platform bus */
	if (!driver_for_each_device
	    (&(stmmacphy_driver.driver), NULL, (void *)priv,
	     stmmac_associate_phy)) {
		pr_err("No PHY device is associated with this MAC!\n");
		ret = -ENODEV;
		goto out;
	}

	pr_info("\t%s - (dev. name: %s - id: %d, IRQ #%d\n"
	       "\tIO base addr: 0x%p)\n", ndev->name, pdev->name,
	       pdev->id, ndev->irq, addr);

	/* MDIO bus Registration */
	pr_debug("\tMDIO bus (id: %d)...", priv->plat->bus_id);
	ret = stmmac_mdio_register(ndev);
	if (ret < 0)
		goto out;
	pr_debug("registered!\n");

out:
	if (ret < 0) {
		if (priv->plat->exit)
			priv->plat->exit(pdev);

		platform_set_drvdata(pdev, NULL);
		release_mem_region(res->start, resource_size(res));
		if (addr != NULL)
			iounmap(addr);
	}

	return ret;
}

/**
 * stmmac_dvr_remove
 * @pdev: platform device pointer
 * Description: this function resets the TX/RX processes, disables the MAC RX/TX
 * changes the link status, releases the DMA descriptor rings,
 * unregisters the MDIO bus and unmaps the allocated memory.
 */
static int stmmac_dvr_remove(struct platform_device *pdev)
{
	struct net_device *ndev = platform_get_drvdata(pdev);
	struct stmmac_priv *priv = netdev_priv(ndev);
	struct resource *res;

	pr_info("%s:\n\tremoving driver", __func__);

	priv->hw->dma->stop_rx(priv->ioaddr);
	priv->hw->dma->stop_tx(priv->ioaddr);

	stmmac_disable_mac(priv->ioaddr);

	netif_carrier_off(ndev);

	stmmac_mdio_unregister(ndev);

	if (priv->plat->exit)
		priv->plat->exit(pdev);

	platform_set_drvdata(pdev, NULL);
	unregister_netdev(ndev);

	iounmap((void *)priv->ioaddr);
	res = platform_get_resource(pdev, IORESOURCE_MEM, 0);
	release_mem_region(res->start, resource_size(res));

	free_netdev(ndev);

	return 0;
}

#ifdef CONFIG_PM
static int stmmac_suspend(struct device *dev)
{
	struct net_device *ndev = dev_get_drvdata(dev);
	struct stmmac_priv *priv = netdev_priv(ndev);
	int dis_ic = 0;

	if (!ndev || !netif_running(ndev))
		return 0;

	spin_lock(&priv->lock);

	netif_device_detach(ndev);
	netif_stop_queue(ndev);
	if (priv->phydev)
		phy_stop(priv->phydev);

#ifdef CONFIG_STMMAC_TIMER
	priv->tm->timer_stop();
	if (likely(priv->tm->enable))
		dis_ic = 1;
#endif
	napi_disable(&priv->napi);

<<<<<<< HEAD
	/* Stop TX/RX DMA */
	priv->hw->dma->stop_tx(priv->ioaddr);
	priv->hw->dma->stop_rx(priv->ioaddr);
	/* Clear the Rx/Tx descriptors */
	priv->hw->desc->init_rx_desc(priv->dma_rx, priv->dma_rx_size,
				     dis_ic);
	priv->hw->desc->init_tx_desc(priv->dma_tx, priv->dma_tx_size);

	/* Enable Power down mode by programming the PMT regs */
	if (device_may_wakeup(priv->device))
		priv->hw->mac->pmt(priv->ioaddr, priv->wolopts);
	else
		stmmac_disable_mac(priv->ioaddr);
=======
		/* Enable Power down mode by programming the PMT regs */
		if (device_can_wakeup(priv->device))
			priv->hw->mac->pmt(priv->ioaddr, priv->wolopts);
		else
			stmmac_disable_mac(priv->ioaddr);
	} else {
		priv->shutdown = 1;
		/* Although this can appear slightly redundant it actually
		 * makes fast the standby operation and guarantees the driver
		 * working if hibernation is on media. */
		stmmac_release(dev);
	}
>>>>>>> f1987257

	spin_unlock(&priv->lock);
	return 0;
}

static int stmmac_resume(struct device *dev)
{
	struct net_device *ndev = dev_get_drvdata(dev);
	struct stmmac_priv *priv = netdev_priv(ndev);

	if (!netif_running(ndev))
		return 0;

	spin_lock(&priv->lock);

	/* Power Down bit, into the PM register, is cleared
	 * automatically as soon as a magic packet or a Wake-up frame
	 * is received. Anyway, it's better to manually clear
	 * this bit because it can generate problems while resuming
	 * from another devices (e.g. serial console). */
	if (device_may_wakeup(priv->device))
		priv->hw->mac->pmt(priv->ioaddr, 0);

	netif_device_attach(ndev);

	/* Enable the MAC and DMA */
	stmmac_enable_mac(priv->ioaddr);
	priv->hw->dma->start_tx(priv->ioaddr);
	priv->hw->dma->start_rx(priv->ioaddr);

#ifdef CONFIG_STMMAC_TIMER
	if (likely(priv->tm->enable))
		priv->tm->timer_start(tmrate);
#endif
	napi_enable(&priv->napi);

	if (priv->phydev)
		phy_start(priv->phydev);

	netif_start_queue(ndev);

	spin_unlock(&priv->lock);
	return 0;
}

static int stmmac_freeze(struct device *dev)
{
	struct net_device *ndev = dev_get_drvdata(dev);

	if (!ndev || !netif_running(ndev))
		return 0;

	return stmmac_release(ndev);
}

static int stmmac_restore(struct device *dev)
{
	struct net_device *ndev = dev_get_drvdata(dev);

	if (!ndev || !netif_running(ndev))
		return 0;

	return stmmac_open(ndev);
}

static const struct dev_pm_ops stmmac_pm_ops = {
	.suspend = stmmac_suspend,
	.resume = stmmac_resume,
	.freeze = stmmac_freeze,
	.thaw = stmmac_restore,
	.restore = stmmac_restore,
};
#else
static const struct dev_pm_ops stmmac_pm_ops;
#endif /* CONFIG_PM */

static struct platform_driver stmmac_driver = {
	.probe = stmmac_dvr_probe,
	.remove = stmmac_dvr_remove,
	.driver = {
		.name = STMMAC_RESOURCE_NAME,
		.owner = THIS_MODULE,
		.pm = &stmmac_pm_ops,
	},
};

/**
 * stmmac_init_module - Entry point for the driver
 * Description: This function is the entry point for the driver.
 */
static int __init stmmac_init_module(void)
{
	int ret;

	if (platform_driver_register(&stmmacphy_driver)) {
		pr_err("No PHY devices registered!\n");
		return -ENODEV;
	}

	ret = platform_driver_register(&stmmac_driver);
	return ret;
}

/**
 * stmmac_cleanup_module - Cleanup routine for the driver
 * Description: This function is the cleanup routine for the driver.
 */
static void __exit stmmac_cleanup_module(void)
{
	platform_driver_unregister(&stmmacphy_driver);
	platform_driver_unregister(&stmmac_driver);
}

#ifndef MODULE
static int __init stmmac_cmdline_opt(char *str)
{
	char *opt;

	if (!str || !*str)
		return -EINVAL;
	while ((opt = strsep(&str, ",")) != NULL) {
		if (!strncmp(opt, "debug:", 6))
			strict_strtoul(opt + 6, 0, (unsigned long *)&debug);
		else if (!strncmp(opt, "phyaddr:", 8))
			strict_strtoul(opt + 8, 0, (unsigned long *)&phyaddr);
		else if (!strncmp(opt, "dma_txsize:", 11))
			strict_strtoul(opt + 11, 0,
				       (unsigned long *)&dma_txsize);
		else if (!strncmp(opt, "dma_rxsize:", 11))
			strict_strtoul(opt + 11, 0,
				       (unsigned long *)&dma_rxsize);
		else if (!strncmp(opt, "buf_sz:", 7))
			strict_strtoul(opt + 7, 0, (unsigned long *)&buf_sz);
		else if (!strncmp(opt, "tc:", 3))
			strict_strtoul(opt + 3, 0, (unsigned long *)&tc);
		else if (!strncmp(opt, "watchdog:", 9))
			strict_strtoul(opt + 9, 0, (unsigned long *)&watchdog);
		else if (!strncmp(opt, "flow_ctrl:", 10))
			strict_strtoul(opt + 10, 0,
				       (unsigned long *)&flow_ctrl);
		else if (!strncmp(opt, "pause:", 6))
			strict_strtoul(opt + 6, 0, (unsigned long *)&pause);
#ifdef CONFIG_STMMAC_TIMER
		else if (!strncmp(opt, "tmrate:", 7))
			strict_strtoul(opt + 7, 0, (unsigned long *)&tmrate);
#endif
	}
	return 0;
}

__setup("stmmaceth=", stmmac_cmdline_opt);
#endif

module_init(stmmac_init_module);
module_exit(stmmac_cleanup_module);

MODULE_DESCRIPTION("STMMAC 10/100/1000 Ethernet driver");
MODULE_AUTHOR("Giuseppe Cavallaro <peppe.cavallaro@st.com>");
MODULE_LICENSE("GPL");<|MERGE_RESOLUTION|>--- conflicted
+++ resolved
@@ -1821,7 +1821,6 @@
 #endif
 	napi_disable(&priv->napi);
 
-<<<<<<< HEAD
 	/* Stop TX/RX DMA */
 	priv->hw->dma->stop_tx(priv->ioaddr);
 	priv->hw->dma->stop_rx(priv->ioaddr);
@@ -1835,20 +1834,6 @@
 		priv->hw->mac->pmt(priv->ioaddr, priv->wolopts);
 	else
 		stmmac_disable_mac(priv->ioaddr);
-=======
-		/* Enable Power down mode by programming the PMT regs */
-		if (device_can_wakeup(priv->device))
-			priv->hw->mac->pmt(priv->ioaddr, priv->wolopts);
-		else
-			stmmac_disable_mac(priv->ioaddr);
-	} else {
-		priv->shutdown = 1;
-		/* Although this can appear slightly redundant it actually
-		 * makes fast the standby operation and guarantees the driver
-		 * working if hibernation is on media. */
-		stmmac_release(dev);
-	}
->>>>>>> f1987257
 
 	spin_unlock(&priv->lock);
 	return 0;
