/**
 * AES routines supporting VMX instructions on the Power 8
 *
 * Copyright (C) 2015 International Business Machines Inc.
 *
 * This program is free software; you can redistribute it and/or modify
 * it under the terms of the GNU General Public License as published by
 * the Free Software Foundation; version 2 only.
 *
 * This program is distributed in the hope that it will be useful,
 * but WITHOUT ANY WARRANTY; without even the implied warranty of
 * MERCHANTABILITY or FITNESS FOR A PARTICULAR PURPOSE.  See the
 * GNU General Public License for more details.
 *
 * You should have received a copy of the GNU General Public License
 * along with this program; if not, write to the Free Software
 * Foundation, Inc., 675 Mass Ave, Cambridge, MA 02139, USA.
 *
 * Author: Marcelo Henrique Cerri <mhcerri@br.ibm.com>
 */

#include <linux/types.h>
#include <linux/err.h>
#include <linux/crypto.h>
#include <linux/delay.h>
#include <linux/hardirq.h>
#include <asm/switch_to.h>
#include <crypto/aes.h>

#include "aesp8-ppc.h"

struct p8_aes_ctx {
	struct crypto_cipher *fallback;
	struct aes_key enc_key;
	struct aes_key dec_key;
};

static int p8_aes_init(struct crypto_tfm *tfm)
{
	const char *alg;
	struct crypto_cipher *fallback;
	struct p8_aes_ctx *ctx = crypto_tfm_ctx(tfm);

	if (!(alg = crypto_tfm_alg_name(tfm))) {
		printk(KERN_ERR "Failed to get algorithm name.\n");
		return -ENOENT;
	}

	fallback = crypto_alloc_cipher(alg, 0, CRYPTO_ALG_NEED_FALLBACK);
	if (IS_ERR(fallback)) {
		printk(KERN_ERR
		       "Failed to allocate transformation for '%s': %ld\n",
		       alg, PTR_ERR(fallback));
		return PTR_ERR(fallback);
	}
	printk(KERN_INFO "Using '%s' as fallback implementation.\n",
	       crypto_tfm_alg_driver_name((struct crypto_tfm *) fallback));

	crypto_cipher_set_flags(fallback,
				crypto_cipher_get_flags((struct
							 crypto_cipher *)
							tfm));
	ctx->fallback = fallback;

	return 0;
}

static void p8_aes_exit(struct crypto_tfm *tfm)
{
	struct p8_aes_ctx *ctx = crypto_tfm_ctx(tfm);

	if (ctx->fallback) {
		crypto_free_cipher(ctx->fallback);
		ctx->fallback = NULL;
	}
}

static int p8_aes_setkey(struct crypto_tfm *tfm, const u8 *key,
			 unsigned int keylen)
{
<<<<<<< HEAD
    int ret;
    struct p8_aes_ctx *ctx = crypto_tfm_ctx(tfm);

    preempt_disable();
    pagefault_disable();
    enable_kernel_altivec();
    ret = aes_p8_set_encrypt_key(key, keylen * 8, &ctx->enc_key);
    ret += aes_p8_set_decrypt_key(key, keylen * 8, &ctx->dec_key);
    pagefault_enable();
    preempt_enable();

    ret += crypto_cipher_setkey(ctx->fallback, key, keylen);
    return ret;
=======
	int ret;
	struct p8_aes_ctx *ctx = crypto_tfm_ctx(tfm);

	pagefault_disable();
	enable_kernel_altivec();
	ret = aes_p8_set_encrypt_key(key, keylen * 8, &ctx->enc_key);
	ret += aes_p8_set_decrypt_key(key, keylen * 8, &ctx->dec_key);
	pagefault_enable();

	ret += crypto_cipher_setkey(ctx->fallback, key, keylen);
	return ret;
>>>>>>> fe55dfdc
}

static void p8_aes_encrypt(struct crypto_tfm *tfm, u8 *dst, const u8 *src)
{
<<<<<<< HEAD
    struct p8_aes_ctx *ctx = crypto_tfm_ctx(tfm);

    if (in_interrupt()) {
        crypto_cipher_encrypt_one(ctx->fallback, dst, src);
    } else {
	preempt_disable();
        pagefault_disable();
        enable_kernel_altivec();
        aes_p8_encrypt(src, dst, &ctx->enc_key);
        pagefault_enable();
	preempt_enable();
    }
=======
	struct p8_aes_ctx *ctx = crypto_tfm_ctx(tfm);

	if (in_interrupt()) {
		crypto_cipher_encrypt_one(ctx->fallback, dst, src);
	} else {
		pagefault_disable();
		enable_kernel_altivec();
		aes_p8_encrypt(src, dst, &ctx->enc_key);
		pagefault_enable();
	}
>>>>>>> fe55dfdc
}

static void p8_aes_decrypt(struct crypto_tfm *tfm, u8 *dst, const u8 *src)
{
<<<<<<< HEAD
    struct p8_aes_ctx *ctx = crypto_tfm_ctx(tfm);

    if (in_interrupt()) {
        crypto_cipher_decrypt_one(ctx->fallback, dst, src);
    } else {
	preempt_disable();
        pagefault_disable();
        enable_kernel_altivec();
        aes_p8_decrypt(src, dst, &ctx->dec_key);
        pagefault_enable();
	preempt_enable();
    }
=======
	struct p8_aes_ctx *ctx = crypto_tfm_ctx(tfm);

	if (in_interrupt()) {
		crypto_cipher_decrypt_one(ctx->fallback, dst, src);
	} else {
		pagefault_disable();
		enable_kernel_altivec();
		aes_p8_decrypt(src, dst, &ctx->dec_key);
		pagefault_enable();
	}
>>>>>>> fe55dfdc
}

struct crypto_alg p8_aes_alg = {
	.cra_name = "aes",
	.cra_driver_name = "p8_aes",
	.cra_module = THIS_MODULE,
	.cra_priority = 1000,
	.cra_type = NULL,
	.cra_flags = CRYPTO_ALG_TYPE_CIPHER | CRYPTO_ALG_NEED_FALLBACK,
	.cra_alignmask = 0,
	.cra_blocksize = AES_BLOCK_SIZE,
	.cra_ctxsize = sizeof(struct p8_aes_ctx),
	.cra_init = p8_aes_init,
	.cra_exit = p8_aes_exit,
	.cra_cipher = {
		       .cia_min_keysize = AES_MIN_KEY_SIZE,
		       .cia_max_keysize = AES_MAX_KEY_SIZE,
		       .cia_setkey = p8_aes_setkey,
		       .cia_encrypt = p8_aes_encrypt,
		       .cia_decrypt = p8_aes_decrypt,
	},
};<|MERGE_RESOLUTION|>--- conflicted
+++ resolved
@@ -78,91 +78,51 @@
 static int p8_aes_setkey(struct crypto_tfm *tfm, const u8 *key,
 			 unsigned int keylen)
 {
-<<<<<<< HEAD
-    int ret;
-    struct p8_aes_ctx *ctx = crypto_tfm_ctx(tfm);
-
-    preempt_disable();
-    pagefault_disable();
-    enable_kernel_altivec();
-    ret = aes_p8_set_encrypt_key(key, keylen * 8, &ctx->enc_key);
-    ret += aes_p8_set_decrypt_key(key, keylen * 8, &ctx->dec_key);
-    pagefault_enable();
-    preempt_enable();
-
-    ret += crypto_cipher_setkey(ctx->fallback, key, keylen);
-    return ret;
-=======
 	int ret;
 	struct p8_aes_ctx *ctx = crypto_tfm_ctx(tfm);
 
+	preempt_disable();
 	pagefault_disable();
 	enable_kernel_altivec();
 	ret = aes_p8_set_encrypt_key(key, keylen * 8, &ctx->enc_key);
 	ret += aes_p8_set_decrypt_key(key, keylen * 8, &ctx->dec_key);
 	pagefault_enable();
+	preempt_enable();
 
 	ret += crypto_cipher_setkey(ctx->fallback, key, keylen);
 	return ret;
->>>>>>> fe55dfdc
 }
 
 static void p8_aes_encrypt(struct crypto_tfm *tfm, u8 *dst, const u8 *src)
 {
-<<<<<<< HEAD
-    struct p8_aes_ctx *ctx = crypto_tfm_ctx(tfm);
-
-    if (in_interrupt()) {
-        crypto_cipher_encrypt_one(ctx->fallback, dst, src);
-    } else {
-	preempt_disable();
-        pagefault_disable();
-        enable_kernel_altivec();
-        aes_p8_encrypt(src, dst, &ctx->enc_key);
-        pagefault_enable();
-	preempt_enable();
-    }
-=======
 	struct p8_aes_ctx *ctx = crypto_tfm_ctx(tfm);
 
 	if (in_interrupt()) {
 		crypto_cipher_encrypt_one(ctx->fallback, dst, src);
 	} else {
+		preempt_disable();
 		pagefault_disable();
 		enable_kernel_altivec();
 		aes_p8_encrypt(src, dst, &ctx->enc_key);
 		pagefault_enable();
+		preempt_enable();
 	}
->>>>>>> fe55dfdc
 }
 
 static void p8_aes_decrypt(struct crypto_tfm *tfm, u8 *dst, const u8 *src)
 {
-<<<<<<< HEAD
-    struct p8_aes_ctx *ctx = crypto_tfm_ctx(tfm);
-
-    if (in_interrupt()) {
-        crypto_cipher_decrypt_one(ctx->fallback, dst, src);
-    } else {
-	preempt_disable();
-        pagefault_disable();
-        enable_kernel_altivec();
-        aes_p8_decrypt(src, dst, &ctx->dec_key);
-        pagefault_enable();
-	preempt_enable();
-    }
-=======
 	struct p8_aes_ctx *ctx = crypto_tfm_ctx(tfm);
 
 	if (in_interrupt()) {
 		crypto_cipher_decrypt_one(ctx->fallback, dst, src);
 	} else {
+		preempt_disable();
 		pagefault_disable();
 		enable_kernel_altivec();
 		aes_p8_decrypt(src, dst, &ctx->dec_key);
 		pagefault_enable();
+		preempt_enable();
 	}
->>>>>>> fe55dfdc
 }
 
 struct crypto_alg p8_aes_alg = {
