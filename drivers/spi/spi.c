// SPDX-License-Identifier: GPL-2.0-or-later
// SPI init/core code
//
// Copyright (C) 2005 David Brownell
// Copyright (C) 2008 Secret Lab Technologies Ltd.

#include <linux/acpi.h>
#include <linux/cache.h>
#include <linux/clk/clk-conf.h>
#include <linux/delay.h>
#include <linux/device.h>
#include <linux/dmaengine.h>
#include <linux/dma-mapping.h>
#include <linux/export.h>
#include <linux/gpio/consumer.h>
#include <linux/highmem.h>
#include <linux/idr.h>
#include <linux/init.h>
#include <linux/ioport.h>
#include <linux/kernel.h>
#include <linux/kthread.h>
#include <linux/mod_devicetable.h>
#include <linux/mutex.h>
#include <linux/of_device.h>
#include <linux/of_irq.h>
#include <linux/percpu.h>
#include <linux/platform_data/x86/apple.h>
#include <linux/pm_domain.h>
#include <linux/pm_runtime.h>
#include <linux/property.h>
#include <linux/ptp_clock_kernel.h>
#include <linux/sched/rt.h>
#include <linux/slab.h>
#include <linux/spi/spi.h>
#include <linux/spi/spi-mem.h>
#include <uapi/linux/sched/types.h>

#define CREATE_TRACE_POINTS
#include <trace/events/spi.h>
EXPORT_TRACEPOINT_SYMBOL(spi_transfer_start);
EXPORT_TRACEPOINT_SYMBOL(spi_transfer_stop);

#include "internals.h"

static DEFINE_IDR(spi_master_idr);

static void spidev_release(struct device *dev)
{
	struct spi_device	*spi = to_spi_device(dev);

	spi_controller_put(spi->controller);
	kfree(spi->driver_override);
	free_percpu(spi->pcpu_statistics);
	kfree(spi);
}

static ssize_t
modalias_show(struct device *dev, struct device_attribute *a, char *buf)
{
	const struct spi_device	*spi = to_spi_device(dev);
	int len;

	len = acpi_device_modalias(dev, buf, PAGE_SIZE - 1);
	if (len != -ENODEV)
		return len;

	return sysfs_emit(buf, "%s%s\n", SPI_MODULE_PREFIX, spi->modalias);
}
static DEVICE_ATTR_RO(modalias);

static ssize_t driver_override_store(struct device *dev,
				     struct device_attribute *a,
				     const char *buf, size_t count)
{
	struct spi_device *spi = to_spi_device(dev);
	int ret;

	ret = driver_set_override(dev, &spi->driver_override, buf, count);
	if (ret)
		return ret;

	return count;
}

static ssize_t driver_override_show(struct device *dev,
				    struct device_attribute *a, char *buf)
{
	const struct spi_device *spi = to_spi_device(dev);
	ssize_t len;

	device_lock(dev);
	len = sysfs_emit(buf, "%s\n", spi->driver_override ? : "");
	device_unlock(dev);
	return len;
}
static DEVICE_ATTR_RW(driver_override);

static struct spi_statistics __percpu *spi_alloc_pcpu_stats(struct device *dev)
{
	struct spi_statistics __percpu *pcpu_stats;

	if (dev)
		pcpu_stats = devm_alloc_percpu(dev, struct spi_statistics);
	else
		pcpu_stats = alloc_percpu_gfp(struct spi_statistics, GFP_KERNEL);

	if (pcpu_stats) {
		int cpu;

		for_each_possible_cpu(cpu) {
			struct spi_statistics *stat;

			stat = per_cpu_ptr(pcpu_stats, cpu);
			u64_stats_init(&stat->syncp);
		}
	}
	return pcpu_stats;
}

static ssize_t spi_emit_pcpu_stats(struct spi_statistics __percpu *stat,
				   char *buf, size_t offset)
{
	u64 val = 0;
	int i;

	for_each_possible_cpu(i) {
		const struct spi_statistics *pcpu_stats;
		u64_stats_t *field;
		unsigned int start;
		u64 inc;

		pcpu_stats = per_cpu_ptr(stat, i);
		field = (void *)pcpu_stats + offset;
		do {
			start = u64_stats_fetch_begin(&pcpu_stats->syncp);
			inc = u64_stats_read(field);
		} while (u64_stats_fetch_retry(&pcpu_stats->syncp, start));
		val += inc;
	}
	return sysfs_emit(buf, "%llu\n", val);
}

#define SPI_STATISTICS_ATTRS(field, file)				\
static ssize_t spi_controller_##field##_show(struct device *dev,	\
					     struct device_attribute *attr, \
					     char *buf)			\
{									\
	struct spi_controller *ctlr = container_of(dev,			\
					 struct spi_controller, dev);	\
	return spi_statistics_##field##_show(ctlr->pcpu_statistics, buf); \
}									\
static struct device_attribute dev_attr_spi_controller_##field = {	\
	.attr = { .name = file, .mode = 0444 },				\
	.show = spi_controller_##field##_show,				\
};									\
static ssize_t spi_device_##field##_show(struct device *dev,		\
					 struct device_attribute *attr,	\
					char *buf)			\
{									\
	struct spi_device *spi = to_spi_device(dev);			\
	return spi_statistics_##field##_show(spi->pcpu_statistics, buf); \
}									\
static struct device_attribute dev_attr_spi_device_##field = {		\
	.attr = { .name = file, .mode = 0444 },				\
	.show = spi_device_##field##_show,				\
}

#define SPI_STATISTICS_SHOW_NAME(name, file, field)			\
static ssize_t spi_statistics_##name##_show(struct spi_statistics __percpu *stat, \
					    char *buf)			\
{									\
	return spi_emit_pcpu_stats(stat, buf,				\
			offsetof(struct spi_statistics, field));	\
}									\
SPI_STATISTICS_ATTRS(name, file)

#define SPI_STATISTICS_SHOW(field)					\
	SPI_STATISTICS_SHOW_NAME(field, __stringify(field),		\
				 field)

SPI_STATISTICS_SHOW(messages);
SPI_STATISTICS_SHOW(transfers);
SPI_STATISTICS_SHOW(errors);
SPI_STATISTICS_SHOW(timedout);

SPI_STATISTICS_SHOW(spi_sync);
SPI_STATISTICS_SHOW(spi_sync_immediate);
SPI_STATISTICS_SHOW(spi_async);

SPI_STATISTICS_SHOW(bytes);
SPI_STATISTICS_SHOW(bytes_rx);
SPI_STATISTICS_SHOW(bytes_tx);

#define SPI_STATISTICS_TRANSFER_BYTES_HISTO(index, number)		\
	SPI_STATISTICS_SHOW_NAME(transfer_bytes_histo##index,		\
				 "transfer_bytes_histo_" number,	\
				 transfer_bytes_histo[index])
SPI_STATISTICS_TRANSFER_BYTES_HISTO(0,  "0-1");
SPI_STATISTICS_TRANSFER_BYTES_HISTO(1,  "2-3");
SPI_STATISTICS_TRANSFER_BYTES_HISTO(2,  "4-7");
SPI_STATISTICS_TRANSFER_BYTES_HISTO(3,  "8-15");
SPI_STATISTICS_TRANSFER_BYTES_HISTO(4,  "16-31");
SPI_STATISTICS_TRANSFER_BYTES_HISTO(5,  "32-63");
SPI_STATISTICS_TRANSFER_BYTES_HISTO(6,  "64-127");
SPI_STATISTICS_TRANSFER_BYTES_HISTO(7,  "128-255");
SPI_STATISTICS_TRANSFER_BYTES_HISTO(8,  "256-511");
SPI_STATISTICS_TRANSFER_BYTES_HISTO(9,  "512-1023");
SPI_STATISTICS_TRANSFER_BYTES_HISTO(10, "1024-2047");
SPI_STATISTICS_TRANSFER_BYTES_HISTO(11, "2048-4095");
SPI_STATISTICS_TRANSFER_BYTES_HISTO(12, "4096-8191");
SPI_STATISTICS_TRANSFER_BYTES_HISTO(13, "8192-16383");
SPI_STATISTICS_TRANSFER_BYTES_HISTO(14, "16384-32767");
SPI_STATISTICS_TRANSFER_BYTES_HISTO(15, "32768-65535");
SPI_STATISTICS_TRANSFER_BYTES_HISTO(16, "65536+");

SPI_STATISTICS_SHOW(transfers_split_maxsize);

static struct attribute *spi_dev_attrs[] = {
	&dev_attr_modalias.attr,
	&dev_attr_driver_override.attr,
	NULL,
};

static const struct attribute_group spi_dev_group = {
	.attrs  = spi_dev_attrs,
};

static struct attribute *spi_device_statistics_attrs[] = {
	&dev_attr_spi_device_messages.attr,
	&dev_attr_spi_device_transfers.attr,
	&dev_attr_spi_device_errors.attr,
	&dev_attr_spi_device_timedout.attr,
	&dev_attr_spi_device_spi_sync.attr,
	&dev_attr_spi_device_spi_sync_immediate.attr,
	&dev_attr_spi_device_spi_async.attr,
	&dev_attr_spi_device_bytes.attr,
	&dev_attr_spi_device_bytes_rx.attr,
	&dev_attr_spi_device_bytes_tx.attr,
	&dev_attr_spi_device_transfer_bytes_histo0.attr,
	&dev_attr_spi_device_transfer_bytes_histo1.attr,
	&dev_attr_spi_device_transfer_bytes_histo2.attr,
	&dev_attr_spi_device_transfer_bytes_histo3.attr,
	&dev_attr_spi_device_transfer_bytes_histo4.attr,
	&dev_attr_spi_device_transfer_bytes_histo5.attr,
	&dev_attr_spi_device_transfer_bytes_histo6.attr,
	&dev_attr_spi_device_transfer_bytes_histo7.attr,
	&dev_attr_spi_device_transfer_bytes_histo8.attr,
	&dev_attr_spi_device_transfer_bytes_histo9.attr,
	&dev_attr_spi_device_transfer_bytes_histo10.attr,
	&dev_attr_spi_device_transfer_bytes_histo11.attr,
	&dev_attr_spi_device_transfer_bytes_histo12.attr,
	&dev_attr_spi_device_transfer_bytes_histo13.attr,
	&dev_attr_spi_device_transfer_bytes_histo14.attr,
	&dev_attr_spi_device_transfer_bytes_histo15.attr,
	&dev_attr_spi_device_transfer_bytes_histo16.attr,
	&dev_attr_spi_device_transfers_split_maxsize.attr,
	NULL,
};

static const struct attribute_group spi_device_statistics_group = {
	.name  = "statistics",
	.attrs  = spi_device_statistics_attrs,
};

static const struct attribute_group *spi_dev_groups[] = {
	&spi_dev_group,
	&spi_device_statistics_group,
	NULL,
};

static struct attribute *spi_controller_statistics_attrs[] = {
	&dev_attr_spi_controller_messages.attr,
	&dev_attr_spi_controller_transfers.attr,
	&dev_attr_spi_controller_errors.attr,
	&dev_attr_spi_controller_timedout.attr,
	&dev_attr_spi_controller_spi_sync.attr,
	&dev_attr_spi_controller_spi_sync_immediate.attr,
	&dev_attr_spi_controller_spi_async.attr,
	&dev_attr_spi_controller_bytes.attr,
	&dev_attr_spi_controller_bytes_rx.attr,
	&dev_attr_spi_controller_bytes_tx.attr,
	&dev_attr_spi_controller_transfer_bytes_histo0.attr,
	&dev_attr_spi_controller_transfer_bytes_histo1.attr,
	&dev_attr_spi_controller_transfer_bytes_histo2.attr,
	&dev_attr_spi_controller_transfer_bytes_histo3.attr,
	&dev_attr_spi_controller_transfer_bytes_histo4.attr,
	&dev_attr_spi_controller_transfer_bytes_histo5.attr,
	&dev_attr_spi_controller_transfer_bytes_histo6.attr,
	&dev_attr_spi_controller_transfer_bytes_histo7.attr,
	&dev_attr_spi_controller_transfer_bytes_histo8.attr,
	&dev_attr_spi_controller_transfer_bytes_histo9.attr,
	&dev_attr_spi_controller_transfer_bytes_histo10.attr,
	&dev_attr_spi_controller_transfer_bytes_histo11.attr,
	&dev_attr_spi_controller_transfer_bytes_histo12.attr,
	&dev_attr_spi_controller_transfer_bytes_histo13.attr,
	&dev_attr_spi_controller_transfer_bytes_histo14.attr,
	&dev_attr_spi_controller_transfer_bytes_histo15.attr,
	&dev_attr_spi_controller_transfer_bytes_histo16.attr,
	&dev_attr_spi_controller_transfers_split_maxsize.attr,
	NULL,
};

static const struct attribute_group spi_controller_statistics_group = {
	.name  = "statistics",
	.attrs  = spi_controller_statistics_attrs,
};

static const struct attribute_group *spi_master_groups[] = {
	&spi_controller_statistics_group,
	NULL,
};

static void spi_statistics_add_transfer_stats(struct spi_statistics __percpu *pcpu_stats,
					      struct spi_transfer *xfer,
					      struct spi_message *msg)
{
	int l2len = min(fls(xfer->len), SPI_STATISTICS_HISTO_SIZE) - 1;
	struct spi_statistics *stats;

	if (l2len < 0)
		l2len = 0;

	get_cpu();
	stats = this_cpu_ptr(pcpu_stats);
	u64_stats_update_begin(&stats->syncp);

	u64_stats_inc(&stats->transfers);
	u64_stats_inc(&stats->transfer_bytes_histo[l2len]);

	u64_stats_add(&stats->bytes, xfer->len);
	if (spi_valid_txbuf(msg, xfer))
		u64_stats_add(&stats->bytes_tx, xfer->len);
	if (spi_valid_rxbuf(msg, xfer))
		u64_stats_add(&stats->bytes_rx, xfer->len);

	u64_stats_update_end(&stats->syncp);
	put_cpu();
}

/*
 * modalias support makes "modprobe $MODALIAS" new-style hotplug work,
 * and the sysfs version makes coldplug work too.
 */
static const struct spi_device_id *spi_match_id(const struct spi_device_id *id, const char *name)
{
	while (id->name[0]) {
		if (!strcmp(name, id->name))
			return id;
		id++;
	}
	return NULL;
}

const struct spi_device_id *spi_get_device_id(const struct spi_device *sdev)
{
	const struct spi_driver *sdrv = to_spi_driver(sdev->dev.driver);

	return spi_match_id(sdrv->id_table, sdev->modalias);
}
EXPORT_SYMBOL_GPL(spi_get_device_id);

const void *spi_get_device_match_data(const struct spi_device *sdev)
{
	const void *match;

	match = device_get_match_data(&sdev->dev);
	if (match)
		return match;

	return (const void *)spi_get_device_id(sdev)->driver_data;
}
EXPORT_SYMBOL_GPL(spi_get_device_match_data);

static int spi_match_device(struct device *dev, struct device_driver *drv)
{
	const struct spi_device	*spi = to_spi_device(dev);
	const struct spi_driver	*sdrv = to_spi_driver(drv);

	/* Check override first, and if set, only use the named driver */
	if (spi->driver_override)
		return strcmp(spi->driver_override, drv->name) == 0;

	/* Attempt an OF style match */
	if (of_driver_match_device(dev, drv))
		return 1;

	/* Then try ACPI */
	if (acpi_driver_match_device(dev, drv))
		return 1;

	if (sdrv->id_table)
		return !!spi_match_id(sdrv->id_table, spi->modalias);

	return strcmp(spi->modalias, drv->name) == 0;
}

static int spi_uevent(const struct device *dev, struct kobj_uevent_env *env)
{
	const struct spi_device		*spi = to_spi_device(dev);
	int rc;

	rc = acpi_device_uevent_modalias(dev, env);
	if (rc != -ENODEV)
		return rc;

	return add_uevent_var(env, "MODALIAS=%s%s", SPI_MODULE_PREFIX, spi->modalias);
}

static int spi_probe(struct device *dev)
{
	const struct spi_driver		*sdrv = to_spi_driver(dev->driver);
	struct spi_device		*spi = to_spi_device(dev);
	int ret;

	ret = of_clk_set_defaults(dev->of_node, false);
	if (ret)
		return ret;

	if (dev->of_node) {
		spi->irq = of_irq_get(dev->of_node, 0);
		if (spi->irq == -EPROBE_DEFER)
			return -EPROBE_DEFER;
		if (spi->irq < 0)
			spi->irq = 0;
	}

	ret = dev_pm_domain_attach(dev, true);
	if (ret)
		return ret;

	if (sdrv->probe) {
		ret = sdrv->probe(spi);
		if (ret)
			dev_pm_domain_detach(dev, true);
	}

	return ret;
}

static void spi_remove(struct device *dev)
{
	const struct spi_driver		*sdrv = to_spi_driver(dev->driver);

	if (sdrv->remove)
		sdrv->remove(to_spi_device(dev));

	dev_pm_domain_detach(dev, true);
}

static void spi_shutdown(struct device *dev)
{
	if (dev->driver) {
		const struct spi_driver	*sdrv = to_spi_driver(dev->driver);

		if (sdrv->shutdown)
			sdrv->shutdown(to_spi_device(dev));
	}
}

const struct bus_type spi_bus_type = {
	.name		= "spi",
	.dev_groups	= spi_dev_groups,
	.match		= spi_match_device,
	.uevent		= spi_uevent,
	.probe		= spi_probe,
	.remove		= spi_remove,
	.shutdown	= spi_shutdown,
};
EXPORT_SYMBOL_GPL(spi_bus_type);

/**
 * __spi_register_driver - register a SPI driver
 * @owner: owner module of the driver to register
 * @sdrv: the driver to register
 * Context: can sleep
 *
 * Return: zero on success, else a negative error code.
 */
int __spi_register_driver(struct module *owner, struct spi_driver *sdrv)
{
	sdrv->driver.owner = owner;
	sdrv->driver.bus = &spi_bus_type;

	/*
	 * For Really Good Reasons we use spi: modaliases not of:
	 * modaliases for DT so module autoloading won't work if we
	 * don't have a spi_device_id as well as a compatible string.
	 */
	if (sdrv->driver.of_match_table) {
		const struct of_device_id *of_id;

		for (of_id = sdrv->driver.of_match_table; of_id->compatible[0];
		     of_id++) {
			const char *of_name;

			/* Strip off any vendor prefix */
			of_name = strnchr(of_id->compatible,
					  sizeof(of_id->compatible), ',');
			if (of_name)
				of_name++;
			else
				of_name = of_id->compatible;

			if (sdrv->id_table) {
				const struct spi_device_id *spi_id;

				spi_id = spi_match_id(sdrv->id_table, of_name);
				if (spi_id)
					continue;
			} else {
				if (strcmp(sdrv->driver.name, of_name) == 0)
					continue;
			}

			pr_warn("SPI driver %s has no spi_device_id for %s\n",
				sdrv->driver.name, of_id->compatible);
		}
	}

	return driver_register(&sdrv->driver);
}
EXPORT_SYMBOL_GPL(__spi_register_driver);

/*-------------------------------------------------------------------------*/

/*
 * SPI devices should normally not be created by SPI device drivers; that
 * would make them board-specific.  Similarly with SPI controller drivers.
 * Device registration normally goes into like arch/.../mach.../board-YYY.c
 * with other readonly (flashable) information about mainboard devices.
 */

struct boardinfo {
	struct list_head	list;
	struct spi_board_info	board_info;
};

static LIST_HEAD(board_list);
static LIST_HEAD(spi_controller_list);

/*
 * Used to protect add/del operation for board_info list and
 * spi_controller list, and their matching process also used
 * to protect object of type struct idr.
 */
static DEFINE_MUTEX(board_lock);

/**
 * spi_alloc_device - Allocate a new SPI device
 * @ctlr: Controller to which device is connected
 * Context: can sleep
 *
 * Allows a driver to allocate and initialize a spi_device without
 * registering it immediately.  This allows a driver to directly
 * fill the spi_device with device parameters before calling
 * spi_add_device() on it.
 *
 * Caller is responsible to call spi_add_device() on the returned
 * spi_device structure to add it to the SPI controller.  If the caller
 * needs to discard the spi_device without adding it, then it should
 * call spi_dev_put() on it.
 *
 * Return: a pointer to the new device, or NULL.
 */
struct spi_device *spi_alloc_device(struct spi_controller *ctlr)
{
	struct spi_device	*spi;

	if (!spi_controller_get(ctlr))
		return NULL;

	spi = kzalloc(sizeof(*spi), GFP_KERNEL);
	if (!spi) {
		spi_controller_put(ctlr);
		return NULL;
	}

	spi->pcpu_statistics = spi_alloc_pcpu_stats(NULL);
	if (!spi->pcpu_statistics) {
		kfree(spi);
		spi_controller_put(ctlr);
		return NULL;
	}

	spi->controller = ctlr;
	spi->dev.parent = &ctlr->dev;
	spi->dev.bus = &spi_bus_type;
	spi->dev.release = spidev_release;
	spi->mode = ctlr->buswidth_override_bits;

	device_initialize(&spi->dev);
	return spi;
}
EXPORT_SYMBOL_GPL(spi_alloc_device);

static void spi_dev_set_name(struct spi_device *spi)
{
	struct device *dev = &spi->dev;
	struct fwnode_handle *fwnode = dev_fwnode(dev);

	if (is_acpi_device_node(fwnode)) {
		dev_set_name(dev, "spi-%s", acpi_dev_name(to_acpi_device_node(fwnode)));
		return;
	}

	if (is_software_node(fwnode)) {
		dev_set_name(dev, "spi-%pfwP", fwnode);
		return;
	}

	dev_set_name(&spi->dev, "%s.%u", dev_name(&spi->controller->dev),
		     spi_get_chipselect(spi, 0));
}

/*
 * Zero(0) is a valid physical CS value and can be located at any
 * logical CS in the spi->chip_select[]. If all the physical CS
 * are initialized to 0 then It would be difficult to differentiate
 * between a valid physical CS 0 & an unused logical CS whose physical
 * CS can be 0. As a solution to this issue initialize all the CS to -1.
 * Now all the unused logical CS will have -1 physical CS value & can be
 * ignored while performing physical CS validity checks.
 */
#define SPI_INVALID_CS		((s8)-1)

static inline bool is_valid_cs(s8 chip_select)
{
	return chip_select != SPI_INVALID_CS;
}

static inline int spi_dev_check_cs(struct device *dev,
				   struct spi_device *spi, u8 idx,
				   struct spi_device *new_spi, u8 new_idx)
{
	u8 cs, cs_new;
	u8 idx_new;

	cs = spi_get_chipselect(spi, idx);
	for (idx_new = new_idx; idx_new < SPI_CS_CNT_MAX; idx_new++) {
		cs_new = spi_get_chipselect(new_spi, idx_new);
		if (is_valid_cs(cs) && is_valid_cs(cs_new) && cs == cs_new) {
			dev_err(dev, "chipselect %u already in use\n", cs_new);
			return -EBUSY;
		}
	}
	return 0;
}

static int spi_dev_check(struct device *dev, void *data)
{
	struct spi_device *spi = to_spi_device(dev);
	struct spi_device *new_spi = data;
	int status, idx;

	if (spi->controller == new_spi->controller) {
		for (idx = 0; idx < SPI_CS_CNT_MAX; idx++) {
			status = spi_dev_check_cs(dev, spi, idx, new_spi, 0);
			if (status)
				return status;
		}
	}
	return 0;
}

static void spi_cleanup(struct spi_device *spi)
{
	if (spi->controller->cleanup)
		spi->controller->cleanup(spi);
}

static int __spi_add_device(struct spi_device *spi)
{
	struct spi_controller *ctlr = spi->controller;
	struct device *dev = ctlr->dev.parent;
	int status, idx;
	u8 cs;

	for (idx = 0; idx < SPI_CS_CNT_MAX; idx++) {
		/* Chipselects are numbered 0..max; validate. */
		cs = spi_get_chipselect(spi, idx);
		if (is_valid_cs(cs) && cs >= ctlr->num_chipselect) {
			dev_err(dev, "cs%d >= max %d\n", spi_get_chipselect(spi, idx),
				ctlr->num_chipselect);
			return -EINVAL;
		}
	}

	/*
	 * Make sure that multiple logical CS doesn't map to the same physical CS.
	 * For example, spi->chip_select[0] != spi->chip_select[1] and so on.
	 */
<<<<<<< HEAD
	for (idx = 0; idx < SPI_CS_CNT_MAX; idx++) {
		status = spi_dev_check_cs(dev, spi, idx, spi, idx + 1);
		if (status)
			return status;
=======
	if (!spi_controller_is_target(ctlr)) {
		for (idx = 0; idx < SPI_CS_CNT_MAX; idx++) {
			status = spi_dev_check_cs(dev, spi, idx, spi, idx + 1);
			if (status)
				return status;
		}
>>>>>>> 0c383648
	}

	/* Set the bus ID string */
	spi_dev_set_name(spi);

	/*
	 * We need to make sure there's no other device with this
	 * chipselect **BEFORE** we call setup(), else we'll trash
	 * its configuration.
	 */
	status = bus_for_each_dev(&spi_bus_type, NULL, spi, spi_dev_check);
	if (status)
		return status;

	/* Controller may unregister concurrently */
	if (IS_ENABLED(CONFIG_SPI_DYNAMIC) &&
	    !device_is_registered(&ctlr->dev)) {
		return -ENODEV;
	}

	if (ctlr->cs_gpiods) {
		u8 cs;

		for (idx = 0; idx < SPI_CS_CNT_MAX; idx++) {
			cs = spi_get_chipselect(spi, idx);
			if (is_valid_cs(cs))
				spi_set_csgpiod(spi, idx, ctlr->cs_gpiods[cs]);
		}
	}

	/*
	 * Drivers may modify this initial i/o setup, but will
	 * normally rely on the device being setup.  Devices
	 * using SPI_CS_HIGH can't coexist well otherwise...
	 */
	status = spi_setup(spi);
	if (status < 0) {
		dev_err(dev, "can't setup %s, status %d\n",
				dev_name(&spi->dev), status);
		return status;
	}

	/* Device may be bound to an active driver when this returns */
	status = device_add(&spi->dev);
	if (status < 0) {
		dev_err(dev, "can't add %s, status %d\n",
				dev_name(&spi->dev), status);
		spi_cleanup(spi);
	} else {
		dev_dbg(dev, "registered child %s\n", dev_name(&spi->dev));
	}

	return status;
}

/**
 * spi_add_device - Add spi_device allocated with spi_alloc_device
 * @spi: spi_device to register
 *
 * Companion function to spi_alloc_device.  Devices allocated with
 * spi_alloc_device can be added onto the SPI bus with this function.
 *
 * Return: 0 on success; negative errno on failure
 */
int spi_add_device(struct spi_device *spi)
{
	struct spi_controller *ctlr = spi->controller;
	int status;

	/* Set the bus ID string */
	spi_dev_set_name(spi);

	mutex_lock(&ctlr->add_lock);
	status = __spi_add_device(spi);
	mutex_unlock(&ctlr->add_lock);
	return status;
}
EXPORT_SYMBOL_GPL(spi_add_device);

static void spi_set_all_cs_unused(struct spi_device *spi)
{
	u8 idx;

	for (idx = 0; idx < SPI_CS_CNT_MAX; idx++)
		spi_set_chipselect(spi, idx, SPI_INVALID_CS);
}

/**
 * spi_new_device - instantiate one new SPI device
 * @ctlr: Controller to which device is connected
 * @chip: Describes the SPI device
 * Context: can sleep
 *
 * On typical mainboards, this is purely internal; and it's not needed
 * after board init creates the hard-wired devices.  Some development
 * platforms may not be able to use spi_register_board_info though, and
 * this is exported so that for example a USB or parport based adapter
 * driver could add devices (which it would learn about out-of-band).
 *
 * Return: the new device, or NULL.
 */
struct spi_device *spi_new_device(struct spi_controller *ctlr,
				  struct spi_board_info *chip)
{
	struct spi_device	*proxy;
	int			status;

	/*
	 * NOTE:  caller did any chip->bus_num checks necessary.
	 *
	 * Also, unless we change the return value convention to use
	 * error-or-pointer (not NULL-or-pointer), troubleshootability
	 * suggests syslogged diagnostics are best here (ugh).
	 */

	proxy = spi_alloc_device(ctlr);
	if (!proxy)
		return NULL;

	WARN_ON(strlen(chip->modalias) >= sizeof(proxy->modalias));

	/* Use provided chip-select for proxy device */
	spi_set_all_cs_unused(proxy);
	spi_set_chipselect(proxy, 0, chip->chip_select);

	proxy->max_speed_hz = chip->max_speed_hz;
	proxy->mode = chip->mode;
	proxy->irq = chip->irq;
	strscpy(proxy->modalias, chip->modalias, sizeof(proxy->modalias));
	proxy->dev.platform_data = (void *) chip->platform_data;
	proxy->controller_data = chip->controller_data;
	proxy->controller_state = NULL;
	/*
<<<<<<< HEAD
	 * spi->chip_select[i] gives the corresponding physical CS for logical CS i
	 * logical CS number is represented by setting the ith bit in spi->cs_index_mask
	 * So, for example, if spi->cs_index_mask = 0x01 then logical CS number is 0 and
	 * spi->chip_select[0] will give the physical CS.
	 * By default spi->chip_select[0] will hold the physical CS number so, set
	 * spi->cs_index_mask as 0x01.
	 */
	proxy->cs_index_mask = 0x01;
=======
	 * By default spi->chip_select[0] will hold the physical CS number,
	 * so set bit 0 in spi->cs_index_mask.
	 */
	proxy->cs_index_mask = BIT(0);
>>>>>>> 0c383648

	if (chip->swnode) {
		status = device_add_software_node(&proxy->dev, chip->swnode);
		if (status) {
			dev_err(&ctlr->dev, "failed to add software node to '%s': %d\n",
				chip->modalias, status);
			goto err_dev_put;
		}
	}

	status = spi_add_device(proxy);
	if (status < 0)
		goto err_dev_put;

	return proxy;

err_dev_put:
	device_remove_software_node(&proxy->dev);
	spi_dev_put(proxy);
	return NULL;
}
EXPORT_SYMBOL_GPL(spi_new_device);

/**
 * spi_unregister_device - unregister a single SPI device
 * @spi: spi_device to unregister
 *
 * Start making the passed SPI device vanish. Normally this would be handled
 * by spi_unregister_controller().
 */
void spi_unregister_device(struct spi_device *spi)
{
	if (!spi)
		return;

	if (spi->dev.of_node) {
		of_node_clear_flag(spi->dev.of_node, OF_POPULATED);
		of_node_put(spi->dev.of_node);
	}
	if (ACPI_COMPANION(&spi->dev))
		acpi_device_clear_enumerated(ACPI_COMPANION(&spi->dev));
	device_remove_software_node(&spi->dev);
	device_del(&spi->dev);
	spi_cleanup(spi);
	put_device(&spi->dev);
}
EXPORT_SYMBOL_GPL(spi_unregister_device);

static void spi_match_controller_to_boardinfo(struct spi_controller *ctlr,
					      struct spi_board_info *bi)
{
	struct spi_device *dev;

	if (ctlr->bus_num != bi->bus_num)
		return;

	dev = spi_new_device(ctlr, bi);
	if (!dev)
		dev_err(ctlr->dev.parent, "can't create new device for %s\n",
			bi->modalias);
}

/**
 * spi_register_board_info - register SPI devices for a given board
 * @info: array of chip descriptors
 * @n: how many descriptors are provided
 * Context: can sleep
 *
 * Board-specific early init code calls this (probably during arch_initcall)
 * with segments of the SPI device table.  Any device nodes are created later,
 * after the relevant parent SPI controller (bus_num) is defined.  We keep
 * this table of devices forever, so that reloading a controller driver will
 * not make Linux forget about these hard-wired devices.
 *
 * Other code can also call this, e.g. a particular add-on board might provide
 * SPI devices through its expansion connector, so code initializing that board
 * would naturally declare its SPI devices.
 *
 * The board info passed can safely be __initdata ... but be careful of
 * any embedded pointers (platform_data, etc), they're copied as-is.
 *
 * Return: zero on success, else a negative error code.
 */
int spi_register_board_info(struct spi_board_info const *info, unsigned n)
{
	struct boardinfo *bi;
	int i;

	if (!n)
		return 0;

	bi = kcalloc(n, sizeof(*bi), GFP_KERNEL);
	if (!bi)
		return -ENOMEM;

	for (i = 0; i < n; i++, bi++, info++) {
		struct spi_controller *ctlr;

		memcpy(&bi->board_info, info, sizeof(*info));

		mutex_lock(&board_lock);
		list_add_tail(&bi->list, &board_list);
		list_for_each_entry(ctlr, &spi_controller_list, list)
			spi_match_controller_to_boardinfo(ctlr,
							  &bi->board_info);
		mutex_unlock(&board_lock);
	}

	return 0;
}

/*-------------------------------------------------------------------------*/

/* Core methods for SPI resource management */

/**
 * spi_res_alloc - allocate a spi resource that is life-cycle managed
 *                 during the processing of a spi_message while using
 *                 spi_transfer_one
 * @spi:     the SPI device for which we allocate memory
 * @release: the release code to execute for this resource
 * @size:    size to alloc and return
 * @gfp:     GFP allocation flags
 *
 * Return: the pointer to the allocated data
 *
 * This may get enhanced in the future to allocate from a memory pool
 * of the @spi_device or @spi_controller to avoid repeated allocations.
 */
static void *spi_res_alloc(struct spi_device *spi, spi_res_release_t release,
			   size_t size, gfp_t gfp)
{
	struct spi_res *sres;

	sres = kzalloc(sizeof(*sres) + size, gfp);
	if (!sres)
		return NULL;

	INIT_LIST_HEAD(&sres->entry);
	sres->release = release;

	return sres->data;
}

/**
 * spi_res_free - free an SPI resource
 * @res: pointer to the custom data of a resource
 */
static void spi_res_free(void *res)
{
	struct spi_res *sres = container_of(res, struct spi_res, data);

	if (!res)
		return;

	WARN_ON(!list_empty(&sres->entry));
	kfree(sres);
}

/**
 * spi_res_add - add a spi_res to the spi_message
 * @message: the SPI message
 * @res:     the spi_resource
 */
static void spi_res_add(struct spi_message *message, void *res)
{
	struct spi_res *sres = container_of(res, struct spi_res, data);

	WARN_ON(!list_empty(&sres->entry));
	list_add_tail(&sres->entry, &message->resources);
}

/**
 * spi_res_release - release all SPI resources for this message
 * @ctlr:  the @spi_controller
 * @message: the @spi_message
 */
static void spi_res_release(struct spi_controller *ctlr, struct spi_message *message)
{
	struct spi_res *res, *tmp;

	list_for_each_entry_safe_reverse(res, tmp, &message->resources, entry) {
		if (res->release)
			res->release(ctlr, message, res->data);

		list_del(&res->entry);

		kfree(res);
	}
}

/*-------------------------------------------------------------------------*/
<<<<<<< HEAD
=======
#define spi_for_each_valid_cs(spi, idx)				\
	for (idx = 0; idx < SPI_CS_CNT_MAX; idx++)		\
		if (!(spi->cs_index_mask & BIT(idx))) {} else

>>>>>>> 0c383648
static inline bool spi_is_last_cs(struct spi_device *spi)
{
	u8 idx;
	bool last = false;

<<<<<<< HEAD
	for (idx = 0; idx < SPI_CS_CNT_MAX; idx++) {
		if (spi->cs_index_mask & BIT(idx)) {
			if (spi->controller->last_cs[idx] == spi_get_chipselect(spi, idx))
				last = true;
		}
=======
	spi_for_each_valid_cs(spi, idx) {
		if (spi->controller->last_cs[idx] == spi_get_chipselect(spi, idx))
			last = true;
>>>>>>> 0c383648
	}
	return last;
}

<<<<<<< HEAD
=======
static void spi_toggle_csgpiod(struct spi_device *spi, u8 idx, bool enable, bool activate)
{
	/*
	 * Historically ACPI has no means of the GPIO polarity and
	 * thus the SPISerialBus() resource defines it on the per-chip
	 * basis. In order to avoid a chain of negations, the GPIO
	 * polarity is considered being Active High. Even for the cases
	 * when _DSD() is involved (in the updated versions of ACPI)
	 * the GPIO CS polarity must be defined Active High to avoid
	 * ambiguity. That's why we use enable, that takes SPI_CS_HIGH
	 * into account.
	 */
	if (has_acpi_companion(&spi->dev))
		gpiod_set_value_cansleep(spi_get_csgpiod(spi, idx), !enable);
	else
		/* Polarity handled by GPIO library */
		gpiod_set_value_cansleep(spi_get_csgpiod(spi, idx), activate);

	if (activate)
		spi_delay_exec(&spi->cs_setup, NULL);
	else
		spi_delay_exec(&spi->cs_inactive, NULL);
}
>>>>>>> 0c383648

static void spi_set_cs(struct spi_device *spi, bool enable, bool force)
{
	bool activate = enable;
	u8 idx;

	/*
	 * Avoid calling into the driver (or doing delays) if the chip select
	 * isn't actually changing from the last time this was called.
	 */
	if (!force && ((enable && spi->controller->last_cs_index_mask == spi->cs_index_mask &&
			spi_is_last_cs(spi)) ||
		       (!enable && spi->controller->last_cs_index_mask == spi->cs_index_mask &&
			!spi_is_last_cs(spi))) &&
	    (spi->controller->last_cs_mode_high == (spi->mode & SPI_CS_HIGH)))
		return;

	trace_spi_set_cs(spi, activate);

	spi->controller->last_cs_index_mask = spi->cs_index_mask;
	for (idx = 0; idx < SPI_CS_CNT_MAX; idx++)
		spi->controller->last_cs[idx] = enable ? spi_get_chipselect(spi, 0) : SPI_INVALID_CS;
	spi->controller->last_cs_mode_high = spi->mode & SPI_CS_HIGH;

	if (spi->mode & SPI_CS_HIGH)
		enable = !enable;

	/*
	 * Handle chip select delays for GPIO based CS or controllers without
	 * programmable chip select timing.
	 */
	if ((spi_is_csgpiod(spi) || !spi->controller->set_cs_timing) && !activate)
		spi_delay_exec(&spi->cs_hold, NULL);

	if (spi_is_csgpiod(spi)) {
		if (!(spi->mode & SPI_NO_CS)) {
<<<<<<< HEAD
			/*
			 * Historically ACPI has no means of the GPIO polarity and
			 * thus the SPISerialBus() resource defines it on the per-chip
			 * basis. In order to avoid a chain of negations, the GPIO
			 * polarity is considered being Active High. Even for the cases
			 * when _DSD() is involved (in the updated versions of ACPI)
			 * the GPIO CS polarity must be defined Active High to avoid
			 * ambiguity. That's why we use enable, that takes SPI_CS_HIGH
			 * into account.
			 */
			for (idx = 0; idx < SPI_CS_CNT_MAX; idx++) {
				if ((spi->cs_index_mask & BIT(idx)) && spi_get_csgpiod(spi, idx)) {
					if (has_acpi_companion(&spi->dev))
						gpiod_set_value_cansleep(spi_get_csgpiod(spi, idx),
									 !enable);
					else
						/* Polarity handled by GPIO library */
						gpiod_set_value_cansleep(spi_get_csgpiod(spi, idx),
									 activate);

					if (activate)
						spi_delay_exec(&spi->cs_setup, NULL);
					else
						spi_delay_exec(&spi->cs_inactive, NULL);
				}
=======
			spi_for_each_valid_cs(spi, idx) {
				if (spi_get_csgpiod(spi, idx))
					spi_toggle_csgpiod(spi, idx, enable, activate);
>>>>>>> 0c383648
			}
		}
		/* Some SPI masters need both GPIO CS & slave_select */
		if ((spi->controller->flags & SPI_CONTROLLER_GPIO_SS) &&
		    spi->controller->set_cs)
			spi->controller->set_cs(spi, !enable);
	} else if (spi->controller->set_cs) {
		spi->controller->set_cs(spi, !enable);
	}

	if (spi_is_csgpiod(spi) || !spi->controller->set_cs_timing) {
		if (activate)
			spi_delay_exec(&spi->cs_setup, NULL);
		else
			spi_delay_exec(&spi->cs_inactive, NULL);
	}
}

#ifdef CONFIG_HAS_DMA
static int spi_map_buf_attrs(struct spi_controller *ctlr, struct device *dev,
			     struct sg_table *sgt, void *buf, size_t len,
			     enum dma_data_direction dir, unsigned long attrs)
{
	const bool vmalloced_buf = is_vmalloc_addr(buf);
	unsigned int max_seg_size = dma_get_max_seg_size(dev);
#ifdef CONFIG_HIGHMEM
	const bool kmap_buf = ((unsigned long)buf >= PKMAP_BASE &&
				(unsigned long)buf < (PKMAP_BASE +
					(LAST_PKMAP * PAGE_SIZE)));
#else
	const bool kmap_buf = false;
#endif
	int desc_len;
	int sgs;
	struct page *vm_page;
	struct scatterlist *sg;
	void *sg_buf;
	size_t min;
	int i, ret;

	if (vmalloced_buf || kmap_buf) {
		desc_len = min_t(unsigned long, max_seg_size, PAGE_SIZE);
		sgs = DIV_ROUND_UP(len + offset_in_page(buf), desc_len);
	} else if (virt_addr_valid(buf)) {
		desc_len = min_t(size_t, max_seg_size, ctlr->max_dma_len);
		sgs = DIV_ROUND_UP(len, desc_len);
	} else {
		return -EINVAL;
	}

	ret = sg_alloc_table(sgt, sgs, GFP_KERNEL);
	if (ret != 0)
		return ret;

	sg = &sgt->sgl[0];
	for (i = 0; i < sgs; i++) {

		if (vmalloced_buf || kmap_buf) {
			/*
			 * Next scatterlist entry size is the minimum between
			 * the desc_len and the remaining buffer length that
			 * fits in a page.
			 */
			min = min_t(size_t, desc_len,
				    min_t(size_t, len,
					  PAGE_SIZE - offset_in_page(buf)));
			if (vmalloced_buf)
				vm_page = vmalloc_to_page(buf);
			else
				vm_page = kmap_to_page(buf);
			if (!vm_page) {
				sg_free_table(sgt);
				return -ENOMEM;
			}
			sg_set_page(sg, vm_page,
				    min, offset_in_page(buf));
		} else {
			min = min_t(size_t, len, desc_len);
			sg_buf = buf;
			sg_set_buf(sg, sg_buf, min);
		}

		buf += min;
		len -= min;
		sg = sg_next(sg);
	}

	ret = dma_map_sgtable(dev, sgt, dir, attrs);
	if (ret < 0) {
		sg_free_table(sgt);
		return ret;
	}

	return 0;
}

int spi_map_buf(struct spi_controller *ctlr, struct device *dev,
		struct sg_table *sgt, void *buf, size_t len,
		enum dma_data_direction dir)
{
	return spi_map_buf_attrs(ctlr, dev, sgt, buf, len, dir, 0);
}

static void spi_unmap_buf_attrs(struct spi_controller *ctlr,
				struct device *dev, struct sg_table *sgt,
				enum dma_data_direction dir,
				unsigned long attrs)
{
	dma_unmap_sgtable(dev, sgt, dir, attrs);
	sg_free_table(sgt);
	sgt->orig_nents = 0;
	sgt->nents = 0;
}

void spi_unmap_buf(struct spi_controller *ctlr, struct device *dev,
		   struct sg_table *sgt, enum dma_data_direction dir)
{
	spi_unmap_buf_attrs(ctlr, dev, sgt, dir, 0);
}

/* Dummy SG for unidirect transfers */
static struct scatterlist dummy_sg = {
	.page_link = SG_END,
};

static int __spi_map_msg(struct spi_controller *ctlr, struct spi_message *msg)
{
	struct device *tx_dev, *rx_dev;
	struct spi_transfer *xfer;
	int ret;

	if (!ctlr->can_dma)
		return 0;

	if (ctlr->dma_tx)
		tx_dev = ctlr->dma_tx->device->dev;
	else if (ctlr->dma_map_dev)
		tx_dev = ctlr->dma_map_dev;
	else
		tx_dev = ctlr->dev.parent;

	if (ctlr->dma_rx)
		rx_dev = ctlr->dma_rx->device->dev;
	else if (ctlr->dma_map_dev)
		rx_dev = ctlr->dma_map_dev;
	else
		rx_dev = ctlr->dev.parent;

	ret = -ENOMSG;
	list_for_each_entry(xfer, &msg->transfers, transfer_list) {
		/* The sync is done before each transfer. */
		unsigned long attrs = DMA_ATTR_SKIP_CPU_SYNC;

		if (!ctlr->can_dma(ctlr, msg->spi, xfer))
			continue;

		if (xfer->tx_buf != NULL) {
			ret = spi_map_buf_attrs(ctlr, tx_dev, &xfer->tx_sg,
						(void *)xfer->tx_buf,
						xfer->len, DMA_TO_DEVICE,
						attrs);
			if (ret != 0)
				return ret;
		} else {
			xfer->tx_sg.sgl = &dummy_sg;
		}

		if (xfer->rx_buf != NULL) {
			ret = spi_map_buf_attrs(ctlr, rx_dev, &xfer->rx_sg,
						xfer->rx_buf, xfer->len,
						DMA_FROM_DEVICE, attrs);
			if (ret != 0) {
				spi_unmap_buf_attrs(ctlr, tx_dev,
						&xfer->tx_sg, DMA_TO_DEVICE,
						attrs);

				return ret;
			}
		} else {
			xfer->rx_sg.sgl = &dummy_sg;
		}
	}
	/* No transfer has been mapped, bail out with success */
	if (ret)
		return 0;

	ctlr->cur_rx_dma_dev = rx_dev;
	ctlr->cur_tx_dma_dev = tx_dev;
	ctlr->cur_msg_mapped = true;

	return 0;
}

static int __spi_unmap_msg(struct spi_controller *ctlr, struct spi_message *msg)
{
	struct device *rx_dev = ctlr->cur_rx_dma_dev;
	struct device *tx_dev = ctlr->cur_tx_dma_dev;
	struct spi_transfer *xfer;

	if (!ctlr->cur_msg_mapped || !ctlr->can_dma)
		return 0;

	list_for_each_entry(xfer, &msg->transfers, transfer_list) {
		/* The sync has already been done after each transfer. */
		unsigned long attrs = DMA_ATTR_SKIP_CPU_SYNC;

		if (!ctlr->can_dma(ctlr, msg->spi, xfer))
			continue;

		spi_unmap_buf_attrs(ctlr, rx_dev, &xfer->rx_sg,
				    DMA_FROM_DEVICE, attrs);
		spi_unmap_buf_attrs(ctlr, tx_dev, &xfer->tx_sg,
				    DMA_TO_DEVICE, attrs);
	}

	ctlr->cur_msg_mapped = false;

	return 0;
}

static void spi_dma_sync_for_device(struct spi_controller *ctlr, struct spi_message *msg,
				    struct spi_transfer *xfer)
{
	struct device *rx_dev = ctlr->cur_rx_dma_dev;
	struct device *tx_dev = ctlr->cur_tx_dma_dev;

	if (!ctlr->cur_msg_mapped)
		return;

	if (!ctlr->can_dma(ctlr, msg->spi, xfer))
		return;

	dma_sync_sgtable_for_device(tx_dev, &xfer->tx_sg, DMA_TO_DEVICE);
	dma_sync_sgtable_for_device(rx_dev, &xfer->rx_sg, DMA_FROM_DEVICE);
}

static void spi_dma_sync_for_cpu(struct spi_controller *ctlr, struct spi_message *msg,
				 struct spi_transfer *xfer)
{
	struct device *rx_dev = ctlr->cur_rx_dma_dev;
	struct device *tx_dev = ctlr->cur_tx_dma_dev;

	if (!ctlr->cur_msg_mapped)
		return;

	if (!ctlr->can_dma(ctlr, msg->spi, xfer))
		return;

	dma_sync_sgtable_for_cpu(rx_dev, &xfer->rx_sg, DMA_FROM_DEVICE);
	dma_sync_sgtable_for_cpu(tx_dev, &xfer->tx_sg, DMA_TO_DEVICE);
}
#else /* !CONFIG_HAS_DMA */
static inline int __spi_map_msg(struct spi_controller *ctlr,
				struct spi_message *msg)
{
	return 0;
}

static inline int __spi_unmap_msg(struct spi_controller *ctlr,
				  struct spi_message *msg)
{
	return 0;
}

static void spi_dma_sync_for_device(struct spi_controller *ctrl,
				    struct spi_message *msg,
				    struct spi_transfer *xfer)
{
}

static void spi_dma_sync_for_cpu(struct spi_controller *ctrl,
				 struct spi_message *msg,
				 struct spi_transfer *xfer)
{
}
#endif /* !CONFIG_HAS_DMA */

static inline int spi_unmap_msg(struct spi_controller *ctlr,
				struct spi_message *msg)
{
	struct spi_transfer *xfer;

	list_for_each_entry(xfer, &msg->transfers, transfer_list) {
		/*
		 * Restore the original value of tx_buf or rx_buf if they are
		 * NULL.
		 */
		if (xfer->tx_buf == ctlr->dummy_tx)
			xfer->tx_buf = NULL;
		if (xfer->rx_buf == ctlr->dummy_rx)
			xfer->rx_buf = NULL;
	}

	return __spi_unmap_msg(ctlr, msg);
}

static int spi_map_msg(struct spi_controller *ctlr, struct spi_message *msg)
{
	struct spi_transfer *xfer;
	void *tmp;
	unsigned int max_tx, max_rx;

	if ((ctlr->flags & (SPI_CONTROLLER_MUST_RX | SPI_CONTROLLER_MUST_TX))
		&& !(msg->spi->mode & SPI_3WIRE)) {
		max_tx = 0;
		max_rx = 0;

		list_for_each_entry(xfer, &msg->transfers, transfer_list) {
			if ((ctlr->flags & SPI_CONTROLLER_MUST_TX) &&
			    !xfer->tx_buf)
				max_tx = max(xfer->len, max_tx);
			if ((ctlr->flags & SPI_CONTROLLER_MUST_RX) &&
			    !xfer->rx_buf)
				max_rx = max(xfer->len, max_rx);
		}

		if (max_tx) {
			tmp = krealloc(ctlr->dummy_tx, max_tx,
				       GFP_KERNEL | GFP_DMA | __GFP_ZERO);
			if (!tmp)
				return -ENOMEM;
			ctlr->dummy_tx = tmp;
		}

		if (max_rx) {
			tmp = krealloc(ctlr->dummy_rx, max_rx,
				       GFP_KERNEL | GFP_DMA);
			if (!tmp)
				return -ENOMEM;
			ctlr->dummy_rx = tmp;
		}

		if (max_tx || max_rx) {
			list_for_each_entry(xfer, &msg->transfers,
					    transfer_list) {
				if (!xfer->len)
					continue;
				if (!xfer->tx_buf)
					xfer->tx_buf = ctlr->dummy_tx;
				if (!xfer->rx_buf)
					xfer->rx_buf = ctlr->dummy_rx;
			}
		}
	}

	return __spi_map_msg(ctlr, msg);
}

static int spi_transfer_wait(struct spi_controller *ctlr,
			     struct spi_message *msg,
			     struct spi_transfer *xfer)
{
	struct spi_statistics __percpu *statm = ctlr->pcpu_statistics;
	struct spi_statistics __percpu *stats = msg->spi->pcpu_statistics;
	u32 speed_hz = xfer->speed_hz;
	unsigned long long ms;

	if (spi_controller_is_slave(ctlr)) {
		if (wait_for_completion_interruptible(&ctlr->xfer_completion)) {
			dev_dbg(&msg->spi->dev, "SPI transfer interrupted\n");
			return -EINTR;
		}
	} else {
		if (!speed_hz)
			speed_hz = 100000;

		/*
		 * For each byte we wait for 8 cycles of the SPI clock.
		 * Since speed is defined in Hz and we want milliseconds,
		 * use respective multiplier, but before the division,
		 * otherwise we may get 0 for short transfers.
		 */
		ms = 8LL * MSEC_PER_SEC * xfer->len;
		do_div(ms, speed_hz);

		/*
		 * Increase it twice and add 200 ms tolerance, use
		 * predefined maximum in case of overflow.
		 */
		ms += ms + 200;
		if (ms > UINT_MAX)
			ms = UINT_MAX;

		ms = wait_for_completion_timeout(&ctlr->xfer_completion,
						 msecs_to_jiffies(ms));

		if (ms == 0) {
			SPI_STATISTICS_INCREMENT_FIELD(statm, timedout);
			SPI_STATISTICS_INCREMENT_FIELD(stats, timedout);
			dev_err(&msg->spi->dev,
				"SPI transfer timed out\n");
			return -ETIMEDOUT;
		}

		if (xfer->error & SPI_TRANS_FAIL_IO)
			return -EIO;
	}

	return 0;
}

static void _spi_transfer_delay_ns(u32 ns)
{
	if (!ns)
		return;
	if (ns <= NSEC_PER_USEC) {
		ndelay(ns);
	} else {
		u32 us = DIV_ROUND_UP(ns, NSEC_PER_USEC);

		if (us <= 10)
			udelay(us);
		else
			usleep_range(us, us + DIV_ROUND_UP(us, 10));
	}
}

int spi_delay_to_ns(struct spi_delay *_delay, struct spi_transfer *xfer)
{
	u32 delay = _delay->value;
	u32 unit = _delay->unit;
	u32 hz;

	if (!delay)
		return 0;

	switch (unit) {
	case SPI_DELAY_UNIT_USECS:
		delay *= NSEC_PER_USEC;
		break;
	case SPI_DELAY_UNIT_NSECS:
		/* Nothing to do here */
		break;
	case SPI_DELAY_UNIT_SCK:
		/* Clock cycles need to be obtained from spi_transfer */
		if (!xfer)
			return -EINVAL;
		/*
		 * If there is unknown effective speed, approximate it
		 * by underestimating with half of the requested Hz.
		 */
		hz = xfer->effective_speed_hz ?: xfer->speed_hz / 2;
		if (!hz)
			return -EINVAL;

		/* Convert delay to nanoseconds */
		delay *= DIV_ROUND_UP(NSEC_PER_SEC, hz);
		break;
	default:
		return -EINVAL;
	}

	return delay;
}
EXPORT_SYMBOL_GPL(spi_delay_to_ns);

int spi_delay_exec(struct spi_delay *_delay, struct spi_transfer *xfer)
{
	int delay;

	might_sleep();

	if (!_delay)
		return -EINVAL;

	delay = spi_delay_to_ns(_delay, xfer);
	if (delay < 0)
		return delay;

	_spi_transfer_delay_ns(delay);

	return 0;
}
EXPORT_SYMBOL_GPL(spi_delay_exec);

static void _spi_transfer_cs_change_delay(struct spi_message *msg,
					  struct spi_transfer *xfer)
{
	u32 default_delay_ns = 10 * NSEC_PER_USEC;
	u32 delay = xfer->cs_change_delay.value;
	u32 unit = xfer->cs_change_delay.unit;
	int ret;

	/* Return early on "fast" mode - for everything but USECS */
	if (!delay) {
		if (unit == SPI_DELAY_UNIT_USECS)
			_spi_transfer_delay_ns(default_delay_ns);
		return;
	}

	ret = spi_delay_exec(&xfer->cs_change_delay, xfer);
	if (ret) {
		dev_err_once(&msg->spi->dev,
			     "Use of unsupported delay unit %i, using default of %luus\n",
			     unit, default_delay_ns / NSEC_PER_USEC);
		_spi_transfer_delay_ns(default_delay_ns);
	}
}

void spi_transfer_cs_change_delay_exec(struct spi_message *msg,
						  struct spi_transfer *xfer)
{
	_spi_transfer_cs_change_delay(msg, xfer);
}
EXPORT_SYMBOL_GPL(spi_transfer_cs_change_delay_exec);

/*
 * spi_transfer_one_message - Default implementation of transfer_one_message()
 *
 * This is a standard implementation of transfer_one_message() for
 * drivers which implement a transfer_one() operation.  It provides
 * standard handling of delays and chip select management.
 */
static int spi_transfer_one_message(struct spi_controller *ctlr,
				    struct spi_message *msg)
{
	struct spi_transfer *xfer;
	bool keep_cs = false;
	int ret = 0;
	struct spi_statistics __percpu *statm = ctlr->pcpu_statistics;
	struct spi_statistics __percpu *stats = msg->spi->pcpu_statistics;

	xfer = list_first_entry(&msg->transfers, struct spi_transfer, transfer_list);
	spi_set_cs(msg->spi, !xfer->cs_off, false);

	SPI_STATISTICS_INCREMENT_FIELD(statm, messages);
	SPI_STATISTICS_INCREMENT_FIELD(stats, messages);

	list_for_each_entry(xfer, &msg->transfers, transfer_list) {
		trace_spi_transfer_start(msg, xfer);

		spi_statistics_add_transfer_stats(statm, xfer, msg);
		spi_statistics_add_transfer_stats(stats, xfer, msg);

		if (!ctlr->ptp_sts_supported) {
			xfer->ptp_sts_word_pre = 0;
			ptp_read_system_prets(xfer->ptp_sts);
		}

		if ((xfer->tx_buf || xfer->rx_buf) && xfer->len) {
			reinit_completion(&ctlr->xfer_completion);

fallback_pio:
			spi_dma_sync_for_device(ctlr, msg, xfer);
			ret = ctlr->transfer_one(ctlr, msg->spi, xfer);
			if (ret < 0) {
				spi_dma_sync_for_cpu(ctlr, msg, xfer);

				if (ctlr->cur_msg_mapped &&
				   (xfer->error & SPI_TRANS_FAIL_NO_START)) {
					__spi_unmap_msg(ctlr, msg);
					ctlr->fallback = true;
					xfer->error &= ~SPI_TRANS_FAIL_NO_START;
					goto fallback_pio;
				}

				SPI_STATISTICS_INCREMENT_FIELD(statm,
							       errors);
				SPI_STATISTICS_INCREMENT_FIELD(stats,
							       errors);
				dev_err(&msg->spi->dev,
					"SPI transfer failed: %d\n", ret);
				goto out;
			}

			if (ret > 0) {
				ret = spi_transfer_wait(ctlr, msg, xfer);
				if (ret < 0)
					msg->status = ret;
			}

			spi_dma_sync_for_cpu(ctlr, msg, xfer);
		} else {
			if (xfer->len)
				dev_err(&msg->spi->dev,
					"Bufferless transfer has length %u\n",
					xfer->len);
		}

		if (!ctlr->ptp_sts_supported) {
			ptp_read_system_postts(xfer->ptp_sts);
			xfer->ptp_sts_word_post = xfer->len;
		}

		trace_spi_transfer_stop(msg, xfer);

		if (msg->status != -EINPROGRESS)
			goto out;

		spi_transfer_delay_exec(xfer);

		if (xfer->cs_change) {
			if (list_is_last(&xfer->transfer_list,
					 &msg->transfers)) {
				keep_cs = true;
			} else {
				if (!xfer->cs_off)
					spi_set_cs(msg->spi, false, false);
				_spi_transfer_cs_change_delay(msg, xfer);
				if (!list_next_entry(xfer, transfer_list)->cs_off)
					spi_set_cs(msg->spi, true, false);
			}
		} else if (!list_is_last(&xfer->transfer_list, &msg->transfers) &&
			   xfer->cs_off != list_next_entry(xfer, transfer_list)->cs_off) {
			spi_set_cs(msg->spi, xfer->cs_off, false);
		}

		msg->actual_length += xfer->len;
	}

out:
	if (ret != 0 || !keep_cs)
		spi_set_cs(msg->spi, false, false);

	if (msg->status == -EINPROGRESS)
		msg->status = ret;

	if (msg->status && ctlr->handle_err)
		ctlr->handle_err(ctlr, msg);

	spi_finalize_current_message(ctlr);

	return ret;
}

/**
 * spi_finalize_current_transfer - report completion of a transfer
 * @ctlr: the controller reporting completion
 *
 * Called by SPI drivers using the core transfer_one_message()
 * implementation to notify it that the current interrupt driven
 * transfer has finished and the next one may be scheduled.
 */
void spi_finalize_current_transfer(struct spi_controller *ctlr)
{
	complete(&ctlr->xfer_completion);
}
EXPORT_SYMBOL_GPL(spi_finalize_current_transfer);

static void spi_idle_runtime_pm(struct spi_controller *ctlr)
{
	if (ctlr->auto_runtime_pm) {
		pm_runtime_mark_last_busy(ctlr->dev.parent);
		pm_runtime_put_autosuspend(ctlr->dev.parent);
	}
}

static int __spi_pump_transfer_message(struct spi_controller *ctlr,
		struct spi_message *msg, bool was_busy)
{
	struct spi_transfer *xfer;
	int ret;

	if (!was_busy && ctlr->auto_runtime_pm) {
		ret = pm_runtime_get_sync(ctlr->dev.parent);
		if (ret < 0) {
			pm_runtime_put_noidle(ctlr->dev.parent);
			dev_err(&ctlr->dev, "Failed to power device: %d\n",
				ret);

			msg->status = ret;
			spi_finalize_current_message(ctlr);

			return ret;
		}
	}

	if (!was_busy)
		trace_spi_controller_busy(ctlr);

	if (!was_busy && ctlr->prepare_transfer_hardware) {
		ret = ctlr->prepare_transfer_hardware(ctlr);
		if (ret) {
			dev_err(&ctlr->dev,
				"failed to prepare transfer hardware: %d\n",
				ret);

			if (ctlr->auto_runtime_pm)
				pm_runtime_put(ctlr->dev.parent);

			msg->status = ret;
			spi_finalize_current_message(ctlr);

			return ret;
		}
	}

	trace_spi_message_start(msg);

	if (ctlr->prepare_message) {
		ret = ctlr->prepare_message(ctlr, msg);
		if (ret) {
			dev_err(&ctlr->dev, "failed to prepare message: %d\n",
				ret);
			msg->status = ret;
			spi_finalize_current_message(ctlr);
			return ret;
		}
		msg->prepared = true;
	}

	ret = spi_map_msg(ctlr, msg);
	if (ret) {
		msg->status = ret;
		spi_finalize_current_message(ctlr);
		return ret;
	}

	if (!ctlr->ptp_sts_supported && !ctlr->transfer_one) {
		list_for_each_entry(xfer, &msg->transfers, transfer_list) {
			xfer->ptp_sts_word_pre = 0;
			ptp_read_system_prets(xfer->ptp_sts);
		}
	}

	/*
	 * Drivers implementation of transfer_one_message() must arrange for
	 * spi_finalize_current_message() to get called. Most drivers will do
	 * this in the calling context, but some don't. For those cases, a
	 * completion is used to guarantee that this function does not return
	 * until spi_finalize_current_message() is done accessing
	 * ctlr->cur_msg.
	 * Use of the following two flags enable to opportunistically skip the
	 * use of the completion since its use involves expensive spin locks.
	 * In case of a race with the context that calls
	 * spi_finalize_current_message() the completion will always be used,
	 * due to strict ordering of these flags using barriers.
	 */
	WRITE_ONCE(ctlr->cur_msg_incomplete, true);
	WRITE_ONCE(ctlr->cur_msg_need_completion, false);
	reinit_completion(&ctlr->cur_msg_completion);
	smp_wmb(); /* Make these available to spi_finalize_current_message() */

	ret = ctlr->transfer_one_message(ctlr, msg);
	if (ret) {
		dev_err(&ctlr->dev,
			"failed to transfer one message from queue\n");
		return ret;
	}

	WRITE_ONCE(ctlr->cur_msg_need_completion, true);
	smp_mb(); /* See spi_finalize_current_message()... */
	if (READ_ONCE(ctlr->cur_msg_incomplete))
		wait_for_completion(&ctlr->cur_msg_completion);

	return 0;
}

/**
 * __spi_pump_messages - function which processes SPI message queue
 * @ctlr: controller to process queue for
 * @in_kthread: true if we are in the context of the message pump thread
 *
 * This function checks if there is any SPI message in the queue that
 * needs processing and if so call out to the driver to initialize hardware
 * and transfer each message.
 *
 * Note that it is called both from the kthread itself and also from
 * inside spi_sync(); the queue extraction handling at the top of the
 * function should deal with this safely.
 */
static void __spi_pump_messages(struct spi_controller *ctlr, bool in_kthread)
{
	struct spi_message *msg;
	bool was_busy = false;
	unsigned long flags;
	int ret;

	/* Take the I/O mutex */
	mutex_lock(&ctlr->io_mutex);

	/* Lock queue */
	spin_lock_irqsave(&ctlr->queue_lock, flags);

	/* Make sure we are not already running a message */
	if (ctlr->cur_msg)
		goto out_unlock;

	/* Check if the queue is idle */
	if (list_empty(&ctlr->queue) || !ctlr->running) {
		if (!ctlr->busy)
			goto out_unlock;

		/* Defer any non-atomic teardown to the thread */
		if (!in_kthread) {
			if (!ctlr->dummy_rx && !ctlr->dummy_tx &&
			    !ctlr->unprepare_transfer_hardware) {
				spi_idle_runtime_pm(ctlr);
				ctlr->busy = false;
				ctlr->queue_empty = true;
				trace_spi_controller_idle(ctlr);
			} else {
				kthread_queue_work(ctlr->kworker,
						   &ctlr->pump_messages);
			}
			goto out_unlock;
		}

		ctlr->busy = false;
		spin_unlock_irqrestore(&ctlr->queue_lock, flags);

		kfree(ctlr->dummy_rx);
		ctlr->dummy_rx = NULL;
		kfree(ctlr->dummy_tx);
		ctlr->dummy_tx = NULL;
		if (ctlr->unprepare_transfer_hardware &&
		    ctlr->unprepare_transfer_hardware(ctlr))
			dev_err(&ctlr->dev,
				"failed to unprepare transfer hardware\n");
		spi_idle_runtime_pm(ctlr);
		trace_spi_controller_idle(ctlr);

		spin_lock_irqsave(&ctlr->queue_lock, flags);
		ctlr->queue_empty = true;
		goto out_unlock;
	}

	/* Extract head of queue */
	msg = list_first_entry(&ctlr->queue, struct spi_message, queue);
	ctlr->cur_msg = msg;

	list_del_init(&msg->queue);
	if (ctlr->busy)
		was_busy = true;
	else
		ctlr->busy = true;
	spin_unlock_irqrestore(&ctlr->queue_lock, flags);

	ret = __spi_pump_transfer_message(ctlr, msg, was_busy);
	kthread_queue_work(ctlr->kworker, &ctlr->pump_messages);

	ctlr->cur_msg = NULL;
	ctlr->fallback = false;

	mutex_unlock(&ctlr->io_mutex);

	/* Prod the scheduler in case transfer_one() was busy waiting */
	if (!ret)
		cond_resched();
	return;

out_unlock:
	spin_unlock_irqrestore(&ctlr->queue_lock, flags);
	mutex_unlock(&ctlr->io_mutex);
}

/**
 * spi_pump_messages - kthread work function which processes spi message queue
 * @work: pointer to kthread work struct contained in the controller struct
 */
static void spi_pump_messages(struct kthread_work *work)
{
	struct spi_controller *ctlr =
		container_of(work, struct spi_controller, pump_messages);

	__spi_pump_messages(ctlr, true);
}

/**
 * spi_take_timestamp_pre - helper to collect the beginning of the TX timestamp
 * @ctlr: Pointer to the spi_controller structure of the driver
 * @xfer: Pointer to the transfer being timestamped
 * @progress: How many words (not bytes) have been transferred so far
 * @irqs_off: If true, will disable IRQs and preemption for the duration of the
 *	      transfer, for less jitter in time measurement. Only compatible
 *	      with PIO drivers. If true, must follow up with
 *	      spi_take_timestamp_post or otherwise system will crash.
 *	      WARNING: for fully predictable results, the CPU frequency must
 *	      also be under control (governor).
 *
 * This is a helper for drivers to collect the beginning of the TX timestamp
 * for the requested byte from the SPI transfer. The frequency with which this
 * function must be called (once per word, once for the whole transfer, once
 * per batch of words etc) is arbitrary as long as the @tx buffer offset is
 * greater than or equal to the requested byte at the time of the call. The
 * timestamp is only taken once, at the first such call. It is assumed that
 * the driver advances its @tx buffer pointer monotonically.
 */
void spi_take_timestamp_pre(struct spi_controller *ctlr,
			    struct spi_transfer *xfer,
			    size_t progress, bool irqs_off)
{
	if (!xfer->ptp_sts)
		return;

	if (xfer->timestamped)
		return;

	if (progress > xfer->ptp_sts_word_pre)
		return;

	/* Capture the resolution of the timestamp */
	xfer->ptp_sts_word_pre = progress;

	if (irqs_off) {
		local_irq_save(ctlr->irq_flags);
		preempt_disable();
	}

	ptp_read_system_prets(xfer->ptp_sts);
}
EXPORT_SYMBOL_GPL(spi_take_timestamp_pre);

/**
 * spi_take_timestamp_post - helper to collect the end of the TX timestamp
 * @ctlr: Pointer to the spi_controller structure of the driver
 * @xfer: Pointer to the transfer being timestamped
 * @progress: How many words (not bytes) have been transferred so far
 * @irqs_off: If true, will re-enable IRQs and preemption for the local CPU.
 *
 * This is a helper for drivers to collect the end of the TX timestamp for
 * the requested byte from the SPI transfer. Can be called with an arbitrary
 * frequency: only the first call where @tx exceeds or is equal to the
 * requested word will be timestamped.
 */
void spi_take_timestamp_post(struct spi_controller *ctlr,
			     struct spi_transfer *xfer,
			     size_t progress, bool irqs_off)
{
	if (!xfer->ptp_sts)
		return;

	if (xfer->timestamped)
		return;

	if (progress < xfer->ptp_sts_word_post)
		return;

	ptp_read_system_postts(xfer->ptp_sts);

	if (irqs_off) {
		local_irq_restore(ctlr->irq_flags);
		preempt_enable();
	}

	/* Capture the resolution of the timestamp */
	xfer->ptp_sts_word_post = progress;

	xfer->timestamped = 1;
}
EXPORT_SYMBOL_GPL(spi_take_timestamp_post);

/**
 * spi_set_thread_rt - set the controller to pump at realtime priority
 * @ctlr: controller to boost priority of
 *
 * This can be called because the controller requested realtime priority
 * (by setting the ->rt value before calling spi_register_controller()) or
 * because a device on the bus said that its transfers needed realtime
 * priority.
 *
 * NOTE: at the moment if any device on a bus says it needs realtime then
 * the thread will be at realtime priority for all transfers on that
 * controller.  If this eventually becomes a problem we may see if we can
 * find a way to boost the priority only temporarily during relevant
 * transfers.
 */
static void spi_set_thread_rt(struct spi_controller *ctlr)
{
	dev_info(&ctlr->dev,
		"will run message pump with realtime priority\n");
	sched_set_fifo(ctlr->kworker->task);
}

static int spi_init_queue(struct spi_controller *ctlr)
{
	ctlr->running = false;
	ctlr->busy = false;
	ctlr->queue_empty = true;

	ctlr->kworker = kthread_create_worker(0, dev_name(&ctlr->dev));
	if (IS_ERR(ctlr->kworker)) {
		dev_err(&ctlr->dev, "failed to create message pump kworker\n");
		return PTR_ERR(ctlr->kworker);
	}

	kthread_init_work(&ctlr->pump_messages, spi_pump_messages);

	/*
	 * Controller config will indicate if this controller should run the
	 * message pump with high (realtime) priority to reduce the transfer
	 * latency on the bus by minimising the delay between a transfer
	 * request and the scheduling of the message pump thread. Without this
	 * setting the message pump thread will remain at default priority.
	 */
	if (ctlr->rt)
		spi_set_thread_rt(ctlr);

	return 0;
}

/**
 * spi_get_next_queued_message() - called by driver to check for queued
 * messages
 * @ctlr: the controller to check for queued messages
 *
 * If there are more messages in the queue, the next message is returned from
 * this call.
 *
 * Return: the next message in the queue, else NULL if the queue is empty.
 */
struct spi_message *spi_get_next_queued_message(struct spi_controller *ctlr)
{
	struct spi_message *next;
	unsigned long flags;

	/* Get a pointer to the next message, if any */
	spin_lock_irqsave(&ctlr->queue_lock, flags);
	next = list_first_entry_or_null(&ctlr->queue, struct spi_message,
					queue);
	spin_unlock_irqrestore(&ctlr->queue_lock, flags);

	return next;
}
EXPORT_SYMBOL_GPL(spi_get_next_queued_message);

/*
 * __spi_unoptimize_message - shared implementation of spi_unoptimize_message()
 *                            and spi_maybe_unoptimize_message()
 * @msg: the message to unoptimize
 *
 * Peripheral drivers should use spi_unoptimize_message() and callers inside
 * core should use spi_maybe_unoptimize_message() rather than calling this
 * function directly.
 *
 * It is not valid to call this on a message that is not currently optimized.
 */
static void __spi_unoptimize_message(struct spi_message *msg)
{
	struct spi_controller *ctlr = msg->spi->controller;

	if (ctlr->unoptimize_message)
		ctlr->unoptimize_message(msg);

	spi_res_release(ctlr, msg);

	msg->optimized = false;
	msg->opt_state = NULL;
}

/*
 * spi_maybe_unoptimize_message - unoptimize msg not managed by a peripheral
 * @msg: the message to unoptimize
 *
 * This function is used to unoptimize a message if and only if it was
 * optimized by the core (via spi_maybe_optimize_message()).
 */
static void spi_maybe_unoptimize_message(struct spi_message *msg)
{
<<<<<<< HEAD
	if (!msg->pre_optimized && msg->optimized)
=======
	if (!msg->pre_optimized && msg->optimized &&
	    !msg->spi->controller->defer_optimize_message)
>>>>>>> 0c383648
		__spi_unoptimize_message(msg);
}

/**
 * spi_finalize_current_message() - the current message is complete
 * @ctlr: the controller to return the message to
 *
 * Called by the driver to notify the core that the message in the front of the
 * queue is complete and can be removed from the queue.
 */
void spi_finalize_current_message(struct spi_controller *ctlr)
{
	struct spi_transfer *xfer;
	struct spi_message *mesg;
	int ret;

	mesg = ctlr->cur_msg;

	if (!ctlr->ptp_sts_supported && !ctlr->transfer_one) {
		list_for_each_entry(xfer, &mesg->transfers, transfer_list) {
			ptp_read_system_postts(xfer->ptp_sts);
			xfer->ptp_sts_word_post = xfer->len;
		}
	}

	if (unlikely(ctlr->ptp_sts_supported))
		list_for_each_entry(xfer, &mesg->transfers, transfer_list)
			WARN_ON_ONCE(xfer->ptp_sts && !xfer->timestamped);

	spi_unmap_msg(ctlr, mesg);

	if (mesg->prepared && ctlr->unprepare_message) {
		ret = ctlr->unprepare_message(ctlr, mesg);
		if (ret) {
			dev_err(&ctlr->dev, "failed to unprepare message: %d\n",
				ret);
		}
	}

	mesg->prepared = false;

	spi_maybe_unoptimize_message(mesg);

	WRITE_ONCE(ctlr->cur_msg_incomplete, false);
	smp_mb(); /* See __spi_pump_transfer_message()... */
	if (READ_ONCE(ctlr->cur_msg_need_completion))
		complete(&ctlr->cur_msg_completion);

	trace_spi_message_done(mesg);

	mesg->state = NULL;
	if (mesg->complete)
		mesg->complete(mesg->context);
}
EXPORT_SYMBOL_GPL(spi_finalize_current_message);

static int spi_start_queue(struct spi_controller *ctlr)
{
	unsigned long flags;

	spin_lock_irqsave(&ctlr->queue_lock, flags);

	if (ctlr->running || ctlr->busy) {
		spin_unlock_irqrestore(&ctlr->queue_lock, flags);
		return -EBUSY;
	}

	ctlr->running = true;
	ctlr->cur_msg = NULL;
	spin_unlock_irqrestore(&ctlr->queue_lock, flags);

	kthread_queue_work(ctlr->kworker, &ctlr->pump_messages);

	return 0;
}

static int spi_stop_queue(struct spi_controller *ctlr)
{
	unsigned long flags;
	unsigned limit = 500;
	int ret = 0;

	spin_lock_irqsave(&ctlr->queue_lock, flags);

	/*
	 * This is a bit lame, but is optimized for the common execution path.
	 * A wait_queue on the ctlr->busy could be used, but then the common
	 * execution path (pump_messages) would be required to call wake_up or
	 * friends on every SPI message. Do this instead.
	 */
	while ((!list_empty(&ctlr->queue) || ctlr->busy) && limit--) {
		spin_unlock_irqrestore(&ctlr->queue_lock, flags);
		usleep_range(10000, 11000);
		spin_lock_irqsave(&ctlr->queue_lock, flags);
	}

	if (!list_empty(&ctlr->queue) || ctlr->busy)
		ret = -EBUSY;
	else
		ctlr->running = false;

	spin_unlock_irqrestore(&ctlr->queue_lock, flags);

	return ret;
}

static int spi_destroy_queue(struct spi_controller *ctlr)
{
	int ret;

	ret = spi_stop_queue(ctlr);

	/*
	 * kthread_flush_worker will block until all work is done.
	 * If the reason that stop_queue timed out is that the work will never
	 * finish, then it does no good to call flush/stop thread, so
	 * return anyway.
	 */
	if (ret) {
		dev_err(&ctlr->dev, "problem destroying queue\n");
		return ret;
	}

	kthread_destroy_worker(ctlr->kworker);

	return 0;
}

static int __spi_queued_transfer(struct spi_device *spi,
				 struct spi_message *msg,
				 bool need_pump)
{
	struct spi_controller *ctlr = spi->controller;
	unsigned long flags;

	spin_lock_irqsave(&ctlr->queue_lock, flags);

	if (!ctlr->running) {
		spin_unlock_irqrestore(&ctlr->queue_lock, flags);
		return -ESHUTDOWN;
	}
	msg->actual_length = 0;
	msg->status = -EINPROGRESS;

	list_add_tail(&msg->queue, &ctlr->queue);
	ctlr->queue_empty = false;
	if (!ctlr->busy && need_pump)
		kthread_queue_work(ctlr->kworker, &ctlr->pump_messages);

	spin_unlock_irqrestore(&ctlr->queue_lock, flags);
	return 0;
}

/**
 * spi_queued_transfer - transfer function for queued transfers
 * @spi: SPI device which is requesting transfer
 * @msg: SPI message which is to handled is queued to driver queue
 *
 * Return: zero on success, else a negative error code.
 */
static int spi_queued_transfer(struct spi_device *spi, struct spi_message *msg)
{
	return __spi_queued_transfer(spi, msg, true);
}

static int spi_controller_initialize_queue(struct spi_controller *ctlr)
{
	int ret;

	ctlr->transfer = spi_queued_transfer;
	if (!ctlr->transfer_one_message)
		ctlr->transfer_one_message = spi_transfer_one_message;

	/* Initialize and start queue */
	ret = spi_init_queue(ctlr);
	if (ret) {
		dev_err(&ctlr->dev, "problem initializing queue\n");
		goto err_init_queue;
	}
	ctlr->queued = true;
	ret = spi_start_queue(ctlr);
	if (ret) {
		dev_err(&ctlr->dev, "problem starting queue\n");
		goto err_start_queue;
	}

	return 0;

err_start_queue:
	spi_destroy_queue(ctlr);
err_init_queue:
	return ret;
}

/**
 * spi_flush_queue - Send all pending messages in the queue from the callers'
 *		     context
 * @ctlr: controller to process queue for
 *
 * This should be used when one wants to ensure all pending messages have been
 * sent before doing something. Is used by the spi-mem code to make sure SPI
 * memory operations do not preempt regular SPI transfers that have been queued
 * before the spi-mem operation.
 */
void spi_flush_queue(struct spi_controller *ctlr)
{
	if (ctlr->transfer == spi_queued_transfer)
		__spi_pump_messages(ctlr, false);
}

/*-------------------------------------------------------------------------*/

#if defined(CONFIG_OF)
static void of_spi_parse_dt_cs_delay(struct device_node *nc,
				     struct spi_delay *delay, const char *prop)
{
	u32 value;

	if (!of_property_read_u32(nc, prop, &value)) {
		if (value > U16_MAX) {
			delay->value = DIV_ROUND_UP(value, 1000);
			delay->unit = SPI_DELAY_UNIT_USECS;
		} else {
			delay->value = value;
			delay->unit = SPI_DELAY_UNIT_NSECS;
		}
	}
}

static int of_spi_parse_dt(struct spi_controller *ctlr, struct spi_device *spi,
			   struct device_node *nc)
{
	u32 value, cs[SPI_CS_CNT_MAX];
	int rc, idx;

	/* Mode (clock phase/polarity/etc.) */
	if (of_property_read_bool(nc, "spi-cpha"))
		spi->mode |= SPI_CPHA;
	if (of_property_read_bool(nc, "spi-cpol"))
		spi->mode |= SPI_CPOL;
	if (of_property_read_bool(nc, "spi-3wire"))
		spi->mode |= SPI_3WIRE;
	if (of_property_read_bool(nc, "spi-lsb-first"))
		spi->mode |= SPI_LSB_FIRST;
	if (of_property_read_bool(nc, "spi-cs-high"))
		spi->mode |= SPI_CS_HIGH;

	/* Device DUAL/QUAD mode */
	if (!of_property_read_u32(nc, "spi-tx-bus-width", &value)) {
		switch (value) {
		case 0:
			spi->mode |= SPI_NO_TX;
			break;
		case 1:
			break;
		case 2:
			spi->mode |= SPI_TX_DUAL;
			break;
		case 4:
			spi->mode |= SPI_TX_QUAD;
			break;
		case 8:
			spi->mode |= SPI_TX_OCTAL;
			break;
		default:
			dev_warn(&ctlr->dev,
				"spi-tx-bus-width %d not supported\n",
				value);
			break;
		}
	}

	if (!of_property_read_u32(nc, "spi-rx-bus-width", &value)) {
		switch (value) {
		case 0:
			spi->mode |= SPI_NO_RX;
			break;
		case 1:
			break;
		case 2:
			spi->mode |= SPI_RX_DUAL;
			break;
		case 4:
			spi->mode |= SPI_RX_QUAD;
			break;
		case 8:
			spi->mode |= SPI_RX_OCTAL;
			break;
		default:
			dev_warn(&ctlr->dev,
				"spi-rx-bus-width %d not supported\n",
				value);
			break;
		}
	}

	if (spi_controller_is_slave(ctlr)) {
		if (!of_node_name_eq(nc, "slave")) {
			dev_err(&ctlr->dev, "%pOF is not called 'slave'\n",
				nc);
			return -EINVAL;
		}
		return 0;
	}

	if (ctlr->num_chipselect > SPI_CS_CNT_MAX) {
		dev_err(&ctlr->dev, "No. of CS is more than max. no. of supported CS\n");
		return -EINVAL;
	}

	spi_set_all_cs_unused(spi);

	/* Device address */
	rc = of_property_read_variable_u32_array(nc, "reg", &cs[0], 1,
						 SPI_CS_CNT_MAX);
	if (rc < 0) {
		dev_err(&ctlr->dev, "%pOF has no valid 'reg' property (%d)\n",
			nc, rc);
		return rc;
	}
	if (rc > ctlr->num_chipselect) {
		dev_err(&ctlr->dev, "%pOF has number of CS > ctlr->num_chipselect (%d)\n",
			nc, rc);
		return rc;
	}
	if ((of_property_read_bool(nc, "parallel-memories")) &&
	    (!(ctlr->flags & SPI_CONTROLLER_MULTI_CS))) {
		dev_err(&ctlr->dev, "SPI controller doesn't support multi CS\n");
		return -EINVAL;
	}
	for (idx = 0; idx < rc; idx++)
		spi_set_chipselect(spi, idx, cs[idx]);

	/*
	 * By default spi->chip_select[0] will hold the physical CS number,
	 * so set bit 0 in spi->cs_index_mask.
	 */
	spi->cs_index_mask = BIT(0);

	/* Device speed */
	if (!of_property_read_u32(nc, "spi-max-frequency", &value))
		spi->max_speed_hz = value;

	/* Device CS delays */
	of_spi_parse_dt_cs_delay(nc, &spi->cs_setup, "spi-cs-setup-delay-ns");
	of_spi_parse_dt_cs_delay(nc, &spi->cs_hold, "spi-cs-hold-delay-ns");
	of_spi_parse_dt_cs_delay(nc, &spi->cs_inactive, "spi-cs-inactive-delay-ns");

	return 0;
}

static struct spi_device *
of_register_spi_device(struct spi_controller *ctlr, struct device_node *nc)
{
	struct spi_device *spi;
	int rc;

	/* Alloc an spi_device */
	spi = spi_alloc_device(ctlr);
	if (!spi) {
		dev_err(&ctlr->dev, "spi_device alloc error for %pOF\n", nc);
		rc = -ENOMEM;
		goto err_out;
	}

	/* Select device driver */
	rc = of_alias_from_compatible(nc, spi->modalias,
				      sizeof(spi->modalias));
	if (rc < 0) {
		dev_err(&ctlr->dev, "cannot find modalias for %pOF\n", nc);
		goto err_out;
	}

	rc = of_spi_parse_dt(ctlr, spi, nc);
	if (rc)
		goto err_out;

	/* Store a pointer to the node in the device structure */
	of_node_get(nc);

	device_set_node(&spi->dev, of_fwnode_handle(nc));

	/* Register the new device */
	rc = spi_add_device(spi);
	if (rc) {
		dev_err(&ctlr->dev, "spi_device register error %pOF\n", nc);
		goto err_of_node_put;
	}

	return spi;

err_of_node_put:
	of_node_put(nc);
err_out:
	spi_dev_put(spi);
	return ERR_PTR(rc);
}

/**
 * of_register_spi_devices() - Register child devices onto the SPI bus
 * @ctlr:	Pointer to spi_controller device
 *
 * Registers an spi_device for each child node of controller node which
 * represents a valid SPI slave.
 */
static void of_register_spi_devices(struct spi_controller *ctlr)
{
	struct spi_device *spi;
	struct device_node *nc;

	for_each_available_child_of_node(ctlr->dev.of_node, nc) {
		if (of_node_test_and_set_flag(nc, OF_POPULATED))
			continue;
		spi = of_register_spi_device(ctlr, nc);
		if (IS_ERR(spi)) {
			dev_warn(&ctlr->dev,
				 "Failed to create SPI device for %pOF\n", nc);
			of_node_clear_flag(nc, OF_POPULATED);
		}
	}
}
#else
static void of_register_spi_devices(struct spi_controller *ctlr) { }
#endif

/**
 * spi_new_ancillary_device() - Register ancillary SPI device
 * @spi:         Pointer to the main SPI device registering the ancillary device
 * @chip_select: Chip Select of the ancillary device
 *
 * Register an ancillary SPI device; for example some chips have a chip-select
 * for normal device usage and another one for setup/firmware upload.
 *
 * This may only be called from main SPI device's probe routine.
 *
 * Return: 0 on success; negative errno on failure
 */
struct spi_device *spi_new_ancillary_device(struct spi_device *spi,
					     u8 chip_select)
{
	struct spi_controller *ctlr = spi->controller;
	struct spi_device *ancillary;
	int rc = 0;

	/* Alloc an spi_device */
	ancillary = spi_alloc_device(ctlr);
	if (!ancillary) {
		rc = -ENOMEM;
		goto err_out;
	}

	strscpy(ancillary->modalias, "dummy", sizeof(ancillary->modalias));

	/* Use provided chip-select for ancillary device */
	spi_set_all_cs_unused(ancillary);
	spi_set_chipselect(ancillary, 0, chip_select);

	/* Take over SPI mode/speed from SPI main device */
	ancillary->max_speed_hz = spi->max_speed_hz;
	ancillary->mode = spi->mode;
	/*
	 * By default spi->chip_select[0] will hold the physical CS number,
	 * so set bit 0 in spi->cs_index_mask.
	 */
	ancillary->cs_index_mask = BIT(0);

	WARN_ON(!mutex_is_locked(&ctlr->add_lock));

	/* Register the new device */
	rc = __spi_add_device(ancillary);
	if (rc) {
		dev_err(&spi->dev, "failed to register ancillary device\n");
		goto err_out;
	}

	return ancillary;

err_out:
	spi_dev_put(ancillary);
	return ERR_PTR(rc);
}
EXPORT_SYMBOL_GPL(spi_new_ancillary_device);

#ifdef CONFIG_ACPI
struct acpi_spi_lookup {
	struct spi_controller 	*ctlr;
	u32			max_speed_hz;
	u32			mode;
	int			irq;
	u8			bits_per_word;
	u8			chip_select;
	int			n;
	int			index;
};

static int acpi_spi_count(struct acpi_resource *ares, void *data)
{
	struct acpi_resource_spi_serialbus *sb;
	int *count = data;

	if (ares->type != ACPI_RESOURCE_TYPE_SERIAL_BUS)
		return 1;

	sb = &ares->data.spi_serial_bus;
	if (sb->type != ACPI_RESOURCE_SERIAL_TYPE_SPI)
		return 1;

	*count = *count + 1;

	return 1;
}

/**
 * acpi_spi_count_resources - Count the number of SpiSerialBus resources
 * @adev:	ACPI device
 *
 * Return: the number of SpiSerialBus resources in the ACPI-device's
 * resource-list; or a negative error code.
 */
int acpi_spi_count_resources(struct acpi_device *adev)
{
	LIST_HEAD(r);
	int count = 0;
	int ret;

	ret = acpi_dev_get_resources(adev, &r, acpi_spi_count, &count);
	if (ret < 0)
		return ret;

	acpi_dev_free_resource_list(&r);

	return count;
}
EXPORT_SYMBOL_GPL(acpi_spi_count_resources);

static void acpi_spi_parse_apple_properties(struct acpi_device *dev,
					    struct acpi_spi_lookup *lookup)
{
	const union acpi_object *obj;

	if (!x86_apple_machine)
		return;

	if (!acpi_dev_get_property(dev, "spiSclkPeriod", ACPI_TYPE_BUFFER, &obj)
	    && obj->buffer.length >= 4)
		lookup->max_speed_hz  = NSEC_PER_SEC / *(u32 *)obj->buffer.pointer;

	if (!acpi_dev_get_property(dev, "spiWordSize", ACPI_TYPE_BUFFER, &obj)
	    && obj->buffer.length == 8)
		lookup->bits_per_word = *(u64 *)obj->buffer.pointer;

	if (!acpi_dev_get_property(dev, "spiBitOrder", ACPI_TYPE_BUFFER, &obj)
	    && obj->buffer.length == 8 && !*(u64 *)obj->buffer.pointer)
		lookup->mode |= SPI_LSB_FIRST;

	if (!acpi_dev_get_property(dev, "spiSPO", ACPI_TYPE_BUFFER, &obj)
	    && obj->buffer.length == 8 &&  *(u64 *)obj->buffer.pointer)
		lookup->mode |= SPI_CPOL;

	if (!acpi_dev_get_property(dev, "spiSPH", ACPI_TYPE_BUFFER, &obj)
	    && obj->buffer.length == 8 &&  *(u64 *)obj->buffer.pointer)
		lookup->mode |= SPI_CPHA;
}

static int acpi_spi_add_resource(struct acpi_resource *ares, void *data)
{
	struct acpi_spi_lookup *lookup = data;
	struct spi_controller *ctlr = lookup->ctlr;

	if (ares->type == ACPI_RESOURCE_TYPE_SERIAL_BUS) {
		struct acpi_resource_spi_serialbus *sb;
		acpi_handle parent_handle;
		acpi_status status;

		sb = &ares->data.spi_serial_bus;
		if (sb->type == ACPI_RESOURCE_SERIAL_TYPE_SPI) {

			if (lookup->index != -1 && lookup->n++ != lookup->index)
				return 1;

			status = acpi_get_handle(NULL,
						 sb->resource_source.string_ptr,
						 &parent_handle);

			if (ACPI_FAILURE(status))
				return -ENODEV;

			if (ctlr) {
				if (ACPI_HANDLE(ctlr->dev.parent) != parent_handle)
					return -ENODEV;
			} else {
				struct acpi_device *adev;

				adev = acpi_fetch_acpi_dev(parent_handle);
				if (!adev)
					return -ENODEV;

				ctlr = acpi_spi_find_controller_by_adev(adev);
				if (!ctlr)
					return -EPROBE_DEFER;

				lookup->ctlr = ctlr;
			}

			/*
			 * ACPI DeviceSelection numbering is handled by the
			 * host controller driver in Windows and can vary
			 * from driver to driver. In Linux we always expect
			 * 0 .. max - 1 so we need to ask the driver to
			 * translate between the two schemes.
			 */
			if (ctlr->fw_translate_cs) {
				int cs = ctlr->fw_translate_cs(ctlr,
						sb->device_selection);
				if (cs < 0)
					return cs;
				lookup->chip_select = cs;
			} else {
				lookup->chip_select = sb->device_selection;
			}

			lookup->max_speed_hz = sb->connection_speed;
			lookup->bits_per_word = sb->data_bit_length;

			if (sb->clock_phase == ACPI_SPI_SECOND_PHASE)
				lookup->mode |= SPI_CPHA;
			if (sb->clock_polarity == ACPI_SPI_START_HIGH)
				lookup->mode |= SPI_CPOL;
			if (sb->device_polarity == ACPI_SPI_ACTIVE_HIGH)
				lookup->mode |= SPI_CS_HIGH;
		}
	} else if (lookup->irq < 0) {
		struct resource r;

		if (acpi_dev_resource_interrupt(ares, 0, &r))
			lookup->irq = r.start;
	}

	/* Always tell the ACPI core to skip this resource */
	return 1;
}

/**
 * acpi_spi_device_alloc - Allocate a spi device, and fill it in with ACPI information
 * @ctlr: controller to which the spi device belongs
 * @adev: ACPI Device for the spi device
 * @index: Index of the spi resource inside the ACPI Node
 *
 * This should be used to allocate a new SPI device from and ACPI Device node.
 * The caller is responsible for calling spi_add_device to register the SPI device.
 *
 * If ctlr is set to NULL, the Controller for the SPI device will be looked up
 * using the resource.
 * If index is set to -1, index is not used.
 * Note: If index is -1, ctlr must be set.
 *
 * Return: a pointer to the new device, or ERR_PTR on error.
 */
struct spi_device *acpi_spi_device_alloc(struct spi_controller *ctlr,
					 struct acpi_device *adev,
					 int index)
{
	acpi_handle parent_handle = NULL;
	struct list_head resource_list;
	struct acpi_spi_lookup lookup = {};
	struct spi_device *spi;
	int ret;

	if (!ctlr && index == -1)
		return ERR_PTR(-EINVAL);

	lookup.ctlr		= ctlr;
	lookup.irq		= -1;
	lookup.index		= index;
	lookup.n		= 0;

	INIT_LIST_HEAD(&resource_list);
	ret = acpi_dev_get_resources(adev, &resource_list,
				     acpi_spi_add_resource, &lookup);
	acpi_dev_free_resource_list(&resource_list);

	if (ret < 0)
		/* Found SPI in _CRS but it points to another controller */
		return ERR_PTR(ret);

	if (!lookup.max_speed_hz &&
	    ACPI_SUCCESS(acpi_get_parent(adev->handle, &parent_handle)) &&
	    ACPI_HANDLE(lookup.ctlr->dev.parent) == parent_handle) {
		/* Apple does not use _CRS but nested devices for SPI slaves */
		acpi_spi_parse_apple_properties(adev, &lookup);
	}

	if (!lookup.max_speed_hz)
		return ERR_PTR(-ENODEV);

	spi = spi_alloc_device(lookup.ctlr);
	if (!spi) {
		dev_err(&lookup.ctlr->dev, "failed to allocate SPI device for %s\n",
			dev_name(&adev->dev));
		return ERR_PTR(-ENOMEM);
	}

	spi_set_all_cs_unused(spi);
	spi_set_chipselect(spi, 0, lookup.chip_select);

	ACPI_COMPANION_SET(&spi->dev, adev);
	spi->max_speed_hz	= lookup.max_speed_hz;
	spi->mode		|= lookup.mode;
	spi->irq		= lookup.irq;
	spi->bits_per_word	= lookup.bits_per_word;
	/*
	 * By default spi->chip_select[0] will hold the physical CS number,
	 * so set bit 0 in spi->cs_index_mask.
	 */
	spi->cs_index_mask	= BIT(0);

	return spi;
}
EXPORT_SYMBOL_GPL(acpi_spi_device_alloc);

static acpi_status acpi_register_spi_device(struct spi_controller *ctlr,
					    struct acpi_device *adev)
{
	struct spi_device *spi;

	if (acpi_bus_get_status(adev) || !adev->status.present ||
	    acpi_device_enumerated(adev))
		return AE_OK;

	spi = acpi_spi_device_alloc(ctlr, adev, -1);
	if (IS_ERR(spi)) {
		if (PTR_ERR(spi) == -ENOMEM)
			return AE_NO_MEMORY;
		else
			return AE_OK;
	}

	acpi_set_modalias(adev, acpi_device_hid(adev), spi->modalias,
			  sizeof(spi->modalias));

	if (spi->irq < 0)
		spi->irq = acpi_dev_gpio_irq_get(adev, 0);

	acpi_device_set_enumerated(adev);

	adev->power.flags.ignore_parent = true;
	if (spi_add_device(spi)) {
		adev->power.flags.ignore_parent = false;
		dev_err(&ctlr->dev, "failed to add SPI device %s from ACPI\n",
			dev_name(&adev->dev));
		spi_dev_put(spi);
	}

	return AE_OK;
}

static acpi_status acpi_spi_add_device(acpi_handle handle, u32 level,
				       void *data, void **return_value)
{
	struct acpi_device *adev = acpi_fetch_acpi_dev(handle);
	struct spi_controller *ctlr = data;

	if (!adev)
		return AE_OK;

	return acpi_register_spi_device(ctlr, adev);
}

#define SPI_ACPI_ENUMERATE_MAX_DEPTH		32

static void acpi_register_spi_devices(struct spi_controller *ctlr)
{
	acpi_status status;
	acpi_handle handle;

	handle = ACPI_HANDLE(ctlr->dev.parent);
	if (!handle)
		return;

	status = acpi_walk_namespace(ACPI_TYPE_DEVICE, ACPI_ROOT_OBJECT,
				     SPI_ACPI_ENUMERATE_MAX_DEPTH,
				     acpi_spi_add_device, NULL, ctlr, NULL);
	if (ACPI_FAILURE(status))
		dev_warn(&ctlr->dev, "failed to enumerate SPI slaves\n");
}
#else
static inline void acpi_register_spi_devices(struct spi_controller *ctlr) {}
#endif /* CONFIG_ACPI */

static void spi_controller_release(struct device *dev)
{
	struct spi_controller *ctlr;

	ctlr = container_of(dev, struct spi_controller, dev);
	kfree(ctlr);
}

static struct class spi_master_class = {
	.name		= "spi_master",
	.dev_release	= spi_controller_release,
	.dev_groups	= spi_master_groups,
};

#ifdef CONFIG_SPI_SLAVE
/**
 * spi_slave_abort - abort the ongoing transfer request on an SPI slave
 *		     controller
 * @spi: device used for the current transfer
 */
int spi_slave_abort(struct spi_device *spi)
{
	struct spi_controller *ctlr = spi->controller;

	if (spi_controller_is_slave(ctlr) && ctlr->slave_abort)
		return ctlr->slave_abort(ctlr);

	return -ENOTSUPP;
}
EXPORT_SYMBOL_GPL(spi_slave_abort);

int spi_target_abort(struct spi_device *spi)
{
	struct spi_controller *ctlr = spi->controller;

	if (spi_controller_is_target(ctlr) && ctlr->target_abort)
		return ctlr->target_abort(ctlr);

	return -ENOTSUPP;
}
EXPORT_SYMBOL_GPL(spi_target_abort);

static ssize_t slave_show(struct device *dev, struct device_attribute *attr,
			  char *buf)
{
	struct spi_controller *ctlr = container_of(dev, struct spi_controller,
						   dev);
	struct device *child;

	child = device_find_any_child(&ctlr->dev);
	return sysfs_emit(buf, "%s\n", child ? to_spi_device(child)->modalias : NULL);
}

static ssize_t slave_store(struct device *dev, struct device_attribute *attr,
			   const char *buf, size_t count)
{
	struct spi_controller *ctlr = container_of(dev, struct spi_controller,
						   dev);
	struct spi_device *spi;
	struct device *child;
	char name[32];
	int rc;

	rc = sscanf(buf, "%31s", name);
	if (rc != 1 || !name[0])
		return -EINVAL;

	child = device_find_any_child(&ctlr->dev);
	if (child) {
		/* Remove registered slave */
		device_unregister(child);
		put_device(child);
	}

	if (strcmp(name, "(null)")) {
		/* Register new slave */
		spi = spi_alloc_device(ctlr);
		if (!spi)
			return -ENOMEM;

		strscpy(spi->modalias, name, sizeof(spi->modalias));

		rc = spi_add_device(spi);
		if (rc) {
			spi_dev_put(spi);
			return rc;
		}
	}

	return count;
}

static DEVICE_ATTR_RW(slave);

static struct attribute *spi_slave_attrs[] = {
	&dev_attr_slave.attr,
	NULL,
};

static const struct attribute_group spi_slave_group = {
	.attrs = spi_slave_attrs,
};

static const struct attribute_group *spi_slave_groups[] = {
	&spi_controller_statistics_group,
	&spi_slave_group,
	NULL,
};

static struct class spi_slave_class = {
	.name		= "spi_slave",
	.dev_release	= spi_controller_release,
	.dev_groups	= spi_slave_groups,
};
#else
extern struct class spi_slave_class;	/* dummy */
#endif

/**
 * __spi_alloc_controller - allocate an SPI master or slave controller
 * @dev: the controller, possibly using the platform_bus
 * @size: how much zeroed driver-private data to allocate; the pointer to this
 *	memory is in the driver_data field of the returned device, accessible
 *	with spi_controller_get_devdata(); the memory is cacheline aligned;
 *	drivers granting DMA access to portions of their private data need to
 *	round up @size using ALIGN(size, dma_get_cache_alignment()).
 * @slave: flag indicating whether to allocate an SPI master (false) or SPI
 *	slave (true) controller
 * Context: can sleep
 *
 * This call is used only by SPI controller drivers, which are the
 * only ones directly touching chip registers.  It's how they allocate
 * an spi_controller structure, prior to calling spi_register_controller().
 *
 * This must be called from context that can sleep.
 *
 * The caller is responsible for assigning the bus number and initializing the
 * controller's methods before calling spi_register_controller(); and (after
 * errors adding the device) calling spi_controller_put() to prevent a memory
 * leak.
 *
 * Return: the SPI controller structure on success, else NULL.
 */
struct spi_controller *__spi_alloc_controller(struct device *dev,
					      unsigned int size, bool slave)
{
	struct spi_controller	*ctlr;
	size_t ctlr_size = ALIGN(sizeof(*ctlr), dma_get_cache_alignment());

	if (!dev)
		return NULL;

	ctlr = kzalloc(size + ctlr_size, GFP_KERNEL);
	if (!ctlr)
		return NULL;

	device_initialize(&ctlr->dev);
	INIT_LIST_HEAD(&ctlr->queue);
	spin_lock_init(&ctlr->queue_lock);
	spin_lock_init(&ctlr->bus_lock_spinlock);
	mutex_init(&ctlr->bus_lock_mutex);
	mutex_init(&ctlr->io_mutex);
	mutex_init(&ctlr->add_lock);
	ctlr->bus_num = -1;
	ctlr->num_chipselect = 1;
	ctlr->slave = slave;
	if (IS_ENABLED(CONFIG_SPI_SLAVE) && slave)
		ctlr->dev.class = &spi_slave_class;
	else
		ctlr->dev.class = &spi_master_class;
	ctlr->dev.parent = dev;
	pm_suspend_ignore_children(&ctlr->dev, true);
	spi_controller_set_devdata(ctlr, (void *)ctlr + ctlr_size);

	return ctlr;
}
EXPORT_SYMBOL_GPL(__spi_alloc_controller);

static void devm_spi_release_controller(struct device *dev, void *ctlr)
{
	spi_controller_put(*(struct spi_controller **)ctlr);
}

/**
 * __devm_spi_alloc_controller - resource-managed __spi_alloc_controller()
 * @dev: physical device of SPI controller
 * @size: how much zeroed driver-private data to allocate
 * @slave: whether to allocate an SPI master (false) or SPI slave (true)
 * Context: can sleep
 *
 * Allocate an SPI controller and automatically release a reference on it
 * when @dev is unbound from its driver.  Drivers are thus relieved from
 * having to call spi_controller_put().
 *
 * The arguments to this function are identical to __spi_alloc_controller().
 *
 * Return: the SPI controller structure on success, else NULL.
 */
struct spi_controller *__devm_spi_alloc_controller(struct device *dev,
						   unsigned int size,
						   bool slave)
{
	struct spi_controller **ptr, *ctlr;

	ptr = devres_alloc(devm_spi_release_controller, sizeof(*ptr),
			   GFP_KERNEL);
	if (!ptr)
		return NULL;

	ctlr = __spi_alloc_controller(dev, size, slave);
	if (ctlr) {
		ctlr->devm_allocated = true;
		*ptr = ctlr;
		devres_add(dev, ptr);
	} else {
		devres_free(ptr);
	}

	return ctlr;
}
EXPORT_SYMBOL_GPL(__devm_spi_alloc_controller);

/**
 * spi_get_gpio_descs() - grab chip select GPIOs for the master
 * @ctlr: The SPI master to grab GPIO descriptors for
 */
static int spi_get_gpio_descs(struct spi_controller *ctlr)
{
	int nb, i;
	struct gpio_desc **cs;
	struct device *dev = &ctlr->dev;
	unsigned long native_cs_mask = 0;
	unsigned int num_cs_gpios = 0;

	nb = gpiod_count(dev, "cs");
	if (nb < 0) {
		/* No GPIOs at all is fine, else return the error */
		if (nb == -ENOENT)
			return 0;
		return nb;
	}

	ctlr->num_chipselect = max_t(int, nb, ctlr->num_chipselect);

	cs = devm_kcalloc(dev, ctlr->num_chipselect, sizeof(*cs),
			  GFP_KERNEL);
	if (!cs)
		return -ENOMEM;
	ctlr->cs_gpiods = cs;

	for (i = 0; i < nb; i++) {
		/*
		 * Most chipselects are active low, the inverted
		 * semantics are handled by special quirks in gpiolib,
		 * so initializing them GPIOD_OUT_LOW here means
		 * "unasserted", in most cases this will drive the physical
		 * line high.
		 */
		cs[i] = devm_gpiod_get_index_optional(dev, "cs", i,
						      GPIOD_OUT_LOW);
		if (IS_ERR(cs[i]))
			return PTR_ERR(cs[i]);

		if (cs[i]) {
			/*
			 * If we find a CS GPIO, name it after the device and
			 * chip select line.
			 */
			char *gpioname;

			gpioname = devm_kasprintf(dev, GFP_KERNEL, "%s CS%d",
						  dev_name(dev), i);
			if (!gpioname)
				return -ENOMEM;
			gpiod_set_consumer_name(cs[i], gpioname);
			num_cs_gpios++;
			continue;
		}

		if (ctlr->max_native_cs && i >= ctlr->max_native_cs) {
			dev_err(dev, "Invalid native chip select %d\n", i);
			return -EINVAL;
		}
		native_cs_mask |= BIT(i);
	}

	ctlr->unused_native_cs = ffs(~native_cs_mask) - 1;

	if ((ctlr->flags & SPI_CONTROLLER_GPIO_SS) && num_cs_gpios &&
	    ctlr->max_native_cs && ctlr->unused_native_cs >= ctlr->max_native_cs) {
		dev_err(dev, "No unused native chip select available\n");
		return -EINVAL;
	}

	return 0;
}

static int spi_controller_check_ops(struct spi_controller *ctlr)
{
	/*
	 * The controller may implement only the high-level SPI-memory like
	 * operations if it does not support regular SPI transfers, and this is
	 * valid use case.
	 * If ->mem_ops or ->mem_ops->exec_op is NULL, we request that at least
	 * one of the ->transfer_xxx() method be implemented.
	 */
	if (!ctlr->mem_ops || !ctlr->mem_ops->exec_op) {
		if (!ctlr->transfer && !ctlr->transfer_one &&
		   !ctlr->transfer_one_message) {
			return -EINVAL;
		}
	}

	return 0;
}

/* Allocate dynamic bus number using Linux idr */
static int spi_controller_id_alloc(struct spi_controller *ctlr, int start, int end)
{
	int id;

	mutex_lock(&board_lock);
	id = idr_alloc(&spi_master_idr, ctlr, start, end, GFP_KERNEL);
	mutex_unlock(&board_lock);
	if (WARN(id < 0, "couldn't get idr"))
		return id == -ENOSPC ? -EBUSY : id;
	ctlr->bus_num = id;
	return 0;
}

/**
 * spi_register_controller - register SPI master or slave controller
 * @ctlr: initialized master, originally from spi_alloc_master() or
 *	spi_alloc_slave()
 * Context: can sleep
 *
 * SPI controllers connect to their drivers using some non-SPI bus,
 * such as the platform bus.  The final stage of probe() in that code
 * includes calling spi_register_controller() to hook up to this SPI bus glue.
 *
 * SPI controllers use board specific (often SOC specific) bus numbers,
 * and board-specific addressing for SPI devices combines those numbers
 * with chip select numbers.  Since SPI does not directly support dynamic
 * device identification, boards need configuration tables telling which
 * chip is at which address.
 *
 * This must be called from context that can sleep.  It returns zero on
 * success, else a negative error code (dropping the controller's refcount).
 * After a successful return, the caller is responsible for calling
 * spi_unregister_controller().
 *
 * Return: zero on success, else a negative error code.
 */
int spi_register_controller(struct spi_controller *ctlr)
{
	struct device		*dev = ctlr->dev.parent;
	struct boardinfo	*bi;
	int			first_dynamic;
	int			status;
	int			idx;

	if (!dev)
		return -ENODEV;

	/*
	 * Make sure all necessary hooks are implemented before registering
	 * the SPI controller.
	 */
	status = spi_controller_check_ops(ctlr);
	if (status)
		return status;

	if (ctlr->bus_num < 0)
		ctlr->bus_num = of_alias_get_id(ctlr->dev.of_node, "spi");
	if (ctlr->bus_num >= 0) {
		/* Devices with a fixed bus num must check-in with the num */
		status = spi_controller_id_alloc(ctlr, ctlr->bus_num, ctlr->bus_num + 1);
		if (status)
			return status;
	}
	if (ctlr->bus_num < 0) {
		first_dynamic = of_alias_get_highest_id("spi");
		if (first_dynamic < 0)
			first_dynamic = 0;
		else
			first_dynamic++;

		status = spi_controller_id_alloc(ctlr, first_dynamic, 0);
		if (status)
			return status;
	}
	ctlr->bus_lock_flag = 0;
	init_completion(&ctlr->xfer_completion);
	init_completion(&ctlr->cur_msg_completion);
	if (!ctlr->max_dma_len)
		ctlr->max_dma_len = INT_MAX;

	/*
	 * Register the device, then userspace will see it.
	 * Registration fails if the bus ID is in use.
	 */
	dev_set_name(&ctlr->dev, "spi%u", ctlr->bus_num);

	if (!spi_controller_is_slave(ctlr) && ctlr->use_gpio_descriptors) {
		status = spi_get_gpio_descs(ctlr);
		if (status)
			goto free_bus_id;
		/*
		 * A controller using GPIO descriptors always
		 * supports SPI_CS_HIGH if need be.
		 */
		ctlr->mode_bits |= SPI_CS_HIGH;
	}

	/*
	 * Even if it's just one always-selected device, there must
	 * be at least one chipselect.
	 */
	if (!ctlr->num_chipselect) {
		status = -EINVAL;
		goto free_bus_id;
	}

	/* Setting last_cs to SPI_INVALID_CS means no chip selected */
	for (idx = 0; idx < SPI_CS_CNT_MAX; idx++)
		ctlr->last_cs[idx] = SPI_INVALID_CS;

	status = device_add(&ctlr->dev);
	if (status < 0)
		goto free_bus_id;
	dev_dbg(dev, "registered %s %s\n",
			spi_controller_is_slave(ctlr) ? "slave" : "master",
			dev_name(&ctlr->dev));

	/*
	 * If we're using a queued driver, start the queue. Note that we don't
	 * need the queueing logic if the driver is only supporting high-level
	 * memory operations.
	 */
	if (ctlr->transfer) {
		dev_info(dev, "controller is unqueued, this is deprecated\n");
	} else if (ctlr->transfer_one || ctlr->transfer_one_message) {
		status = spi_controller_initialize_queue(ctlr);
		if (status) {
			device_del(&ctlr->dev);
			goto free_bus_id;
		}
	}
	/* Add statistics */
	ctlr->pcpu_statistics = spi_alloc_pcpu_stats(dev);
	if (!ctlr->pcpu_statistics) {
		dev_err(dev, "Error allocating per-cpu statistics\n");
		status = -ENOMEM;
		goto destroy_queue;
	}

	mutex_lock(&board_lock);
	list_add_tail(&ctlr->list, &spi_controller_list);
	list_for_each_entry(bi, &board_list, list)
		spi_match_controller_to_boardinfo(ctlr, &bi->board_info);
	mutex_unlock(&board_lock);

	/* Register devices from the device tree and ACPI */
	of_register_spi_devices(ctlr);
	acpi_register_spi_devices(ctlr);
	return status;

destroy_queue:
	spi_destroy_queue(ctlr);
free_bus_id:
	mutex_lock(&board_lock);
	idr_remove(&spi_master_idr, ctlr->bus_num);
	mutex_unlock(&board_lock);
	return status;
}
EXPORT_SYMBOL_GPL(spi_register_controller);

static void devm_spi_unregister(struct device *dev, void *res)
{
	spi_unregister_controller(*(struct spi_controller **)res);
}

/**
 * devm_spi_register_controller - register managed SPI master or slave
 *	controller
 * @dev:    device managing SPI controller
 * @ctlr: initialized controller, originally from spi_alloc_master() or
 *	spi_alloc_slave()
 * Context: can sleep
 *
 * Register a SPI device as with spi_register_controller() which will
 * automatically be unregistered and freed.
 *
 * Return: zero on success, else a negative error code.
 */
int devm_spi_register_controller(struct device *dev,
				 struct spi_controller *ctlr)
{
	struct spi_controller **ptr;
	int ret;

	ptr = devres_alloc(devm_spi_unregister, sizeof(*ptr), GFP_KERNEL);
	if (!ptr)
		return -ENOMEM;

	ret = spi_register_controller(ctlr);
	if (!ret) {
		*ptr = ctlr;
		devres_add(dev, ptr);
	} else {
		devres_free(ptr);
	}

	return ret;
}
EXPORT_SYMBOL_GPL(devm_spi_register_controller);

static int __unregister(struct device *dev, void *null)
{
	spi_unregister_device(to_spi_device(dev));
	return 0;
}

/**
 * spi_unregister_controller - unregister SPI master or slave controller
 * @ctlr: the controller being unregistered
 * Context: can sleep
 *
 * This call is used only by SPI controller drivers, which are the
 * only ones directly touching chip registers.
 *
 * This must be called from context that can sleep.
 *
 * Note that this function also drops a reference to the controller.
 */
void spi_unregister_controller(struct spi_controller *ctlr)
{
	struct spi_controller *found;
	int id = ctlr->bus_num;

	/* Prevent addition of new devices, unregister existing ones */
	if (IS_ENABLED(CONFIG_SPI_DYNAMIC))
		mutex_lock(&ctlr->add_lock);

	device_for_each_child(&ctlr->dev, NULL, __unregister);

	/* First make sure that this controller was ever added */
	mutex_lock(&board_lock);
	found = idr_find(&spi_master_idr, id);
	mutex_unlock(&board_lock);
	if (ctlr->queued) {
		if (spi_destroy_queue(ctlr))
			dev_err(&ctlr->dev, "queue remove failed\n");
	}
	mutex_lock(&board_lock);
	list_del(&ctlr->list);
	mutex_unlock(&board_lock);

	device_del(&ctlr->dev);

	/* Free bus id */
	mutex_lock(&board_lock);
	if (found == ctlr)
		idr_remove(&spi_master_idr, id);
	mutex_unlock(&board_lock);

	if (IS_ENABLED(CONFIG_SPI_DYNAMIC))
		mutex_unlock(&ctlr->add_lock);

	/*
	 * Release the last reference on the controller if its driver
	 * has not yet been converted to devm_spi_alloc_master/slave().
	 */
	if (!ctlr->devm_allocated)
		put_device(&ctlr->dev);
}
EXPORT_SYMBOL_GPL(spi_unregister_controller);

static inline int __spi_check_suspended(const struct spi_controller *ctlr)
{
	return ctlr->flags & SPI_CONTROLLER_SUSPENDED ? -ESHUTDOWN : 0;
}

static inline void __spi_mark_suspended(struct spi_controller *ctlr)
{
	mutex_lock(&ctlr->bus_lock_mutex);
	ctlr->flags |= SPI_CONTROLLER_SUSPENDED;
	mutex_unlock(&ctlr->bus_lock_mutex);
}

static inline void __spi_mark_resumed(struct spi_controller *ctlr)
{
	mutex_lock(&ctlr->bus_lock_mutex);
	ctlr->flags &= ~SPI_CONTROLLER_SUSPENDED;
	mutex_unlock(&ctlr->bus_lock_mutex);
}

int spi_controller_suspend(struct spi_controller *ctlr)
{
	int ret = 0;

	/* Basically no-ops for non-queued controllers */
	if (ctlr->queued) {
		ret = spi_stop_queue(ctlr);
		if (ret)
			dev_err(&ctlr->dev, "queue stop failed\n");
	}

	__spi_mark_suspended(ctlr);
	return ret;
}
EXPORT_SYMBOL_GPL(spi_controller_suspend);

int spi_controller_resume(struct spi_controller *ctlr)
{
	int ret = 0;

	__spi_mark_resumed(ctlr);

	if (ctlr->queued) {
		ret = spi_start_queue(ctlr);
		if (ret)
			dev_err(&ctlr->dev, "queue restart failed\n");
	}
	return ret;
}
EXPORT_SYMBOL_GPL(spi_controller_resume);

/*-------------------------------------------------------------------------*/

/* Core methods for spi_message alterations */

static void __spi_replace_transfers_release(struct spi_controller *ctlr,
					    struct spi_message *msg,
					    void *res)
{
	struct spi_replaced_transfers *rxfer = res;
	size_t i;

	/* Call extra callback if requested */
	if (rxfer->release)
		rxfer->release(ctlr, msg, res);

	/* Insert replaced transfers back into the message */
	list_splice(&rxfer->replaced_transfers, rxfer->replaced_after);

	/* Remove the formerly inserted entries */
	for (i = 0; i < rxfer->inserted; i++)
		list_del(&rxfer->inserted_transfers[i].transfer_list);
}

/**
 * spi_replace_transfers - replace transfers with several transfers
 *                         and register change with spi_message.resources
 * @msg:           the spi_message we work upon
 * @xfer_first:    the first spi_transfer we want to replace
 * @remove:        number of transfers to remove
 * @insert:        the number of transfers we want to insert instead
 * @release:       extra release code necessary in some circumstances
 * @extradatasize: extra data to allocate (with alignment guarantees
 *                 of struct @spi_transfer)
 * @gfp:           gfp flags
 *
 * Returns: pointer to @spi_replaced_transfers,
 *          PTR_ERR(...) in case of errors.
 */
static struct spi_replaced_transfers *spi_replace_transfers(
	struct spi_message *msg,
	struct spi_transfer *xfer_first,
	size_t remove,
	size_t insert,
	spi_replaced_release_t release,
	size_t extradatasize,
	gfp_t gfp)
{
	struct spi_replaced_transfers *rxfer;
	struct spi_transfer *xfer;
	size_t i;

	/* Allocate the structure using spi_res */
	rxfer = spi_res_alloc(msg->spi, __spi_replace_transfers_release,
			      struct_size(rxfer, inserted_transfers, insert)
			      + extradatasize,
			      gfp);
	if (!rxfer)
		return ERR_PTR(-ENOMEM);

	/* The release code to invoke before running the generic release */
	rxfer->release = release;

	/* Assign extradata */
	if (extradatasize)
		rxfer->extradata =
			&rxfer->inserted_transfers[insert];

	/* Init the replaced_transfers list */
	INIT_LIST_HEAD(&rxfer->replaced_transfers);

	/*
	 * Assign the list_entry after which we should reinsert
	 * the @replaced_transfers - it may be spi_message.messages!
	 */
	rxfer->replaced_after = xfer_first->transfer_list.prev;

	/* Remove the requested number of transfers */
	for (i = 0; i < remove; i++) {
		/*
		 * If the entry after replaced_after it is msg->transfers
		 * then we have been requested to remove more transfers
		 * than are in the list.
		 */
		if (rxfer->replaced_after->next == &msg->transfers) {
			dev_err(&msg->spi->dev,
				"requested to remove more spi_transfers than are available\n");
			/* Insert replaced transfers back into the message */
			list_splice(&rxfer->replaced_transfers,
				    rxfer->replaced_after);

			/* Free the spi_replace_transfer structure... */
			spi_res_free(rxfer);

			/* ...and return with an error */
			return ERR_PTR(-EINVAL);
		}

		/*
		 * Remove the entry after replaced_after from list of
		 * transfers and add it to list of replaced_transfers.
		 */
		list_move_tail(rxfer->replaced_after->next,
			       &rxfer->replaced_transfers);
	}

	/*
	 * Create copy of the given xfer with identical settings
	 * based on the first transfer to get removed.
	 */
	for (i = 0; i < insert; i++) {
		/* We need to run in reverse order */
		xfer = &rxfer->inserted_transfers[insert - 1 - i];

		/* Copy all spi_transfer data */
		memcpy(xfer, xfer_first, sizeof(*xfer));

		/* Add to list */
		list_add(&xfer->transfer_list, rxfer->replaced_after);

		/* Clear cs_change and delay for all but the last */
		if (i) {
			xfer->cs_change = false;
			xfer->delay.value = 0;
		}
	}

	/* Set up inserted... */
	rxfer->inserted = insert;

	/* ...and register it with spi_res/spi_message */
	spi_res_add(msg, rxfer);

	return rxfer;
}

static int __spi_split_transfer_maxsize(struct spi_controller *ctlr,
					struct spi_message *msg,
					struct spi_transfer **xferp,
					size_t maxsize)
{
	struct spi_transfer *xfer = *xferp, *xfers;
	struct spi_replaced_transfers *srt;
	size_t offset;
	size_t count, i;

	/* Calculate how many we have to replace */
	count = DIV_ROUND_UP(xfer->len, maxsize);

	/* Create replacement */
	srt = spi_replace_transfers(msg, xfer, 1, count, NULL, 0, GFP_KERNEL);
	if (IS_ERR(srt))
		return PTR_ERR(srt);
	xfers = srt->inserted_transfers;

	/*
	 * Now handle each of those newly inserted spi_transfers.
	 * Note that the replacements spi_transfers all are preset
	 * to the same values as *xferp, so tx_buf, rx_buf and len
	 * are all identical (as well as most others)
	 * so we just have to fix up len and the pointers.
	 */

	/*
	 * The first transfer just needs the length modified, so we
	 * run it outside the loop.
	 */
	xfers[0].len = min_t(size_t, maxsize, xfer[0].len);

	/* All the others need rx_buf/tx_buf also set */
	for (i = 1, offset = maxsize; i < count; offset += maxsize, i++) {
		/* Update rx_buf, tx_buf and DMA */
		if (xfers[i].rx_buf)
			xfers[i].rx_buf += offset;
		if (xfers[i].tx_buf)
			xfers[i].tx_buf += offset;

		/* Update length */
		xfers[i].len = min(maxsize, xfers[i].len - offset);
	}

	/*
	 * We set up xferp to the last entry we have inserted,
	 * so that we skip those already split transfers.
	 */
	*xferp = &xfers[count - 1];

	/* Increment statistics counters */
	SPI_STATISTICS_INCREMENT_FIELD(ctlr->pcpu_statistics,
				       transfers_split_maxsize);
	SPI_STATISTICS_INCREMENT_FIELD(msg->spi->pcpu_statistics,
				       transfers_split_maxsize);

	return 0;
}

/**
 * spi_split_transfers_maxsize - split spi transfers into multiple transfers
 *                               when an individual transfer exceeds a
 *                               certain size
 * @ctlr:    the @spi_controller for this transfer
 * @msg:   the @spi_message to transform
 * @maxsize:  the maximum when to apply this
 *
 * This function allocates resources that are automatically freed during the
 * spi message unoptimize phase so this function should only be called from
 * optimize_message callbacks.
 *
 * Return: status of transformation
 */
int spi_split_transfers_maxsize(struct spi_controller *ctlr,
				struct spi_message *msg,
				size_t maxsize)
{
	struct spi_transfer *xfer;
	int ret;

	/*
	 * Iterate over the transfer_list,
	 * but note that xfer is advanced to the last transfer inserted
	 * to avoid checking sizes again unnecessarily (also xfer does
	 * potentially belong to a different list by the time the
	 * replacement has happened).
	 */
	list_for_each_entry(xfer, &msg->transfers, transfer_list) {
		if (xfer->len > maxsize) {
			ret = __spi_split_transfer_maxsize(ctlr, msg, &xfer,
							   maxsize);
			if (ret)
				return ret;
		}
	}

	return 0;
}
EXPORT_SYMBOL_GPL(spi_split_transfers_maxsize);


/**
 * spi_split_transfers_maxwords - split SPI transfers into multiple transfers
 *                                when an individual transfer exceeds a
 *                                certain number of SPI words
 * @ctlr:     the @spi_controller for this transfer
 * @msg:      the @spi_message to transform
 * @maxwords: the number of words to limit each transfer to
 *
 * This function allocates resources that are automatically freed during the
 * spi message unoptimize phase so this function should only be called from
 * optimize_message callbacks.
 *
 * Return: status of transformation
 */
int spi_split_transfers_maxwords(struct spi_controller *ctlr,
				 struct spi_message *msg,
				 size_t maxwords)
{
	struct spi_transfer *xfer;

	/*
	 * Iterate over the transfer_list,
	 * but note that xfer is advanced to the last transfer inserted
	 * to avoid checking sizes again unnecessarily (also xfer does
	 * potentially belong to a different list by the time the
	 * replacement has happened).
	 */
	list_for_each_entry(xfer, &msg->transfers, transfer_list) {
		size_t maxsize;
		int ret;

		maxsize = maxwords * roundup_pow_of_two(BITS_TO_BYTES(xfer->bits_per_word));
		if (xfer->len > maxsize) {
			ret = __spi_split_transfer_maxsize(ctlr, msg, &xfer,
							   maxsize);
			if (ret)
				return ret;
		}
	}

	return 0;
}
EXPORT_SYMBOL_GPL(spi_split_transfers_maxwords);

/*-------------------------------------------------------------------------*/

/*
 * Core methods for SPI controller protocol drivers. Some of the
 * other core methods are currently defined as inline functions.
 */

static int __spi_validate_bits_per_word(struct spi_controller *ctlr,
					u8 bits_per_word)
{
	if (ctlr->bits_per_word_mask) {
		/* Only 32 bits fit in the mask */
		if (bits_per_word > 32)
			return -EINVAL;
		if (!(ctlr->bits_per_word_mask & SPI_BPW_MASK(bits_per_word)))
			return -EINVAL;
	}

	return 0;
}

/**
 * spi_set_cs_timing - configure CS setup, hold, and inactive delays
 * @spi: the device that requires specific CS timing configuration
 *
 * Return: zero on success, else a negative error code.
 */
static int spi_set_cs_timing(struct spi_device *spi)
{
	struct device *parent = spi->controller->dev.parent;
	int status = 0;

	if (spi->controller->set_cs_timing && !spi_get_csgpiod(spi, 0)) {
		if (spi->controller->auto_runtime_pm) {
			status = pm_runtime_get_sync(parent);
			if (status < 0) {
				pm_runtime_put_noidle(parent);
				dev_err(&spi->controller->dev, "Failed to power device: %d\n",
					status);
				return status;
			}

			status = spi->controller->set_cs_timing(spi);
			pm_runtime_mark_last_busy(parent);
			pm_runtime_put_autosuspend(parent);
		} else {
			status = spi->controller->set_cs_timing(spi);
		}
	}
	return status;
}

/**
 * spi_setup - setup SPI mode and clock rate
 * @spi: the device whose settings are being modified
 * Context: can sleep, and no requests are queued to the device
 *
 * SPI protocol drivers may need to update the transfer mode if the
 * device doesn't work with its default.  They may likewise need
 * to update clock rates or word sizes from initial values.  This function
 * changes those settings, and must be called from a context that can sleep.
 * Except for SPI_CS_HIGH, which takes effect immediately, the changes take
 * effect the next time the device is selected and data is transferred to
 * or from it.  When this function returns, the SPI device is deselected.
 *
 * Note that this call will fail if the protocol driver specifies an option
 * that the underlying controller or its driver does not support.  For
 * example, not all hardware supports wire transfers using nine bit words,
 * LSB-first wire encoding, or active-high chipselects.
 *
 * Return: zero on success, else a negative error code.
 */
int spi_setup(struct spi_device *spi)
{
	unsigned	bad_bits, ugly_bits;
	int		status = 0;

	/*
	 * Check mode to prevent that any two of DUAL, QUAD and NO_MOSI/MISO
	 * are set at the same time.
	 */
	if ((hweight_long(spi->mode &
		(SPI_TX_DUAL | SPI_TX_QUAD | SPI_NO_TX)) > 1) ||
	    (hweight_long(spi->mode &
		(SPI_RX_DUAL | SPI_RX_QUAD | SPI_NO_RX)) > 1)) {
		dev_err(&spi->dev,
		"setup: can not select any two of dual, quad and no-rx/tx at the same time\n");
		return -EINVAL;
	}
	/* If it is SPI_3WIRE mode, DUAL and QUAD should be forbidden */
	if ((spi->mode & SPI_3WIRE) && (spi->mode &
		(SPI_TX_DUAL | SPI_TX_QUAD | SPI_TX_OCTAL |
		 SPI_RX_DUAL | SPI_RX_QUAD | SPI_RX_OCTAL)))
		return -EINVAL;
	/*
	 * Help drivers fail *cleanly* when they need options
	 * that aren't supported with their current controller.
	 * SPI_CS_WORD has a fallback software implementation,
	 * so it is ignored here.
	 */
	bad_bits = spi->mode & ~(spi->controller->mode_bits | SPI_CS_WORD |
				 SPI_NO_TX | SPI_NO_RX);
	ugly_bits = bad_bits &
		    (SPI_TX_DUAL | SPI_TX_QUAD | SPI_TX_OCTAL |
		     SPI_RX_DUAL | SPI_RX_QUAD | SPI_RX_OCTAL);
	if (ugly_bits) {
		dev_warn(&spi->dev,
			 "setup: ignoring unsupported mode bits %x\n",
			 ugly_bits);
		spi->mode &= ~ugly_bits;
		bad_bits &= ~ugly_bits;
	}
	if (bad_bits) {
		dev_err(&spi->dev, "setup: unsupported mode bits %x\n",
			bad_bits);
		return -EINVAL;
	}

	if (!spi->bits_per_word) {
		spi->bits_per_word = 8;
	} else {
		/*
		 * Some controllers may not support the default 8 bits-per-word
		 * so only perform the check when this is explicitly provided.
		 */
		status = __spi_validate_bits_per_word(spi->controller,
						      spi->bits_per_word);
		if (status)
			return status;
	}

	if (spi->controller->max_speed_hz &&
	    (!spi->max_speed_hz ||
	     spi->max_speed_hz > spi->controller->max_speed_hz))
		spi->max_speed_hz = spi->controller->max_speed_hz;

	mutex_lock(&spi->controller->io_mutex);

	if (spi->controller->setup) {
		status = spi->controller->setup(spi);
		if (status) {
			mutex_unlock(&spi->controller->io_mutex);
			dev_err(&spi->controller->dev, "Failed to setup device: %d\n",
				status);
			return status;
		}
	}

	status = spi_set_cs_timing(spi);
	if (status) {
		mutex_unlock(&spi->controller->io_mutex);
		return status;
	}

	if (spi->controller->auto_runtime_pm && spi->controller->set_cs) {
		status = pm_runtime_resume_and_get(spi->controller->dev.parent);
		if (status < 0) {
			mutex_unlock(&spi->controller->io_mutex);
			dev_err(&spi->controller->dev, "Failed to power device: %d\n",
				status);
			return status;
		}

		/*
		 * We do not want to return positive value from pm_runtime_get,
		 * there are many instances of devices calling spi_setup() and
		 * checking for a non-zero return value instead of a negative
		 * return value.
		 */
		status = 0;

		spi_set_cs(spi, false, true);
		pm_runtime_mark_last_busy(spi->controller->dev.parent);
		pm_runtime_put_autosuspend(spi->controller->dev.parent);
	} else {
		spi_set_cs(spi, false, true);
	}

	mutex_unlock(&spi->controller->io_mutex);

	if (spi->rt && !spi->controller->rt) {
		spi->controller->rt = true;
		spi_set_thread_rt(spi->controller);
	}

	trace_spi_setup(spi, status);

	dev_dbg(&spi->dev, "setup mode %lu, %s%s%s%s%u bits/w, %u Hz max --> %d\n",
			spi->mode & SPI_MODE_X_MASK,
			(spi->mode & SPI_CS_HIGH) ? "cs_high, " : "",
			(spi->mode & SPI_LSB_FIRST) ? "lsb, " : "",
			(spi->mode & SPI_3WIRE) ? "3wire, " : "",
			(spi->mode & SPI_LOOP) ? "loopback, " : "",
			spi->bits_per_word, spi->max_speed_hz,
			status);

	return status;
}
EXPORT_SYMBOL_GPL(spi_setup);

static int _spi_xfer_word_delay_update(struct spi_transfer *xfer,
				       struct spi_device *spi)
{
	int delay1, delay2;

	delay1 = spi_delay_to_ns(&xfer->word_delay, xfer);
	if (delay1 < 0)
		return delay1;

	delay2 = spi_delay_to_ns(&spi->word_delay, xfer);
	if (delay2 < 0)
		return delay2;

	if (delay1 < delay2)
		memcpy(&xfer->word_delay, &spi->word_delay,
		       sizeof(xfer->word_delay));

	return 0;
}

static int __spi_validate(struct spi_device *spi, struct spi_message *message)
{
	struct spi_controller *ctlr = spi->controller;
	struct spi_transfer *xfer;
	int w_size;

	if (list_empty(&message->transfers))
		return -EINVAL;

	message->spi = spi;

	/*
	 * Half-duplex links include original MicroWire, and ones with
	 * only one data pin like SPI_3WIRE (switches direction) or where
	 * either MOSI or MISO is missing.  They can also be caused by
	 * software limitations.
	 */
	if ((ctlr->flags & SPI_CONTROLLER_HALF_DUPLEX) ||
	    (spi->mode & SPI_3WIRE)) {
		unsigned flags = ctlr->flags;

		list_for_each_entry(xfer, &message->transfers, transfer_list) {
			if (xfer->rx_buf && xfer->tx_buf)
				return -EINVAL;
			if ((flags & SPI_CONTROLLER_NO_TX) && xfer->tx_buf)
				return -EINVAL;
			if ((flags & SPI_CONTROLLER_NO_RX) && xfer->rx_buf)
				return -EINVAL;
		}
	}

	/*
	 * Set transfer bits_per_word and max speed as spi device default if
	 * it is not set for this transfer.
	 * Set transfer tx_nbits and rx_nbits as single transfer default
	 * (SPI_NBITS_SINGLE) if it is not set for this transfer.
	 * Ensure transfer word_delay is at least as long as that required by
	 * device itself.
	 */
	message->frame_length = 0;
	list_for_each_entry(xfer, &message->transfers, transfer_list) {
		xfer->effective_speed_hz = 0;
		message->frame_length += xfer->len;
		if (!xfer->bits_per_word)
			xfer->bits_per_word = spi->bits_per_word;

		if (!xfer->speed_hz)
			xfer->speed_hz = spi->max_speed_hz;

		if (ctlr->max_speed_hz && xfer->speed_hz > ctlr->max_speed_hz)
			xfer->speed_hz = ctlr->max_speed_hz;

		if (__spi_validate_bits_per_word(ctlr, xfer->bits_per_word))
			return -EINVAL;

		/*
		 * SPI transfer length should be multiple of SPI word size
		 * where SPI word size should be power-of-two multiple.
		 */
		if (xfer->bits_per_word <= 8)
			w_size = 1;
		else if (xfer->bits_per_word <= 16)
			w_size = 2;
		else
			w_size = 4;

		/* No partial transfers accepted */
		if (xfer->len % w_size)
			return -EINVAL;

		if (xfer->speed_hz && ctlr->min_speed_hz &&
		    xfer->speed_hz < ctlr->min_speed_hz)
			return -EINVAL;

		if (xfer->tx_buf && !xfer->tx_nbits)
			xfer->tx_nbits = SPI_NBITS_SINGLE;
		if (xfer->rx_buf && !xfer->rx_nbits)
			xfer->rx_nbits = SPI_NBITS_SINGLE;
		/*
		 * Check transfer tx/rx_nbits:
		 * 1. check the value matches one of single, dual and quad
		 * 2. check tx/rx_nbits match the mode in spi_device
		 */
		if (xfer->tx_buf) {
			if (spi->mode & SPI_NO_TX)
				return -EINVAL;
			if (xfer->tx_nbits != SPI_NBITS_SINGLE &&
				xfer->tx_nbits != SPI_NBITS_DUAL &&
				xfer->tx_nbits != SPI_NBITS_QUAD &&
				xfer->tx_nbits != SPI_NBITS_OCTAL)
				return -EINVAL;
			if ((xfer->tx_nbits == SPI_NBITS_DUAL) &&
				!(spi->mode & (SPI_TX_DUAL | SPI_TX_QUAD)))
				return -EINVAL;
			if ((xfer->tx_nbits == SPI_NBITS_QUAD) &&
				!(spi->mode & SPI_TX_QUAD))
				return -EINVAL;
		}
		/* Check transfer rx_nbits */
		if (xfer->rx_buf) {
			if (spi->mode & SPI_NO_RX)
				return -EINVAL;
			if (xfer->rx_nbits != SPI_NBITS_SINGLE &&
				xfer->rx_nbits != SPI_NBITS_DUAL &&
				xfer->rx_nbits != SPI_NBITS_QUAD &&
				xfer->rx_nbits != SPI_NBITS_OCTAL)
				return -EINVAL;
			if ((xfer->rx_nbits == SPI_NBITS_DUAL) &&
				!(spi->mode & (SPI_RX_DUAL | SPI_RX_QUAD)))
				return -EINVAL;
			if ((xfer->rx_nbits == SPI_NBITS_QUAD) &&
				!(spi->mode & SPI_RX_QUAD))
				return -EINVAL;
		}

		if (_spi_xfer_word_delay_update(xfer, spi))
			return -EINVAL;
	}

	message->status = -EINPROGRESS;

	return 0;
}

/*
 * spi_split_transfers - generic handling of transfer splitting
 * @msg: the message to split
 *
 * Under certain conditions, a SPI controller may not support arbitrary
 * transfer sizes or other features required by a peripheral. This function
 * will split the transfers in the message into smaller transfers that are
 * supported by the controller.
 *
 * Controllers with special requirements not covered here can also split
 * transfers in the optimize_message() callback.
 *
 * Context: can sleep
 * Return: zero on success, else a negative error code
 */
static int spi_split_transfers(struct spi_message *msg)
{
	struct spi_controller *ctlr = msg->spi->controller;
	struct spi_transfer *xfer;
	int ret;

	/*
	 * If an SPI controller does not support toggling the CS line on each
	 * transfer (indicated by the SPI_CS_WORD flag) or we are using a GPIO
	 * for the CS line, we can emulate the CS-per-word hardware function by
	 * splitting transfers into one-word transfers and ensuring that
	 * cs_change is set for each transfer.
	 */
	if ((msg->spi->mode & SPI_CS_WORD) &&
	    (!(ctlr->mode_bits & SPI_CS_WORD) || spi_is_csgpiod(msg->spi))) {
		ret = spi_split_transfers_maxwords(ctlr, msg, 1);
		if (ret)
			return ret;

		list_for_each_entry(xfer, &msg->transfers, transfer_list) {
			/* Don't change cs_change on the last entry in the list */
			if (list_is_last(&xfer->transfer_list, &msg->transfers))
				break;

			xfer->cs_change = 1;
		}
	} else {
		ret = spi_split_transfers_maxsize(ctlr, msg,
						  spi_max_transfer_size(msg->spi));
		if (ret)
			return ret;
	}

	return 0;
}

/*
 * __spi_optimize_message - shared implementation for spi_optimize_message()
 *                          and spi_maybe_optimize_message()
 * @spi: the device that will be used for the message
 * @msg: the message to optimize
 *
 * Peripheral drivers will call spi_optimize_message() and the spi core will
 * call spi_maybe_optimize_message() instead of calling this directly.
 *
 * It is not valid to call this on a message that has already been optimized.
 *
 * Return: zero on success, else a negative error code
 */
static int __spi_optimize_message(struct spi_device *spi,
				  struct spi_message *msg)
{
	struct spi_controller *ctlr = spi->controller;
	int ret;

	ret = __spi_validate(spi, msg);
	if (ret)
		return ret;

	ret = spi_split_transfers(msg);
	if (ret)
		return ret;

	if (ctlr->optimize_message) {
		ret = ctlr->optimize_message(msg);
		if (ret) {
			spi_res_release(ctlr, msg);
			return ret;
		}
	}

	msg->optimized = true;

	return 0;
}

/*
 * spi_maybe_optimize_message - optimize message if it isn't already pre-optimized
 * @spi: the device that will be used for the message
 * @msg: the message to optimize
 * Return: zero on success, else a negative error code
 */
static int spi_maybe_optimize_message(struct spi_device *spi,
				      struct spi_message *msg)
{
<<<<<<< HEAD
=======
	if (spi->controller->defer_optimize_message) {
		msg->spi = spi;
		return 0;
	}

>>>>>>> 0c383648
	if (msg->pre_optimized)
		return 0;

	return __spi_optimize_message(spi, msg);
}

/**
 * spi_optimize_message - do any one-time validation and setup for a SPI message
 * @spi: the device that will be used for the message
 * @msg: the message to optimize
 *
 * Peripheral drivers that reuse the same message repeatedly may call this to
 * perform as much message prep as possible once, rather than repeating it each
 * time a message transfer is performed to improve throughput and reduce CPU
 * usage.
 *
 * Once a message has been optimized, it cannot be modified with the exception
 * of updating the contents of any xfer->tx_buf (the pointer can't be changed,
 * only the data in the memory it points to).
 *
 * Calls to this function must be balanced with calls to spi_unoptimize_message()
 * to avoid leaking resources.
 *
 * Context: can sleep
 * Return: zero on success, else a negative error code
 */
int spi_optimize_message(struct spi_device *spi, struct spi_message *msg)
{
	int ret;

<<<<<<< HEAD
=======
	/*
	 * Pre-optimization is not supported and optimization is deferred e.g.
	 * when using spi-mux.
	 */
	if (spi->controller->defer_optimize_message)
		return 0;

>>>>>>> 0c383648
	ret = __spi_optimize_message(spi, msg);
	if (ret)
		return ret;

	/*
	 * This flag indicates that the peripheral driver called spi_optimize_message()
	 * and therefore we shouldn't unoptimize message automatically when finalizing
	 * the message but rather wait until spi_unoptimize_message() is called
	 * by the peripheral driver.
	 */
	msg->pre_optimized = true;

	return 0;
}
EXPORT_SYMBOL_GPL(spi_optimize_message);

/**
 * spi_unoptimize_message - releases any resources allocated by spi_optimize_message()
 * @msg: the message to unoptimize
 *
 * Calls to this function must be balanced with calls to spi_optimize_message().
 *
 * Context: can sleep
 */
void spi_unoptimize_message(struct spi_message *msg)
{
<<<<<<< HEAD
=======
	if (msg->spi->controller->defer_optimize_message)
		return;

>>>>>>> 0c383648
	__spi_unoptimize_message(msg);
	msg->pre_optimized = false;
}
EXPORT_SYMBOL_GPL(spi_unoptimize_message);

static int __spi_async(struct spi_device *spi, struct spi_message *message)
{
	struct spi_controller *ctlr = spi->controller;
	struct spi_transfer *xfer;

	/*
	 * Some controllers do not support doing regular SPI transfers. Return
	 * ENOTSUPP when this is the case.
	 */
	if (!ctlr->transfer)
		return -ENOTSUPP;

	SPI_STATISTICS_INCREMENT_FIELD(ctlr->pcpu_statistics, spi_async);
	SPI_STATISTICS_INCREMENT_FIELD(spi->pcpu_statistics, spi_async);

	trace_spi_message_submit(message);

	if (!ctlr->ptp_sts_supported) {
		list_for_each_entry(xfer, &message->transfers, transfer_list) {
			xfer->ptp_sts_word_pre = 0;
			ptp_read_system_prets(xfer->ptp_sts);
		}
	}

	return ctlr->transfer(spi, message);
}

/**
 * spi_async - asynchronous SPI transfer
 * @spi: device with which data will be exchanged
 * @message: describes the data transfers, including completion callback
 * Context: any (IRQs may be blocked, etc)
 *
 * This call may be used in_irq and other contexts which can't sleep,
 * as well as from task contexts which can sleep.
 *
 * The completion callback is invoked in a context which can't sleep.
 * Before that invocation, the value of message->status is undefined.
 * When the callback is issued, message->status holds either zero (to
 * indicate complete success) or a negative error code.  After that
 * callback returns, the driver which issued the transfer request may
 * deallocate the associated memory; it's no longer in use by any SPI
 * core or controller driver code.
 *
 * Note that although all messages to a spi_device are handled in
 * FIFO order, messages may go to different devices in other orders.
 * Some device might be higher priority, or have various "hard" access
 * time requirements, for example.
 *
 * On detection of any fault during the transfer, processing of
 * the entire message is aborted, and the device is deselected.
 * Until returning from the associated message completion callback,
 * no other spi_message queued to that device will be processed.
 * (This rule applies equally to all the synchronous transfer calls,
 * which are wrappers around this core asynchronous primitive.)
 *
 * Return: zero on success, else a negative error code.
 */
int spi_async(struct spi_device *spi, struct spi_message *message)
{
	struct spi_controller *ctlr = spi->controller;
	int ret;
	unsigned long flags;

	ret = spi_maybe_optimize_message(spi, message);
	if (ret)
		return ret;

	spin_lock_irqsave(&ctlr->bus_lock_spinlock, flags);

	if (ctlr->bus_lock_flag)
		ret = -EBUSY;
	else
		ret = __spi_async(spi, message);

	spin_unlock_irqrestore(&ctlr->bus_lock_spinlock, flags);

<<<<<<< HEAD
	spi_maybe_unoptimize_message(message);

=======
>>>>>>> 0c383648
	return ret;
}
EXPORT_SYMBOL_GPL(spi_async);

static void __spi_transfer_message_noqueue(struct spi_controller *ctlr, struct spi_message *msg)
{
	bool was_busy;
	int ret;

	mutex_lock(&ctlr->io_mutex);

	was_busy = ctlr->busy;

	ctlr->cur_msg = msg;
	ret = __spi_pump_transfer_message(ctlr, msg, was_busy);
	if (ret)
		dev_err(&ctlr->dev, "noqueue transfer failed\n");
	ctlr->cur_msg = NULL;
	ctlr->fallback = false;

	if (!was_busy) {
		kfree(ctlr->dummy_rx);
		ctlr->dummy_rx = NULL;
		kfree(ctlr->dummy_tx);
		ctlr->dummy_tx = NULL;
		if (ctlr->unprepare_transfer_hardware &&
		    ctlr->unprepare_transfer_hardware(ctlr))
			dev_err(&ctlr->dev,
				"failed to unprepare transfer hardware\n");
		spi_idle_runtime_pm(ctlr);
	}

	mutex_unlock(&ctlr->io_mutex);
}

/*-------------------------------------------------------------------------*/

/*
 * Utility methods for SPI protocol drivers, layered on
 * top of the core.  Some other utility methods are defined as
 * inline functions.
 */

static void spi_complete(void *arg)
{
	complete(arg);
}

static int __spi_sync(struct spi_device *spi, struct spi_message *message)
{
	DECLARE_COMPLETION_ONSTACK(done);
	unsigned long flags;
	int status;
	struct spi_controller *ctlr = spi->controller;

	if (__spi_check_suspended(ctlr)) {
		dev_warn_once(&spi->dev, "Attempted to sync while suspend\n");
		return -ESHUTDOWN;
	}

	status = spi_maybe_optimize_message(spi, message);
	if (status)
		return status;

	SPI_STATISTICS_INCREMENT_FIELD(ctlr->pcpu_statistics, spi_sync);
	SPI_STATISTICS_INCREMENT_FIELD(spi->pcpu_statistics, spi_sync);

	/*
	 * Checking queue_empty here only guarantees async/sync message
	 * ordering when coming from the same context. It does not need to
	 * guard against reentrancy from a different context. The io_mutex
	 * will catch those cases.
	 */
	if (READ_ONCE(ctlr->queue_empty) && !ctlr->must_async) {
		message->actual_length = 0;
		message->status = -EINPROGRESS;

		trace_spi_message_submit(message);

		SPI_STATISTICS_INCREMENT_FIELD(ctlr->pcpu_statistics, spi_sync_immediate);
		SPI_STATISTICS_INCREMENT_FIELD(spi->pcpu_statistics, spi_sync_immediate);

		__spi_transfer_message_noqueue(ctlr, message);

		return message->status;
	}

	/*
	 * There are messages in the async queue that could have originated
	 * from the same context, so we need to preserve ordering.
	 * Therefor we send the message to the async queue and wait until they
	 * are completed.
	 */
	message->complete = spi_complete;
	message->context = &done;

	spin_lock_irqsave(&ctlr->bus_lock_spinlock, flags);
	status = __spi_async(spi, message);
	spin_unlock_irqrestore(&ctlr->bus_lock_spinlock, flags);

	if (status == 0) {
		wait_for_completion(&done);
		status = message->status;
	}
	message->complete = NULL;
	message->context = NULL;

	return status;
}

/**
 * spi_sync - blocking/synchronous SPI data transfers
 * @spi: device with which data will be exchanged
 * @message: describes the data transfers
 * Context: can sleep
 *
 * This call may only be used from a context that may sleep.  The sleep
 * is non-interruptible, and has no timeout.  Low-overhead controller
 * drivers may DMA directly into and out of the message buffers.
 *
 * Note that the SPI device's chip select is active during the message,
 * and then is normally disabled between messages.  Drivers for some
 * frequently-used devices may want to minimize costs of selecting a chip,
 * by leaving it selected in anticipation that the next message will go
 * to the same chip.  (That may increase power usage.)
 *
 * Also, the caller is guaranteeing that the memory associated with the
 * message will not be freed before this call returns.
 *
 * Return: zero on success, else a negative error code.
 */
int spi_sync(struct spi_device *spi, struct spi_message *message)
{
	int ret;

	mutex_lock(&spi->controller->bus_lock_mutex);
	ret = __spi_sync(spi, message);
	mutex_unlock(&spi->controller->bus_lock_mutex);

	return ret;
}
EXPORT_SYMBOL_GPL(spi_sync);

/**
 * spi_sync_locked - version of spi_sync with exclusive bus usage
 * @spi: device with which data will be exchanged
 * @message: describes the data transfers
 * Context: can sleep
 *
 * This call may only be used from a context that may sleep.  The sleep
 * is non-interruptible, and has no timeout.  Low-overhead controller
 * drivers may DMA directly into and out of the message buffers.
 *
 * This call should be used by drivers that require exclusive access to the
 * SPI bus. It has to be preceded by a spi_bus_lock call. The SPI bus must
 * be released by a spi_bus_unlock call when the exclusive access is over.
 *
 * Return: zero on success, else a negative error code.
 */
int spi_sync_locked(struct spi_device *spi, struct spi_message *message)
{
	return __spi_sync(spi, message);
}
EXPORT_SYMBOL_GPL(spi_sync_locked);

/**
 * spi_bus_lock - obtain a lock for exclusive SPI bus usage
 * @ctlr: SPI bus master that should be locked for exclusive bus access
 * Context: can sleep
 *
 * This call may only be used from a context that may sleep.  The sleep
 * is non-interruptible, and has no timeout.
 *
 * This call should be used by drivers that require exclusive access to the
 * SPI bus. The SPI bus must be released by a spi_bus_unlock call when the
 * exclusive access is over. Data transfer must be done by spi_sync_locked
 * and spi_async_locked calls when the SPI bus lock is held.
 *
 * Return: always zero.
 */
int spi_bus_lock(struct spi_controller *ctlr)
{
	unsigned long flags;

	mutex_lock(&ctlr->bus_lock_mutex);

	spin_lock_irqsave(&ctlr->bus_lock_spinlock, flags);
	ctlr->bus_lock_flag = 1;
	spin_unlock_irqrestore(&ctlr->bus_lock_spinlock, flags);

	/* Mutex remains locked until spi_bus_unlock() is called */

	return 0;
}
EXPORT_SYMBOL_GPL(spi_bus_lock);

/**
 * spi_bus_unlock - release the lock for exclusive SPI bus usage
 * @ctlr: SPI bus master that was locked for exclusive bus access
 * Context: can sleep
 *
 * This call may only be used from a context that may sleep.  The sleep
 * is non-interruptible, and has no timeout.
 *
 * This call releases an SPI bus lock previously obtained by an spi_bus_lock
 * call.
 *
 * Return: always zero.
 */
int spi_bus_unlock(struct spi_controller *ctlr)
{
	ctlr->bus_lock_flag = 0;

	mutex_unlock(&ctlr->bus_lock_mutex);

	return 0;
}
EXPORT_SYMBOL_GPL(spi_bus_unlock);

/* Portable code must never pass more than 32 bytes */
#define	SPI_BUFSIZ	max(32, SMP_CACHE_BYTES)

static u8	*buf;

/**
 * spi_write_then_read - SPI synchronous write followed by read
 * @spi: device with which data will be exchanged
 * @txbuf: data to be written (need not be DMA-safe)
 * @n_tx: size of txbuf, in bytes
 * @rxbuf: buffer into which data will be read (need not be DMA-safe)
 * @n_rx: size of rxbuf, in bytes
 * Context: can sleep
 *
 * This performs a half duplex MicroWire style transaction with the
 * device, sending txbuf and then reading rxbuf.  The return value
 * is zero for success, else a negative errno status code.
 * This call may only be used from a context that may sleep.
 *
 * Parameters to this routine are always copied using a small buffer.
 * Performance-sensitive or bulk transfer code should instead use
 * spi_{async,sync}() calls with DMA-safe buffers.
 *
 * Return: zero on success, else a negative error code.
 */
int spi_write_then_read(struct spi_device *spi,
		const void *txbuf, unsigned n_tx,
		void *rxbuf, unsigned n_rx)
{
	static DEFINE_MUTEX(lock);

	int			status;
	struct spi_message	message;
	struct spi_transfer	x[2];
	u8			*local_buf;

	/*
	 * Use preallocated DMA-safe buffer if we can. We can't avoid
	 * copying here, (as a pure convenience thing), but we can
	 * keep heap costs out of the hot path unless someone else is
	 * using the pre-allocated buffer or the transfer is too large.
	 */
	if ((n_tx + n_rx) > SPI_BUFSIZ || !mutex_trylock(&lock)) {
		local_buf = kmalloc(max((unsigned)SPI_BUFSIZ, n_tx + n_rx),
				    GFP_KERNEL | GFP_DMA);
		if (!local_buf)
			return -ENOMEM;
	} else {
		local_buf = buf;
	}

	spi_message_init(&message);
	memset(x, 0, sizeof(x));
	if (n_tx) {
		x[0].len = n_tx;
		spi_message_add_tail(&x[0], &message);
	}
	if (n_rx) {
		x[1].len = n_rx;
		spi_message_add_tail(&x[1], &message);
	}

	memcpy(local_buf, txbuf, n_tx);
	x[0].tx_buf = local_buf;
	x[1].rx_buf = local_buf + n_tx;

	/* Do the I/O */
	status = spi_sync(spi, &message);
	if (status == 0)
		memcpy(rxbuf, x[1].rx_buf, n_rx);

	if (x[0].tx_buf == buf)
		mutex_unlock(&lock);
	else
		kfree(local_buf);

	return status;
}
EXPORT_SYMBOL_GPL(spi_write_then_read);

/*-------------------------------------------------------------------------*/

#if IS_ENABLED(CONFIG_OF_DYNAMIC)
/* Must call put_device() when done with returned spi_device device */
static struct spi_device *of_find_spi_device_by_node(struct device_node *node)
{
	struct device *dev = bus_find_device_by_of_node(&spi_bus_type, node);

	return dev ? to_spi_device(dev) : NULL;
}

/* The spi controllers are not using spi_bus, so we find it with another way */
static struct spi_controller *of_find_spi_controller_by_node(struct device_node *node)
{
	struct device *dev;

	dev = class_find_device_by_of_node(&spi_master_class, node);
	if (!dev && IS_ENABLED(CONFIG_SPI_SLAVE))
		dev = class_find_device_by_of_node(&spi_slave_class, node);
	if (!dev)
		return NULL;

	/* Reference got in class_find_device */
	return container_of(dev, struct spi_controller, dev);
}

static int of_spi_notify(struct notifier_block *nb, unsigned long action,
			 void *arg)
{
	struct of_reconfig_data *rd = arg;
	struct spi_controller *ctlr;
	struct spi_device *spi;

	switch (of_reconfig_get_state_change(action, arg)) {
	case OF_RECONFIG_CHANGE_ADD:
		ctlr = of_find_spi_controller_by_node(rd->dn->parent);
		if (ctlr == NULL)
			return NOTIFY_OK;	/* Not for us */

		if (of_node_test_and_set_flag(rd->dn, OF_POPULATED)) {
			put_device(&ctlr->dev);
			return NOTIFY_OK;
		}

		/*
		 * Clear the flag before adding the device so that fw_devlink
		 * doesn't skip adding consumers to this device.
		 */
		rd->dn->fwnode.flags &= ~FWNODE_FLAG_NOT_DEVICE;
		spi = of_register_spi_device(ctlr, rd->dn);
		put_device(&ctlr->dev);

		if (IS_ERR(spi)) {
			pr_err("%s: failed to create for '%pOF'\n",
					__func__, rd->dn);
			of_node_clear_flag(rd->dn, OF_POPULATED);
			return notifier_from_errno(PTR_ERR(spi));
		}
		break;

	case OF_RECONFIG_CHANGE_REMOVE:
		/* Already depopulated? */
		if (!of_node_check_flag(rd->dn, OF_POPULATED))
			return NOTIFY_OK;

		/* Find our device by node */
		spi = of_find_spi_device_by_node(rd->dn);
		if (spi == NULL)
			return NOTIFY_OK;	/* No? not meant for us */

		/* Unregister takes one ref away */
		spi_unregister_device(spi);

		/* And put the reference of the find */
		put_device(&spi->dev);
		break;
	}

	return NOTIFY_OK;
}

static struct notifier_block spi_of_notifier = {
	.notifier_call = of_spi_notify,
};
#else /* IS_ENABLED(CONFIG_OF_DYNAMIC) */
extern struct notifier_block spi_of_notifier;
#endif /* IS_ENABLED(CONFIG_OF_DYNAMIC) */

#if IS_ENABLED(CONFIG_ACPI)
static int spi_acpi_controller_match(struct device *dev, const void *data)
{
	return ACPI_COMPANION(dev->parent) == data;
}

struct spi_controller *acpi_spi_find_controller_by_adev(struct acpi_device *adev)
{
	struct device *dev;

	dev = class_find_device(&spi_master_class, NULL, adev,
				spi_acpi_controller_match);
	if (!dev && IS_ENABLED(CONFIG_SPI_SLAVE))
		dev = class_find_device(&spi_slave_class, NULL, adev,
					spi_acpi_controller_match);
	if (!dev)
		return NULL;

	return container_of(dev, struct spi_controller, dev);
}
EXPORT_SYMBOL_GPL(acpi_spi_find_controller_by_adev);

static struct spi_device *acpi_spi_find_device_by_adev(struct acpi_device *adev)
{
	struct device *dev;

	dev = bus_find_device_by_acpi_dev(&spi_bus_type, adev);
	return to_spi_device(dev);
}

static int acpi_spi_notify(struct notifier_block *nb, unsigned long value,
			   void *arg)
{
	struct acpi_device *adev = arg;
	struct spi_controller *ctlr;
	struct spi_device *spi;

	switch (value) {
	case ACPI_RECONFIG_DEVICE_ADD:
		ctlr = acpi_spi_find_controller_by_adev(acpi_dev_parent(adev));
		if (!ctlr)
			break;

		acpi_register_spi_device(ctlr, adev);
		put_device(&ctlr->dev);
		break;
	case ACPI_RECONFIG_DEVICE_REMOVE:
		if (!acpi_device_enumerated(adev))
			break;

		spi = acpi_spi_find_device_by_adev(adev);
		if (!spi)
			break;

		spi_unregister_device(spi);
		put_device(&spi->dev);
		break;
	}

	return NOTIFY_OK;
}

static struct notifier_block spi_acpi_notifier = {
	.notifier_call = acpi_spi_notify,
};
#else
extern struct notifier_block spi_acpi_notifier;
#endif

static int __init spi_init(void)
{
	int	status;

	buf = kmalloc(SPI_BUFSIZ, GFP_KERNEL);
	if (!buf) {
		status = -ENOMEM;
		goto err0;
	}

	status = bus_register(&spi_bus_type);
	if (status < 0)
		goto err1;

	status = class_register(&spi_master_class);
	if (status < 0)
		goto err2;

	if (IS_ENABLED(CONFIG_SPI_SLAVE)) {
		status = class_register(&spi_slave_class);
		if (status < 0)
			goto err3;
	}

	if (IS_ENABLED(CONFIG_OF_DYNAMIC))
		WARN_ON(of_reconfig_notifier_register(&spi_of_notifier));
	if (IS_ENABLED(CONFIG_ACPI))
		WARN_ON(acpi_reconfig_notifier_register(&spi_acpi_notifier));

	return 0;

err3:
	class_unregister(&spi_master_class);
err2:
	bus_unregister(&spi_bus_type);
err1:
	kfree(buf);
	buf = NULL;
err0:
	return status;
}

/*
 * A board_info is normally registered in arch_initcall(),
 * but even essential drivers wait till later.
 *
 * REVISIT only boardinfo really needs static linking. The rest (device and
 * driver registration) _could_ be dynamically linked (modular) ... Costs
 * include needing to have boardinfo data structures be much more public.
 */
postcore_initcall(spi_init);<|MERGE_RESOLUTION|>--- conflicted
+++ resolved
@@ -689,19 +689,12 @@
 	 * Make sure that multiple logical CS doesn't map to the same physical CS.
 	 * For example, spi->chip_select[0] != spi->chip_select[1] and so on.
 	 */
-<<<<<<< HEAD
-	for (idx = 0; idx < SPI_CS_CNT_MAX; idx++) {
-		status = spi_dev_check_cs(dev, spi, idx, spi, idx + 1);
-		if (status)
-			return status;
-=======
 	if (!spi_controller_is_target(ctlr)) {
 		for (idx = 0; idx < SPI_CS_CNT_MAX; idx++) {
 			status = spi_dev_check_cs(dev, spi, idx, spi, idx + 1);
 			if (status)
 				return status;
 		}
->>>>>>> 0c383648
 	}
 
 	/* Set the bus ID string */
@@ -835,21 +828,10 @@
 	proxy->controller_data = chip->controller_data;
 	proxy->controller_state = NULL;
 	/*
-<<<<<<< HEAD
-	 * spi->chip_select[i] gives the corresponding physical CS for logical CS i
-	 * logical CS number is represented by setting the ith bit in spi->cs_index_mask
-	 * So, for example, if spi->cs_index_mask = 0x01 then logical CS number is 0 and
-	 * spi->chip_select[0] will give the physical CS.
-	 * By default spi->chip_select[0] will hold the physical CS number so, set
-	 * spi->cs_index_mask as 0x01.
-	 */
-	proxy->cs_index_mask = 0x01;
-=======
 	 * By default spi->chip_select[0] will hold the physical CS number,
 	 * so set bit 0 in spi->cs_index_mask.
 	 */
 	proxy->cs_index_mask = BIT(0);
->>>>>>> 0c383648
 
 	if (chip->swnode) {
 		status = device_add_software_node(&proxy->dev, chip->swnode);
@@ -1042,35 +1024,22 @@
 }
 
 /*-------------------------------------------------------------------------*/
-<<<<<<< HEAD
-=======
 #define spi_for_each_valid_cs(spi, idx)				\
 	for (idx = 0; idx < SPI_CS_CNT_MAX; idx++)		\
 		if (!(spi->cs_index_mask & BIT(idx))) {} else
 
->>>>>>> 0c383648
 static inline bool spi_is_last_cs(struct spi_device *spi)
 {
 	u8 idx;
 	bool last = false;
 
-<<<<<<< HEAD
-	for (idx = 0; idx < SPI_CS_CNT_MAX; idx++) {
-		if (spi->cs_index_mask & BIT(idx)) {
-			if (spi->controller->last_cs[idx] == spi_get_chipselect(spi, idx))
-				last = true;
-		}
-=======
 	spi_for_each_valid_cs(spi, idx) {
 		if (spi->controller->last_cs[idx] == spi_get_chipselect(spi, idx))
 			last = true;
->>>>>>> 0c383648
 	}
 	return last;
 }
 
-<<<<<<< HEAD
-=======
 static void spi_toggle_csgpiod(struct spi_device *spi, u8 idx, bool enable, bool activate)
 {
 	/*
@@ -1094,7 +1063,6 @@
 	else
 		spi_delay_exec(&spi->cs_inactive, NULL);
 }
->>>>>>> 0c383648
 
 static void spi_set_cs(struct spi_device *spi, bool enable, bool force)
 {
@@ -1131,37 +1099,9 @@
 
 	if (spi_is_csgpiod(spi)) {
 		if (!(spi->mode & SPI_NO_CS)) {
-<<<<<<< HEAD
-			/*
-			 * Historically ACPI has no means of the GPIO polarity and
-			 * thus the SPISerialBus() resource defines it on the per-chip
-			 * basis. In order to avoid a chain of negations, the GPIO
-			 * polarity is considered being Active High. Even for the cases
-			 * when _DSD() is involved (in the updated versions of ACPI)
-			 * the GPIO CS polarity must be defined Active High to avoid
-			 * ambiguity. That's why we use enable, that takes SPI_CS_HIGH
-			 * into account.
-			 */
-			for (idx = 0; idx < SPI_CS_CNT_MAX; idx++) {
-				if ((spi->cs_index_mask & BIT(idx)) && spi_get_csgpiod(spi, idx)) {
-					if (has_acpi_companion(&spi->dev))
-						gpiod_set_value_cansleep(spi_get_csgpiod(spi, idx),
-									 !enable);
-					else
-						/* Polarity handled by GPIO library */
-						gpiod_set_value_cansleep(spi_get_csgpiod(spi, idx),
-									 activate);
-
-					if (activate)
-						spi_delay_exec(&spi->cs_setup, NULL);
-					else
-						spi_delay_exec(&spi->cs_inactive, NULL);
-				}
-=======
 			spi_for_each_valid_cs(spi, idx) {
 				if (spi_get_csgpiod(spi, idx))
 					spi_toggle_csgpiod(spi, idx, enable, activate);
->>>>>>> 0c383648
 			}
 		}
 		/* Some SPI masters need both GPIO CS & slave_select */
@@ -2211,12 +2151,8 @@
  */
 static void spi_maybe_unoptimize_message(struct spi_message *msg)
 {
-<<<<<<< HEAD
-	if (!msg->pre_optimized && msg->optimized)
-=======
 	if (!msg->pre_optimized && msg->optimized &&
 	    !msg->spi->controller->defer_optimize_message)
->>>>>>> 0c383648
 		__spi_unoptimize_message(msg);
 }
 
@@ -4359,14 +4295,11 @@
 static int spi_maybe_optimize_message(struct spi_device *spi,
 				      struct spi_message *msg)
 {
-<<<<<<< HEAD
-=======
 	if (spi->controller->defer_optimize_message) {
 		msg->spi = spi;
 		return 0;
 	}
 
->>>>>>> 0c383648
 	if (msg->pre_optimized)
 		return 0;
 
@@ -4397,8 +4330,6 @@
 {
 	int ret;
 
-<<<<<<< HEAD
-=======
 	/*
 	 * Pre-optimization is not supported and optimization is deferred e.g.
 	 * when using spi-mux.
@@ -4406,7 +4337,6 @@
 	if (spi->controller->defer_optimize_message)
 		return 0;
 
->>>>>>> 0c383648
 	ret = __spi_optimize_message(spi, msg);
 	if (ret)
 		return ret;
@@ -4433,12 +4363,9 @@
  */
 void spi_unoptimize_message(struct spi_message *msg)
 {
-<<<<<<< HEAD
-=======
 	if (msg->spi->controller->defer_optimize_message)
 		return;
 
->>>>>>> 0c383648
 	__spi_unoptimize_message(msg);
 	msg->pre_optimized = false;
 }
@@ -4521,11 +4448,6 @@
 
 	spin_unlock_irqrestore(&ctlr->bus_lock_spinlock, flags);
 
-<<<<<<< HEAD
-	spi_maybe_unoptimize_message(message);
-
-=======
->>>>>>> 0c383648
 	return ret;
 }
 EXPORT_SYMBOL_GPL(spi_async);
