--- conflicted
+++ resolved
@@ -609,10 +609,7 @@
 	},
 	.probe = cros_ec_lightbar_probe,
 	.remove_new = cros_ec_lightbar_remove,
-<<<<<<< HEAD
-=======
 	.id_table = cros_ec_lightbar_id,
->>>>>>> 0c383648
 };
 
 module_platform_driver(cros_ec_lightbar_driver);
