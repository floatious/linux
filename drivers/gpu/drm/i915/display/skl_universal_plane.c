// SPDX-License-Identifier: MIT
/*
 * Copyright © 2020 Intel Corporation
 */

#include <drm/drm_atomic_helper.h>
#include <drm/drm_blend.h>
#include <drm/drm_damage_helper.h>
#include <drm/drm_fourcc.h>

#include "i915_drv.h"
#include "i915_reg.h"
#include "intel_atomic_plane.h"
#include "intel_bo.h"
#include "intel_de.h"
#include "intel_display_irq.h"
#include "intel_display_types.h"
#include "intel_dpt.h"
#include "intel_fb.h"
#include "intel_fbc.h"
#include "intel_frontbuffer.h"
#include "intel_psr.h"
#include "intel_psr_regs.h"
#include "skl_scaler.h"
#include "skl_universal_plane.h"
#include "skl_universal_plane_regs.h"
#include "skl_watermark.h"
#include "pxp/intel_pxp.h"

static const u32 skl_plane_formats[] = {
	DRM_FORMAT_C8,
	DRM_FORMAT_RGB565,
	DRM_FORMAT_XRGB8888,
	DRM_FORMAT_XBGR8888,
	DRM_FORMAT_ARGB8888,
	DRM_FORMAT_ABGR8888,
	DRM_FORMAT_XRGB2101010,
	DRM_FORMAT_XBGR2101010,
	DRM_FORMAT_XRGB16161616F,
	DRM_FORMAT_XBGR16161616F,
	DRM_FORMAT_YUYV,
	DRM_FORMAT_YVYU,
	DRM_FORMAT_UYVY,
	DRM_FORMAT_VYUY,
	DRM_FORMAT_XYUV8888,
};

static const u32 skl_planar_formats[] = {
	DRM_FORMAT_C8,
	DRM_FORMAT_RGB565,
	DRM_FORMAT_XRGB8888,
	DRM_FORMAT_XBGR8888,
	DRM_FORMAT_ARGB8888,
	DRM_FORMAT_ABGR8888,
	DRM_FORMAT_XRGB2101010,
	DRM_FORMAT_XBGR2101010,
	DRM_FORMAT_XRGB16161616F,
	DRM_FORMAT_XBGR16161616F,
	DRM_FORMAT_YUYV,
	DRM_FORMAT_YVYU,
	DRM_FORMAT_UYVY,
	DRM_FORMAT_VYUY,
	DRM_FORMAT_NV12,
	DRM_FORMAT_XYUV8888,
};

static const u32 glk_planar_formats[] = {
	DRM_FORMAT_C8,
	DRM_FORMAT_RGB565,
	DRM_FORMAT_XRGB8888,
	DRM_FORMAT_XBGR8888,
	DRM_FORMAT_ARGB8888,
	DRM_FORMAT_ABGR8888,
	DRM_FORMAT_XRGB2101010,
	DRM_FORMAT_XBGR2101010,
	DRM_FORMAT_XRGB16161616F,
	DRM_FORMAT_XBGR16161616F,
	DRM_FORMAT_YUYV,
	DRM_FORMAT_YVYU,
	DRM_FORMAT_UYVY,
	DRM_FORMAT_VYUY,
	DRM_FORMAT_NV12,
	DRM_FORMAT_XYUV8888,
	DRM_FORMAT_P010,
	DRM_FORMAT_P012,
	DRM_FORMAT_P016,
};

static const u32 icl_sdr_y_plane_formats[] = {
	DRM_FORMAT_C8,
	DRM_FORMAT_RGB565,
	DRM_FORMAT_XRGB8888,
	DRM_FORMAT_XBGR8888,
	DRM_FORMAT_ARGB8888,
	DRM_FORMAT_ABGR8888,
	DRM_FORMAT_XRGB2101010,
	DRM_FORMAT_XBGR2101010,
	DRM_FORMAT_ARGB2101010,
	DRM_FORMAT_ABGR2101010,
	DRM_FORMAT_YUYV,
	DRM_FORMAT_YVYU,
	DRM_FORMAT_UYVY,
	DRM_FORMAT_VYUY,
	DRM_FORMAT_Y210,
	DRM_FORMAT_Y212,
	DRM_FORMAT_Y216,
	DRM_FORMAT_XYUV8888,
	DRM_FORMAT_XVYU2101010,
	DRM_FORMAT_XVYU12_16161616,
	DRM_FORMAT_XVYU16161616,
};

static const u32 icl_sdr_uv_plane_formats[] = {
	DRM_FORMAT_C8,
	DRM_FORMAT_RGB565,
	DRM_FORMAT_XRGB8888,
	DRM_FORMAT_XBGR8888,
	DRM_FORMAT_ARGB8888,
	DRM_FORMAT_ABGR8888,
	DRM_FORMAT_XRGB2101010,
	DRM_FORMAT_XBGR2101010,
	DRM_FORMAT_ARGB2101010,
	DRM_FORMAT_ABGR2101010,
	DRM_FORMAT_YUYV,
	DRM_FORMAT_YVYU,
	DRM_FORMAT_UYVY,
	DRM_FORMAT_VYUY,
	DRM_FORMAT_NV12,
	DRM_FORMAT_P010,
	DRM_FORMAT_P012,
	DRM_FORMAT_P016,
	DRM_FORMAT_Y210,
	DRM_FORMAT_Y212,
	DRM_FORMAT_Y216,
	DRM_FORMAT_XYUV8888,
	DRM_FORMAT_XVYU2101010,
	DRM_FORMAT_XVYU12_16161616,
	DRM_FORMAT_XVYU16161616,
};

static const u32 icl_hdr_plane_formats[] = {
	DRM_FORMAT_C8,
	DRM_FORMAT_RGB565,
	DRM_FORMAT_XRGB8888,
	DRM_FORMAT_XBGR8888,
	DRM_FORMAT_ARGB8888,
	DRM_FORMAT_ABGR8888,
	DRM_FORMAT_XRGB2101010,
	DRM_FORMAT_XBGR2101010,
	DRM_FORMAT_ARGB2101010,
	DRM_FORMAT_ABGR2101010,
	DRM_FORMAT_XRGB16161616F,
	DRM_FORMAT_XBGR16161616F,
	DRM_FORMAT_ARGB16161616F,
	DRM_FORMAT_ABGR16161616F,
	DRM_FORMAT_YUYV,
	DRM_FORMAT_YVYU,
	DRM_FORMAT_UYVY,
	DRM_FORMAT_VYUY,
	DRM_FORMAT_NV12,
	DRM_FORMAT_P010,
	DRM_FORMAT_P012,
	DRM_FORMAT_P016,
	DRM_FORMAT_Y210,
	DRM_FORMAT_Y212,
	DRM_FORMAT_Y216,
	DRM_FORMAT_XYUV8888,
	DRM_FORMAT_XVYU2101010,
	DRM_FORMAT_XVYU12_16161616,
	DRM_FORMAT_XVYU16161616,
};

int skl_format_to_fourcc(int format, bool rgb_order, bool alpha)
{
	switch (format) {
	case PLANE_CTL_FORMAT_RGB_565:
		return DRM_FORMAT_RGB565;
	case PLANE_CTL_FORMAT_NV12:
		return DRM_FORMAT_NV12;
	case PLANE_CTL_FORMAT_XYUV:
		return DRM_FORMAT_XYUV8888;
	case PLANE_CTL_FORMAT_P010:
		return DRM_FORMAT_P010;
	case PLANE_CTL_FORMAT_P012:
		return DRM_FORMAT_P012;
	case PLANE_CTL_FORMAT_P016:
		return DRM_FORMAT_P016;
	case PLANE_CTL_FORMAT_Y210:
		return DRM_FORMAT_Y210;
	case PLANE_CTL_FORMAT_Y212:
		return DRM_FORMAT_Y212;
	case PLANE_CTL_FORMAT_Y216:
		return DRM_FORMAT_Y216;
	case PLANE_CTL_FORMAT_Y410:
		return DRM_FORMAT_XVYU2101010;
	case PLANE_CTL_FORMAT_Y412:
		return DRM_FORMAT_XVYU12_16161616;
	case PLANE_CTL_FORMAT_Y416:
		return DRM_FORMAT_XVYU16161616;
	default:
	case PLANE_CTL_FORMAT_XRGB_8888:
		if (rgb_order) {
			if (alpha)
				return DRM_FORMAT_ABGR8888;
			else
				return DRM_FORMAT_XBGR8888;
		} else {
			if (alpha)
				return DRM_FORMAT_ARGB8888;
			else
				return DRM_FORMAT_XRGB8888;
		}
	case PLANE_CTL_FORMAT_XRGB_2101010:
		if (rgb_order) {
			if (alpha)
				return DRM_FORMAT_ABGR2101010;
			else
				return DRM_FORMAT_XBGR2101010;
		} else {
			if (alpha)
				return DRM_FORMAT_ARGB2101010;
			else
				return DRM_FORMAT_XRGB2101010;
		}
	case PLANE_CTL_FORMAT_XRGB_16161616F:
		if (rgb_order) {
			if (alpha)
				return DRM_FORMAT_ABGR16161616F;
			else
				return DRM_FORMAT_XBGR16161616F;
		} else {
			if (alpha)
				return DRM_FORMAT_ARGB16161616F;
			else
				return DRM_FORMAT_XRGB16161616F;
		}
	}
}

static u8 icl_nv12_y_plane_mask(struct drm_i915_private *i915)
{
	if (DISPLAY_VER(i915) >= 13 || HAS_D12_PLANE_MINIMIZATION(i915))
		return BIT(PLANE_4) | BIT(PLANE_5);
	else
		return BIT(PLANE_6) | BIT(PLANE_7);
}

bool icl_is_nv12_y_plane(struct drm_i915_private *dev_priv,
			 enum plane_id plane_id)
{
	return DISPLAY_VER(dev_priv) >= 11 &&
		icl_nv12_y_plane_mask(dev_priv) & BIT(plane_id);
}

u8 icl_hdr_plane_mask(void)
{
	return BIT(PLANE_1) | BIT(PLANE_2) | BIT(PLANE_3);
}

bool icl_is_hdr_plane(struct drm_i915_private *dev_priv, enum plane_id plane_id)
{
	return DISPLAY_VER(dev_priv) >= 11 &&
		icl_hdr_plane_mask() & BIT(plane_id);
}

static int icl_plane_min_cdclk(const struct intel_crtc_state *crtc_state,
			       const struct intel_plane_state *plane_state)
{
	unsigned int pixel_rate = intel_plane_pixel_rate(crtc_state, plane_state);

	/* two pixels per clock */
	return DIV_ROUND_UP(pixel_rate, 2);
}

static void
glk_plane_ratio(const struct intel_plane_state *plane_state,
		unsigned int *num, unsigned int *den)
{
	const struct drm_framebuffer *fb = plane_state->hw.fb;

	if (fb->format->cpp[0] == 8) {
		*num = 10;
		*den = 8;
	} else {
		*num = 1;
		*den = 1;
	}
}

static int glk_plane_min_cdclk(const struct intel_crtc_state *crtc_state,
			       const struct intel_plane_state *plane_state)
{
	unsigned int pixel_rate = intel_plane_pixel_rate(crtc_state, plane_state);
	unsigned int num, den;

	glk_plane_ratio(plane_state, &num, &den);

	/* two pixels per clock */
	return DIV_ROUND_UP(pixel_rate * num, 2 * den);
}

static void
skl_plane_ratio(const struct intel_plane_state *plane_state,
		unsigned int *num, unsigned int *den)
{
	const struct drm_framebuffer *fb = plane_state->hw.fb;

	if (fb->format->cpp[0] == 8) {
		*num = 9;
		*den = 8;
	} else {
		*num = 1;
		*den = 1;
	}
}

static int skl_plane_min_cdclk(const struct intel_crtc_state *crtc_state,
			       const struct intel_plane_state *plane_state)
{
	unsigned int pixel_rate = intel_plane_pixel_rate(crtc_state, plane_state);
	unsigned int num, den;

	skl_plane_ratio(plane_state, &num, &den);

	return DIV_ROUND_UP(pixel_rate * num, den);
}

static int skl_plane_max_width(const struct drm_framebuffer *fb,
			       int color_plane,
			       unsigned int rotation)
{
	int cpp = fb->format->cpp[color_plane];

	switch (fb->modifier) {
	case DRM_FORMAT_MOD_LINEAR:
	case I915_FORMAT_MOD_X_TILED:
		/*
		 * Validated limit is 4k, but has 5k should
		 * work apart from the following features:
		 * - Ytile (already limited to 4k)
		 * - FP16 (already limited to 4k)
		 * - render compression (already limited to 4k)
		 * - KVMR sprite and cursor (don't care)
		 * - horizontal panning (TODO verify this)
		 * - pipe and plane scaling (TODO verify this)
		 */
		if (cpp == 8)
			return 4096;
		else
			return 5120;
	case I915_FORMAT_MOD_Y_TILED_CCS:
	case I915_FORMAT_MOD_Yf_TILED_CCS:
		/* FIXME AUX plane? */
	case I915_FORMAT_MOD_Y_TILED:
	case I915_FORMAT_MOD_Yf_TILED:
		if (cpp == 8)
			return 2048;
		else
			return 4096;
	default:
		MISSING_CASE(fb->modifier);
		return 2048;
	}
}

static int glk_plane_max_width(const struct drm_framebuffer *fb,
			       int color_plane,
			       unsigned int rotation)
{
	int cpp = fb->format->cpp[color_plane];

	switch (fb->modifier) {
	case DRM_FORMAT_MOD_LINEAR:
	case I915_FORMAT_MOD_X_TILED:
		if (cpp == 8)
			return 4096;
		else
			return 5120;
	case I915_FORMAT_MOD_Y_TILED_CCS:
	case I915_FORMAT_MOD_Yf_TILED_CCS:
		/* FIXME AUX plane? */
	case I915_FORMAT_MOD_Y_TILED:
	case I915_FORMAT_MOD_Yf_TILED:
		if (cpp == 8)
			return 2048;
		else
			return 5120;
	default:
		MISSING_CASE(fb->modifier);
		return 2048;
	}
}

static int icl_plane_min_width(const struct drm_framebuffer *fb,
			       int color_plane,
			       unsigned int rotation)
{
	/* Wa_14011264657, Wa_14011050563: gen11+ */
	switch (fb->format->format) {
	case DRM_FORMAT_C8:
		return 18;
	case DRM_FORMAT_RGB565:
		return 10;
	case DRM_FORMAT_XRGB8888:
	case DRM_FORMAT_XBGR8888:
	case DRM_FORMAT_ARGB8888:
	case DRM_FORMAT_ABGR8888:
	case DRM_FORMAT_XRGB2101010:
	case DRM_FORMAT_XBGR2101010:
	case DRM_FORMAT_ARGB2101010:
	case DRM_FORMAT_ABGR2101010:
	case DRM_FORMAT_XVYU2101010:
	case DRM_FORMAT_Y212:
	case DRM_FORMAT_Y216:
		return 6;
	case DRM_FORMAT_NV12:
		return 20;
	case DRM_FORMAT_P010:
	case DRM_FORMAT_P012:
	case DRM_FORMAT_P016:
		return 12;
	case DRM_FORMAT_XRGB16161616F:
	case DRM_FORMAT_XBGR16161616F:
	case DRM_FORMAT_ARGB16161616F:
	case DRM_FORMAT_ABGR16161616F:
	case DRM_FORMAT_XVYU12_16161616:
	case DRM_FORMAT_XVYU16161616:
		return 4;
	default:
		return 1;
	}
}

static int xe3_plane_max_width(const struct drm_framebuffer *fb,
			       int color_plane,
			       unsigned int rotation)
{
	if (intel_format_info_is_yuv_semiplanar(fb->format, fb->modifier))
		return 4096;
	else
		return 6144;
}

static int icl_hdr_plane_max_width(const struct drm_framebuffer *fb,
				   int color_plane,
				   unsigned int rotation)
{
	if (intel_format_info_is_yuv_semiplanar(fb->format, fb->modifier))
		return 4096;
	else
		return 5120;
}

static int icl_sdr_plane_max_width(const struct drm_framebuffer *fb,
				   int color_plane,
				   unsigned int rotation)
{
	return 5120;
}

static int skl_plane_max_height(const struct drm_framebuffer *fb,
				int color_plane,
				unsigned int rotation)
{
	return 4096;
}

static int icl_plane_max_height(const struct drm_framebuffer *fb,
				int color_plane,
				unsigned int rotation)
{
	return 4320;
}

static unsigned int
plane_max_stride(struct intel_plane *plane,
		 u32 pixel_format, u64 modifier,
		 unsigned int rotation,
		 unsigned int max_pixels,
		 unsigned int max_bytes)
{
	const struct drm_format_info *info = drm_format_info(pixel_format);
	int cpp = info->cpp[0];

	if (drm_rotation_90_or_270(rotation))
		return min(max_pixels, max_bytes / cpp);
	else
		return min(max_pixels * cpp, max_bytes);
}

static unsigned int
adl_plane_max_stride(struct intel_plane *plane,
		     u32 pixel_format, u64 modifier,
		     unsigned int rotation)
{
	unsigned int max_pixels = 65536; /* PLANE_OFFSET limit */
	unsigned int max_bytes = 128 * 1024;

	return plane_max_stride(plane, pixel_format,
				modifier, rotation,
				max_pixels, max_bytes);
}

static unsigned int
skl_plane_max_stride(struct intel_plane *plane,
		     u32 pixel_format, u64 modifier,
		     unsigned int rotation)
{
	unsigned int max_pixels = 8192; /* PLANE_OFFSET limit */
	unsigned int max_bytes = 32 * 1024;

	return plane_max_stride(plane, pixel_format,
				modifier, rotation,
				max_pixels, max_bytes);
}

static u32 tgl_plane_min_alignment(struct intel_plane *plane,
				   const struct drm_framebuffer *fb,
				   int color_plane)
{
	struct drm_i915_private *i915 = to_i915(plane->base.dev);
	/* PLANE_SURF GGTT -> DPT alignment */
	int mult = intel_fb_uses_dpt(fb) ? 512 : 1;

	/* AUX_DIST needs only 4K alignment */
	if (intel_fb_is_ccs_aux_plane(fb, color_plane))
		return mult * 4 * 1024;

	switch (fb->modifier) {
	case DRM_FORMAT_MOD_LINEAR:
	case I915_FORMAT_MOD_X_TILED:
	case I915_FORMAT_MOD_Y_TILED:
	case I915_FORMAT_MOD_4_TILED:
		/*
		 * FIXME ADL sees GGTT/DMAR faults with async
		 * flips unless we align to 16k at least.
		 * Figure out what's going on here...
		 */
		if (IS_ALDERLAKE_P(i915) && HAS_ASYNC_FLIPS(i915))
			return mult * 16 * 1024;
		return mult * 4 * 1024;
	case I915_FORMAT_MOD_Y_TILED_GEN12_MC_CCS:
	case I915_FORMAT_MOD_Y_TILED_GEN12_RC_CCS:
	case I915_FORMAT_MOD_Y_TILED_GEN12_RC_CCS_CC:
	case I915_FORMAT_MOD_4_TILED_MTL_MC_CCS:
	case I915_FORMAT_MOD_4_TILED_MTL_RC_CCS:
	case I915_FORMAT_MOD_4_TILED_MTL_RC_CCS_CC:
	case I915_FORMAT_MOD_4_TILED_DG2_RC_CCS:
	case I915_FORMAT_MOD_4_TILED_DG2_RC_CCS_CC:
	case I915_FORMAT_MOD_4_TILED_DG2_MC_CCS:
	case I915_FORMAT_MOD_4_TILED_BMG_CCS:
	case I915_FORMAT_MOD_4_TILED_LNL_CCS:
		/*
		 * Align to at least 4x1 main surface
		 * tiles (16K) to match 64B of AUX.
		 */
		return max(mult * 4 * 1024, 16 * 1024);
	default:
		MISSING_CASE(fb->modifier);
		return 0;
	}
}

static u32 skl_plane_min_alignment(struct intel_plane *plane,
				   const struct drm_framebuffer *fb,
				   int color_plane)
{
	/*
	 * AUX_DIST needs only 4K alignment,
	 * as does ICL UV PLANE_SURF.
	 */
	if (color_plane != 0)
		return 4 * 1024;

	switch (fb->modifier) {
	case DRM_FORMAT_MOD_LINEAR:
	case I915_FORMAT_MOD_X_TILED:
		return 256 * 1024;
	case I915_FORMAT_MOD_Y_TILED_CCS:
	case I915_FORMAT_MOD_Yf_TILED_CCS:
	case I915_FORMAT_MOD_Y_TILED:
	case I915_FORMAT_MOD_Yf_TILED:
		return 1 * 1024 * 1024;
	default:
		MISSING_CASE(fb->modifier);
		return 0;
	}
}

/* Preoffset values for YUV to RGB Conversion */
#define PREOFF_YUV_TO_RGB_HI		0x1800
#define PREOFF_YUV_TO_RGB_ME		0x0000
#define PREOFF_YUV_TO_RGB_LO		0x1800

#define  ROFF(x)          (((x) & 0xffff) << 16)
#define  GOFF(x)          (((x) & 0xffff) << 0)
#define  BOFF(x)          (((x) & 0xffff) << 16)

/*
 * Programs the input color space conversion stage for ICL HDR planes.
 * Note that it is assumed that this stage always happens after YUV
 * range correction. Thus, the input to this stage is assumed to be
 * in full-range YCbCr.
 */
static void
icl_program_input_csc(struct intel_dsb *dsb,
		      struct intel_plane *plane,
		      const struct intel_plane_state *plane_state)
{
	struct intel_display *display = to_intel_display(plane->base.dev);
	enum pipe pipe = plane->pipe;
	enum plane_id plane_id = plane->id;

	static const u16 input_csc_matrix[][9] = {
		/*
		 * BT.601 full range YCbCr -> full range RGB
		 * The matrix required is :
		 * [1.000, 0.000, 1.371,
		 *  1.000, -0.336, -0.698,
		 *  1.000, 1.732, 0.0000]
		 */
		[DRM_COLOR_YCBCR_BT601] = {
			0x7AF8, 0x7800, 0x0,
			0x8B28, 0x7800, 0x9AC0,
			0x0, 0x7800, 0x7DD8,
		},
		/*
		 * BT.709 full range YCbCr -> full range RGB
		 * The matrix required is :
		 * [1.000, 0.000, 1.574,
		 *  1.000, -0.187, -0.468,
		 *  1.000, 1.855, 0.0000]
		 */
		[DRM_COLOR_YCBCR_BT709] = {
			0x7C98, 0x7800, 0x0,
			0x9EF8, 0x7800, 0xAC00,
			0x0, 0x7800,  0x7ED8,
		},
		/*
		 * BT.2020 full range YCbCr -> full range RGB
		 * The matrix required is :
		 * [1.000, 0.000, 1.474,
		 *  1.000, -0.1645, -0.5713,
		 *  1.000, 1.8814, 0.0000]
		 */
		[DRM_COLOR_YCBCR_BT2020] = {
			0x7BC8, 0x7800, 0x0,
			0x8928, 0x7800, 0xAA88,
			0x0, 0x7800, 0x7F10,
		},
	};
	const u16 *csc = input_csc_matrix[plane_state->hw.color_encoding];

	intel_de_write_dsb(display, dsb, PLANE_INPUT_CSC_COEFF(pipe, plane_id, 0),
			   ROFF(csc[0]) | GOFF(csc[1]));
	intel_de_write_dsb(display, dsb, PLANE_INPUT_CSC_COEFF(pipe, plane_id, 1),
			   BOFF(csc[2]));
	intel_de_write_dsb(display, dsb, PLANE_INPUT_CSC_COEFF(pipe, plane_id, 2),
			   ROFF(csc[3]) | GOFF(csc[4]));
	intel_de_write_dsb(display, dsb, PLANE_INPUT_CSC_COEFF(pipe, plane_id, 3),
			   BOFF(csc[5]));
	intel_de_write_dsb(display, dsb, PLANE_INPUT_CSC_COEFF(pipe, plane_id, 4),
			   ROFF(csc[6]) | GOFF(csc[7]));
	intel_de_write_dsb(display, dsb, PLANE_INPUT_CSC_COEFF(pipe, plane_id, 5),
			   BOFF(csc[8]));

	intel_de_write_dsb(display, dsb, PLANE_INPUT_CSC_PREOFF(pipe, plane_id, 0),
			   PREOFF_YUV_TO_RGB_HI);
	intel_de_write_dsb(display, dsb, PLANE_INPUT_CSC_PREOFF(pipe, plane_id, 1),
			   PREOFF_YUV_TO_RGB_ME);
	intel_de_write_dsb(display, dsb, PLANE_INPUT_CSC_PREOFF(pipe, plane_id, 2),
			   PREOFF_YUV_TO_RGB_LO);
	intel_de_write_dsb(display, dsb,
			   PLANE_INPUT_CSC_POSTOFF(pipe, plane_id, 0), 0x0);
	intel_de_write_dsb(display, dsb,
			   PLANE_INPUT_CSC_POSTOFF(pipe, plane_id, 1), 0x0);
	intel_de_write_dsb(display, dsb,
			   PLANE_INPUT_CSC_POSTOFF(pipe, plane_id, 2), 0x0);
}

static unsigned int skl_plane_stride_mult(const struct drm_framebuffer *fb,
					  int color_plane, unsigned int rotation)
{
	/*
	 * The stride is either expressed as a multiple of 64 bytes chunks for
	 * linear buffers or in number of tiles for tiled buffers.
	 */
	if (is_surface_linear(fb, color_plane))
		return 64;
	else if (drm_rotation_90_or_270(rotation))
		return intel_tile_height(fb, color_plane);
	else
		return intel_tile_width_bytes(fb, color_plane);
}

static u32 skl_plane_stride(const struct intel_plane_state *plane_state,
			    int color_plane)
{
	const struct drm_framebuffer *fb = plane_state->hw.fb;
	unsigned int rotation = plane_state->hw.rotation;
	u32 stride = plane_state->view.color_plane[color_plane].scanout_stride;

	if (color_plane >= fb->format->num_planes)
		return 0;

	return stride / skl_plane_stride_mult(fb, color_plane, rotation);
}

static u32 skl_plane_ddb_reg_val(const struct skl_ddb_entry *entry)
{
	if (!entry->end)
		return 0;

	return PLANE_BUF_END(entry->end - 1) |
		PLANE_BUF_START(entry->start);
}

static u32 skl_plane_wm_reg_val(const struct skl_wm_level *level)
{
	u32 val = 0;

	if (level->enable)
		val |= PLANE_WM_EN;
	if (level->ignore_lines)
		val |= PLANE_WM_IGNORE_LINES;
	val |= REG_FIELD_PREP(PLANE_WM_BLOCKS_MASK, level->blocks);
	val |= REG_FIELD_PREP(PLANE_WM_LINES_MASK, level->lines);

	return val;
}

static void skl_write_plane_wm(struct intel_dsb *dsb,
			       struct intel_plane *plane,
			       const struct intel_crtc_state *crtc_state)
{
	struct intel_display *display = to_intel_display(plane->base.dev);
	struct drm_i915_private *i915 = to_i915(plane->base.dev);
	enum plane_id plane_id = plane->id;
	enum pipe pipe = plane->pipe;
	const struct skl_pipe_wm *pipe_wm = &crtc_state->wm.skl.optimal;
	const struct skl_ddb_entry *ddb =
		&crtc_state->wm.skl.plane_ddb[plane_id];
	const struct skl_ddb_entry *ddb_y =
		&crtc_state->wm.skl.plane_ddb_y[plane_id];
	int level;

	for (level = 0; level < i915->display.wm.num_levels; level++)
		intel_de_write_dsb(display, dsb, PLANE_WM(pipe, plane_id, level),
				   skl_plane_wm_reg_val(skl_plane_wm_level(pipe_wm, plane_id, level)));

	intel_de_write_dsb(display, dsb, PLANE_WM_TRANS(pipe, plane_id),
			   skl_plane_wm_reg_val(skl_plane_trans_wm(pipe_wm, plane_id)));

	if (HAS_HW_SAGV_WM(i915)) {
		const struct skl_plane_wm *wm = &pipe_wm->planes[plane_id];

		intel_de_write_dsb(display, dsb, PLANE_WM_SAGV(pipe, plane_id),
				   skl_plane_wm_reg_val(&wm->sagv.wm0));
		intel_de_write_dsb(display, dsb, PLANE_WM_SAGV_TRANS(pipe, plane_id),
				   skl_plane_wm_reg_val(&wm->sagv.trans_wm));
	}

	intel_de_write_dsb(display, dsb, PLANE_BUF_CFG(pipe, plane_id),
			   skl_plane_ddb_reg_val(ddb));

	if (DISPLAY_VER(i915) < 11)
		intel_de_write_dsb(display, dsb, PLANE_NV12_BUF_CFG(pipe, plane_id),
				   skl_plane_ddb_reg_val(ddb_y));
}

static void
skl_plane_disable_arm(struct intel_dsb *dsb,
		      struct intel_plane *plane,
		      const struct intel_crtc_state *crtc_state)
{
	struct intel_display *display = to_intel_display(plane->base.dev);
	enum plane_id plane_id = plane->id;
	enum pipe pipe = plane->pipe;

	skl_write_plane_wm(dsb, plane, crtc_state);

	intel_de_write_dsb(display, dsb, PLANE_CTL(pipe, plane_id), 0);
	intel_de_write_dsb(display, dsb, PLANE_SURF(pipe, plane_id), 0);
}

static void icl_plane_disable_sel_fetch_arm(struct intel_dsb *dsb,
					    struct intel_plane *plane,
					    const struct intel_crtc_state *crtc_state)
{
	struct intel_display *display = to_intel_display(plane->base.dev);
	enum pipe pipe = plane->pipe;

	if (!crtc_state->enable_psr2_sel_fetch)
		return;

	intel_de_write_dsb(display, dsb, SEL_FETCH_PLANE_CTL(pipe, plane->id), 0);
}

static void
icl_plane_disable_arm(struct intel_dsb *dsb,
		      struct intel_plane *plane,
		      const struct intel_crtc_state *crtc_state)
{
	struct intel_display *display = to_intel_display(plane->base.dev);
	struct drm_i915_private *dev_priv = to_i915(plane->base.dev);
	enum plane_id plane_id = plane->id;
	enum pipe pipe = plane->pipe;

	if (icl_is_hdr_plane(dev_priv, plane_id))
		intel_de_write_dsb(display, dsb, PLANE_CUS_CTL(pipe, plane_id), 0);

	skl_write_plane_wm(dsb, plane, crtc_state);

	icl_plane_disable_sel_fetch_arm(dsb, plane, crtc_state);
	intel_de_write_dsb(display, dsb, PLANE_CTL(pipe, plane_id), 0);
	intel_de_write_dsb(display, dsb, PLANE_SURF(pipe, plane_id), 0);
}

static bool
skl_plane_get_hw_state(struct intel_plane *plane,
		       enum pipe *pipe)
{
	struct drm_i915_private *dev_priv = to_i915(plane->base.dev);
	enum intel_display_power_domain power_domain;
	enum plane_id plane_id = plane->id;
	intel_wakeref_t wakeref;
	bool ret;

	power_domain = POWER_DOMAIN_PIPE(plane->pipe);
	wakeref = intel_display_power_get_if_enabled(dev_priv, power_domain);
	if (!wakeref)
		return false;

	ret = intel_de_read(dev_priv, PLANE_CTL(plane->pipe, plane_id)) & PLANE_CTL_ENABLE;

	*pipe = plane->pipe;

	intel_display_power_put(dev_priv, power_domain, wakeref);

	return ret;
}

static u32 skl_plane_ctl_format(u32 pixel_format)
{
	switch (pixel_format) {
	case DRM_FORMAT_C8:
		return PLANE_CTL_FORMAT_INDEXED;
	case DRM_FORMAT_RGB565:
		return PLANE_CTL_FORMAT_RGB_565;
	case DRM_FORMAT_XBGR8888:
	case DRM_FORMAT_ABGR8888:
		return PLANE_CTL_FORMAT_XRGB_8888 | PLANE_CTL_ORDER_RGBX;
	case DRM_FORMAT_XRGB8888:
	case DRM_FORMAT_ARGB8888:
		return PLANE_CTL_FORMAT_XRGB_8888;
	case DRM_FORMAT_XBGR2101010:
	case DRM_FORMAT_ABGR2101010:
		return PLANE_CTL_FORMAT_XRGB_2101010 | PLANE_CTL_ORDER_RGBX;
	case DRM_FORMAT_XRGB2101010:
	case DRM_FORMAT_ARGB2101010:
		return PLANE_CTL_FORMAT_XRGB_2101010;
	case DRM_FORMAT_XBGR16161616F:
	case DRM_FORMAT_ABGR16161616F:
		return PLANE_CTL_FORMAT_XRGB_16161616F | PLANE_CTL_ORDER_RGBX;
	case DRM_FORMAT_XRGB16161616F:
	case DRM_FORMAT_ARGB16161616F:
		return PLANE_CTL_FORMAT_XRGB_16161616F;
	case DRM_FORMAT_XYUV8888:
		return PLANE_CTL_FORMAT_XYUV;
	case DRM_FORMAT_YUYV:
		return PLANE_CTL_FORMAT_YUV422 | PLANE_CTL_YUV422_ORDER_YUYV;
	case DRM_FORMAT_YVYU:
		return PLANE_CTL_FORMAT_YUV422 | PLANE_CTL_YUV422_ORDER_YVYU;
	case DRM_FORMAT_UYVY:
		return PLANE_CTL_FORMAT_YUV422 | PLANE_CTL_YUV422_ORDER_UYVY;
	case DRM_FORMAT_VYUY:
		return PLANE_CTL_FORMAT_YUV422 | PLANE_CTL_YUV422_ORDER_VYUY;
	case DRM_FORMAT_NV12:
		return PLANE_CTL_FORMAT_NV12;
	case DRM_FORMAT_P010:
		return PLANE_CTL_FORMAT_P010;
	case DRM_FORMAT_P012:
		return PLANE_CTL_FORMAT_P012;
	case DRM_FORMAT_P016:
		return PLANE_CTL_FORMAT_P016;
	case DRM_FORMAT_Y210:
		return PLANE_CTL_FORMAT_Y210;
	case DRM_FORMAT_Y212:
		return PLANE_CTL_FORMAT_Y212;
	case DRM_FORMAT_Y216:
		return PLANE_CTL_FORMAT_Y216;
	case DRM_FORMAT_XVYU2101010:
		return PLANE_CTL_FORMAT_Y410;
	case DRM_FORMAT_XVYU12_16161616:
		return PLANE_CTL_FORMAT_Y412;
	case DRM_FORMAT_XVYU16161616:
		return PLANE_CTL_FORMAT_Y416;
	default:
		MISSING_CASE(pixel_format);
	}

	return 0;
}

static u32 skl_plane_ctl_alpha(const struct intel_plane_state *plane_state)
{
	if (!plane_state->hw.fb->format->has_alpha)
		return PLANE_CTL_ALPHA_DISABLE;

	switch (plane_state->hw.pixel_blend_mode) {
	case DRM_MODE_BLEND_PIXEL_NONE:
		return PLANE_CTL_ALPHA_DISABLE;
	case DRM_MODE_BLEND_PREMULTI:
		return PLANE_CTL_ALPHA_SW_PREMULTIPLY;
	case DRM_MODE_BLEND_COVERAGE:
		return PLANE_CTL_ALPHA_HW_PREMULTIPLY;
	default:
		MISSING_CASE(plane_state->hw.pixel_blend_mode);
		return PLANE_CTL_ALPHA_DISABLE;
	}
}

static u32 glk_plane_color_ctl_alpha(const struct intel_plane_state *plane_state)
{
	if (!plane_state->hw.fb->format->has_alpha)
		return PLANE_COLOR_ALPHA_DISABLE;

	switch (plane_state->hw.pixel_blend_mode) {
	case DRM_MODE_BLEND_PIXEL_NONE:
		return PLANE_COLOR_ALPHA_DISABLE;
	case DRM_MODE_BLEND_PREMULTI:
		return PLANE_COLOR_ALPHA_SW_PREMULTIPLY;
	case DRM_MODE_BLEND_COVERAGE:
		return PLANE_COLOR_ALPHA_HW_PREMULTIPLY;
	default:
		MISSING_CASE(plane_state->hw.pixel_blend_mode);
		return PLANE_COLOR_ALPHA_DISABLE;
	}
}

static u32 skl_plane_ctl_tiling(u64 fb_modifier)
{
	switch (fb_modifier) {
	case DRM_FORMAT_MOD_LINEAR:
		break;
	case I915_FORMAT_MOD_X_TILED:
		return PLANE_CTL_TILED_X;
	case I915_FORMAT_MOD_Y_TILED:
		return PLANE_CTL_TILED_Y;
	case I915_FORMAT_MOD_4_TILED:
		return PLANE_CTL_TILED_4;
	case I915_FORMAT_MOD_4_TILED_DG2_RC_CCS:
		return PLANE_CTL_TILED_4 |
			PLANE_CTL_RENDER_DECOMPRESSION_ENABLE |
			PLANE_CTL_CLEAR_COLOR_DISABLE;
	case I915_FORMAT_MOD_4_TILED_DG2_MC_CCS:
		return PLANE_CTL_TILED_4 |
			PLANE_CTL_MEDIA_DECOMPRESSION_ENABLE |
			PLANE_CTL_CLEAR_COLOR_DISABLE;
	case I915_FORMAT_MOD_4_TILED_DG2_RC_CCS_CC:
		return PLANE_CTL_TILED_4 | PLANE_CTL_RENDER_DECOMPRESSION_ENABLE;
	case I915_FORMAT_MOD_4_TILED_MTL_RC_CCS:
		return PLANE_CTL_TILED_4 |
			PLANE_CTL_RENDER_DECOMPRESSION_ENABLE |
			PLANE_CTL_CLEAR_COLOR_DISABLE;
	case I915_FORMAT_MOD_4_TILED_MTL_RC_CCS_CC:
		return PLANE_CTL_TILED_4 | PLANE_CTL_RENDER_DECOMPRESSION_ENABLE;
	case I915_FORMAT_MOD_4_TILED_MTL_MC_CCS:
		return PLANE_CTL_TILED_4 | PLANE_CTL_MEDIA_DECOMPRESSION_ENABLE;
	case I915_FORMAT_MOD_4_TILED_BMG_CCS:
	case I915_FORMAT_MOD_4_TILED_LNL_CCS:
		return PLANE_CTL_TILED_4 | PLANE_CTL_RENDER_DECOMPRESSION_ENABLE;
	case I915_FORMAT_MOD_Y_TILED_CCS:
	case I915_FORMAT_MOD_Y_TILED_GEN12_RC_CCS_CC:
		return PLANE_CTL_TILED_Y | PLANE_CTL_RENDER_DECOMPRESSION_ENABLE;
	case I915_FORMAT_MOD_Y_TILED_GEN12_RC_CCS:
		return PLANE_CTL_TILED_Y |
		       PLANE_CTL_RENDER_DECOMPRESSION_ENABLE |
		       PLANE_CTL_CLEAR_COLOR_DISABLE;
	case I915_FORMAT_MOD_Y_TILED_GEN12_MC_CCS:
		return PLANE_CTL_TILED_Y | PLANE_CTL_MEDIA_DECOMPRESSION_ENABLE;
	case I915_FORMAT_MOD_Yf_TILED:
		return PLANE_CTL_TILED_YF;
	case I915_FORMAT_MOD_Yf_TILED_CCS:
		return PLANE_CTL_TILED_YF | PLANE_CTL_RENDER_DECOMPRESSION_ENABLE;
	default:
		MISSING_CASE(fb_modifier);
	}

	return 0;
}

static u32 skl_plane_ctl_rotate(unsigned int rotate)
{
	switch (rotate) {
	case DRM_MODE_ROTATE_0:
		break;
	/*
	 * DRM_MODE_ROTATE_ is counter clockwise to stay compatible with Xrandr
	 * while i915 HW rotation is clockwise, thats why this swapping.
	 */
	case DRM_MODE_ROTATE_90:
		return PLANE_CTL_ROTATE_270;
	case DRM_MODE_ROTATE_180:
		return PLANE_CTL_ROTATE_180;
	case DRM_MODE_ROTATE_270:
		return PLANE_CTL_ROTATE_90;
	default:
		MISSING_CASE(rotate);
	}

	return 0;
}

static u32 icl_plane_ctl_flip(unsigned int reflect)
{
	switch (reflect) {
	case 0:
		break;
	case DRM_MODE_REFLECT_X:
		return PLANE_CTL_FLIP_HORIZONTAL;
	case DRM_MODE_REFLECT_Y:
	default:
		MISSING_CASE(reflect);
	}

	return 0;
}

static u32 adlp_plane_ctl_arb_slots(const struct intel_plane_state *plane_state)
{
	const struct drm_framebuffer *fb = plane_state->hw.fb;

	if (intel_format_info_is_yuv_semiplanar(fb->format, fb->modifier)) {
		switch (fb->format->cpp[0]) {
		case 2:
			return PLANE_CTL_ARB_SLOTS(1);
		default:
			return PLANE_CTL_ARB_SLOTS(0);
		}
	} else {
		switch (fb->format->cpp[0]) {
		case 8:
			return PLANE_CTL_ARB_SLOTS(3);
		case 4:
			return PLANE_CTL_ARB_SLOTS(1);
		default:
			return PLANE_CTL_ARB_SLOTS(0);
		}
	}
}

static u32 skl_plane_ctl_crtc(const struct intel_crtc_state *crtc_state)
{
	struct drm_i915_private *dev_priv = to_i915(crtc_state->uapi.crtc->dev);
	u32 plane_ctl = 0;

	if (DISPLAY_VER(dev_priv) >= 10)
		return plane_ctl;

	if (crtc_state->gamma_enable)
		plane_ctl |= PLANE_CTL_PIPE_GAMMA_ENABLE;

	if (crtc_state->csc_enable)
		plane_ctl |= PLANE_CTL_PIPE_CSC_ENABLE;

	return plane_ctl;
}

static u32 skl_plane_ctl(const struct intel_crtc_state *crtc_state,
			 const struct intel_plane_state *plane_state)
{
	struct drm_i915_private *dev_priv =
		to_i915(plane_state->uapi.plane->dev);
	const struct drm_framebuffer *fb = plane_state->hw.fb;
	unsigned int rotation = plane_state->hw.rotation;
	const struct drm_intel_sprite_colorkey *key = &plane_state->ckey;
	u32 plane_ctl;

	plane_ctl = PLANE_CTL_ENABLE;

	if (DISPLAY_VER(dev_priv) < 10) {
		plane_ctl |= skl_plane_ctl_alpha(plane_state);
		plane_ctl |= PLANE_CTL_PLANE_GAMMA_DISABLE;

		if (plane_state->hw.color_encoding == DRM_COLOR_YCBCR_BT709)
			plane_ctl |= PLANE_CTL_YUV_TO_RGB_CSC_FORMAT_BT709;

		if (plane_state->hw.color_range == DRM_COLOR_YCBCR_FULL_RANGE)
			plane_ctl |= PLANE_CTL_YUV_RANGE_CORRECTION_DISABLE;
	}

	plane_ctl |= skl_plane_ctl_format(fb->format->format);
	plane_ctl |= skl_plane_ctl_tiling(fb->modifier);
	plane_ctl |= skl_plane_ctl_rotate(rotation & DRM_MODE_ROTATE_MASK);

	if (DISPLAY_VER(dev_priv) >= 11)
		plane_ctl |= icl_plane_ctl_flip(rotation &
						DRM_MODE_REFLECT_MASK);

	if (key->flags & I915_SET_COLORKEY_DESTINATION)
		plane_ctl |= PLANE_CTL_KEY_ENABLE_DESTINATION;
	else if (key->flags & I915_SET_COLORKEY_SOURCE)
		plane_ctl |= PLANE_CTL_KEY_ENABLE_SOURCE;

	/* Wa_22012358565:adl-p */
	if (DISPLAY_VER(dev_priv) == 13)
		plane_ctl |= adlp_plane_ctl_arb_slots(plane_state);

	return plane_ctl;
}

static u32 glk_plane_color_ctl_crtc(const struct intel_crtc_state *crtc_state)
{
	struct drm_i915_private *dev_priv = to_i915(crtc_state->uapi.crtc->dev);
	u32 plane_color_ctl = 0;

	if (DISPLAY_VER(dev_priv) >= 11)
		return plane_color_ctl;

	if (crtc_state->gamma_enable)
		plane_color_ctl |= PLANE_COLOR_PIPE_GAMMA_ENABLE;

	if (crtc_state->csc_enable)
		plane_color_ctl |= PLANE_COLOR_PIPE_CSC_ENABLE;

	return plane_color_ctl;
}

static u32 glk_plane_color_ctl(const struct intel_crtc_state *crtc_state,
			       const struct intel_plane_state *plane_state)
{
	struct drm_i915_private *dev_priv =
		to_i915(plane_state->uapi.plane->dev);
	const struct drm_framebuffer *fb = plane_state->hw.fb;
	struct intel_plane *plane = to_intel_plane(plane_state->uapi.plane);
	u32 plane_color_ctl = 0;

	plane_color_ctl |= PLANE_COLOR_PLANE_GAMMA_DISABLE;
	plane_color_ctl |= glk_plane_color_ctl_alpha(plane_state);

	if (fb->format->is_yuv && !icl_is_hdr_plane(dev_priv, plane->id)) {
		switch (plane_state->hw.color_encoding) {
		case DRM_COLOR_YCBCR_BT709:
			plane_color_ctl |= PLANE_COLOR_CSC_MODE_YUV709_TO_RGB709;
			break;
		case DRM_COLOR_YCBCR_BT2020:
			plane_color_ctl |=
				PLANE_COLOR_CSC_MODE_YUV2020_TO_RGB2020;
			break;
		default:
			plane_color_ctl |=
				PLANE_COLOR_CSC_MODE_YUV601_TO_RGB601;
		}
		if (plane_state->hw.color_range == DRM_COLOR_YCBCR_FULL_RANGE)
			plane_color_ctl |= PLANE_COLOR_YUV_RANGE_CORRECTION_DISABLE;
	} else if (fb->format->is_yuv) {
		plane_color_ctl |= PLANE_COLOR_INPUT_CSC_ENABLE;
		if (plane_state->hw.color_range == DRM_COLOR_YCBCR_FULL_RANGE)
			plane_color_ctl |= PLANE_COLOR_YUV_RANGE_CORRECTION_DISABLE;
	}

	if (plane_state->force_black)
		plane_color_ctl |= PLANE_COLOR_PLANE_CSC_ENABLE;

	return plane_color_ctl;
}

static u32 skl_surf_address(const struct intel_plane_state *plane_state,
			    int color_plane)
{
	struct drm_i915_private *i915 = to_i915(plane_state->uapi.plane->dev);
	const struct drm_framebuffer *fb = plane_state->hw.fb;
	u32 offset = plane_state->view.color_plane[color_plane].offset;

	if (intel_fb_uses_dpt(fb)) {
		/*
		 * The DPT object contains only one vma, so the VMA's offset
		 * within the DPT is always 0.
		 */
		drm_WARN_ON(&i915->drm, plane_state->dpt_vma &&
			    intel_dpt_offset(plane_state->dpt_vma));
		drm_WARN_ON(&i915->drm, offset & 0x1fffff);
		return offset >> 9;
	} else {
		drm_WARN_ON(&i915->drm, offset & 0xfff);
		return offset;
	}
}

static u32 skl_plane_surf(const struct intel_plane_state *plane_state,
			  int color_plane)
{
	u32 plane_surf;

	plane_surf = intel_plane_ggtt_offset(plane_state) +
		skl_surf_address(plane_state, color_plane);

	if (plane_state->decrypt)
		plane_surf |= PLANE_SURF_DECRYPT;

	return plane_surf;
}

static u32 skl_plane_aux_dist(const struct intel_plane_state *plane_state,
			      int color_plane)
{
	struct drm_i915_private *i915 = to_i915(plane_state->uapi.plane->dev);
	const struct drm_framebuffer *fb = plane_state->hw.fb;
	int aux_plane = skl_main_to_aux_plane(fb, color_plane);
	u32 aux_dist;

	if (!aux_plane)
		return 0;

	aux_dist = skl_surf_address(plane_state, aux_plane) -
		skl_surf_address(plane_state, color_plane);

	if (DISPLAY_VER(i915) < 12)
		aux_dist |= PLANE_AUX_STRIDE(skl_plane_stride(plane_state, aux_plane));

	return aux_dist;
}

static u32 skl_plane_keyval(const struct intel_plane_state *plane_state)
{
	const struct drm_intel_sprite_colorkey *key = &plane_state->ckey;

	return key->min_value;
}

static u32 skl_plane_keymax(const struct intel_plane_state *plane_state)
{
	const struct drm_intel_sprite_colorkey *key = &plane_state->ckey;
	u8 alpha = plane_state->hw.alpha >> 8;

	return (key->max_value & 0xffffff) | PLANE_KEYMAX_ALPHA(alpha);
}

static u32 skl_plane_keymsk(const struct intel_plane_state *plane_state)
{
	const struct drm_intel_sprite_colorkey *key = &plane_state->ckey;
	u8 alpha = plane_state->hw.alpha >> 8;
	u32 keymsk;

	keymsk = key->channel_mask & 0x7ffffff;
	if (alpha < 0xff)
		keymsk |= PLANE_KEYMSK_ALPHA_ENABLE;

	return keymsk;
}

static void icl_plane_csc_load_black(struct intel_dsb *dsb,
				     struct intel_plane *plane,
				     const struct intel_crtc_state *crtc_state)
{
	struct intel_display *display = to_intel_display(plane->base.dev);
	enum plane_id plane_id = plane->id;
	enum pipe pipe = plane->pipe;

	intel_de_write_dsb(display, dsb, PLANE_CSC_COEFF(pipe, plane_id, 0), 0);
	intel_de_write_dsb(display, dsb, PLANE_CSC_COEFF(pipe, plane_id, 1), 0);

	intel_de_write_dsb(display, dsb, PLANE_CSC_COEFF(pipe, plane_id, 2), 0);
	intel_de_write_dsb(display, dsb, PLANE_CSC_COEFF(pipe, plane_id, 3), 0);

	intel_de_write_dsb(display, dsb, PLANE_CSC_COEFF(pipe, plane_id, 4), 0);
	intel_de_write_dsb(display, dsb, PLANE_CSC_COEFF(pipe, plane_id, 5), 0);

	intel_de_write_dsb(display, dsb, PLANE_CSC_PREOFF(pipe, plane_id, 0), 0);
	intel_de_write_dsb(display, dsb, PLANE_CSC_PREOFF(pipe, plane_id, 1), 0);
	intel_de_write_dsb(display, dsb, PLANE_CSC_PREOFF(pipe, plane_id, 2), 0);

	intel_de_write_dsb(display, dsb, PLANE_CSC_POSTOFF(pipe, plane_id, 0), 0);
	intel_de_write_dsb(display, dsb, PLANE_CSC_POSTOFF(pipe, plane_id, 1), 0);
	intel_de_write_dsb(display, dsb, PLANE_CSC_POSTOFF(pipe, plane_id, 2), 0);
}

static int icl_plane_color_plane(const struct intel_plane_state *plane_state)
{
	/* Program the UV plane on planar master */
	if (plane_state->planar_linked_plane && !plane_state->planar_slave)
		return 1;
	else
		return 0;
}

static void
skl_plane_update_noarm(struct intel_dsb *dsb,
		       struct intel_plane *plane,
		       const struct intel_crtc_state *crtc_state,
		       const struct intel_plane_state *plane_state)
{
	struct intel_display *display = to_intel_display(plane->base.dev);
	enum plane_id plane_id = plane->id;
	enum pipe pipe = plane->pipe;
	u32 stride = skl_plane_stride(plane_state, 0);
	int crtc_x = plane_state->uapi.dst.x1;
	int crtc_y = plane_state->uapi.dst.y1;
	u32 src_w = drm_rect_width(&plane_state->uapi.src) >> 16;
	u32 src_h = drm_rect_height(&plane_state->uapi.src) >> 16;

	/* The scaler will handle the output position */
	if (plane_state->scaler_id >= 0) {
		crtc_x = 0;
		crtc_y = 0;
	}

	intel_de_write_dsb(display, dsb, PLANE_STRIDE(pipe, plane_id),
			   PLANE_STRIDE_(stride));
	intel_de_write_dsb(display, dsb, PLANE_POS(pipe, plane_id),
			   PLANE_POS_Y(crtc_y) | PLANE_POS_X(crtc_x));
	intel_de_write_dsb(display, dsb, PLANE_SIZE(pipe, plane_id),
			   PLANE_HEIGHT(src_h - 1) | PLANE_WIDTH(src_w - 1));

	skl_write_plane_wm(dsb, plane, crtc_state);
}

static void
skl_plane_update_arm(struct intel_dsb *dsb,
		     struct intel_plane *plane,
		     const struct intel_crtc_state *crtc_state,
		     const struct intel_plane_state *plane_state)
{
	struct intel_display *display = to_intel_display(plane->base.dev);
	struct drm_i915_private *dev_priv = to_i915(plane->base.dev);
	enum plane_id plane_id = plane->id;
	enum pipe pipe = plane->pipe;
	u32 x = plane_state->view.color_plane[0].x;
	u32 y = plane_state->view.color_plane[0].y;
	u32 plane_ctl, plane_color_ctl = 0;

	plane_ctl = plane_state->ctl |
		skl_plane_ctl_crtc(crtc_state);

	/* see intel_plane_atomic_calc_changes() */
	if (plane->need_async_flip_toggle_wa &&
	    crtc_state->async_flip_planes & BIT(plane->id))
		plane_ctl |= PLANE_CTL_ASYNC_FLIP;

	if (DISPLAY_VER(dev_priv) >= 10)
		plane_color_ctl = plane_state->color_ctl |
			glk_plane_color_ctl_crtc(crtc_state);

	intel_de_write_dsb(display, dsb, PLANE_KEYVAL(pipe, plane_id),
			   skl_plane_keyval(plane_state));
	intel_de_write_dsb(display, dsb, PLANE_KEYMSK(pipe, plane_id),
			   skl_plane_keymsk(plane_state));
	intel_de_write_dsb(display, dsb, PLANE_KEYMAX(pipe, plane_id),
			   skl_plane_keymax(plane_state));

	intel_de_write_dsb(display, dsb, PLANE_OFFSET(pipe, plane_id),
			   PLANE_OFFSET_Y(y) | PLANE_OFFSET_X(x));

	intel_de_write_dsb(display, dsb, PLANE_AUX_DIST(pipe, plane_id),
			   skl_plane_aux_dist(plane_state, 0));

	intel_de_write_dsb(display, dsb, PLANE_AUX_OFFSET(pipe, plane_id),
			   PLANE_OFFSET_Y(plane_state->view.color_plane[1].y) |
			   PLANE_OFFSET_X(plane_state->view.color_plane[1].x));

	if (DISPLAY_VER(dev_priv) >= 10)
		intel_de_write_dsb(display, dsb, PLANE_COLOR_CTL(pipe, plane_id),
				   plane_color_ctl);

	/*
	 * Enable the scaler before the plane so that we don't
	 * get a catastrophic underrun even if the two operations
	 * end up happening in two different frames.
	 *
	 * TODO: split into noarm+arm pair
	 */
	if (plane_state->scaler_id >= 0)
		skl_program_plane_scaler(plane, crtc_state, plane_state);

	/*
	 * The control register self-arms if the plane was previously
	 * disabled. Try to make the plane enable atomic by writing
	 * the control register just before the surface register.
	 */
	intel_de_write_dsb(display, dsb, PLANE_CTL(pipe, plane_id),
			   plane_ctl);
	intel_de_write_dsb(display, dsb, PLANE_SURF(pipe, plane_id),
			   skl_plane_surf(plane_state, 0));
}

static void icl_plane_update_sel_fetch_noarm(struct intel_dsb *dsb,
					     struct intel_plane *plane,
					     const struct intel_crtc_state *crtc_state,
					     const struct intel_plane_state *plane_state,
					     int color_plane)
{
	struct intel_display *display = to_intel_display(plane->base.dev);
	enum pipe pipe = plane->pipe;
	const struct drm_rect *clip;
	u32 val;
	int x, y;

	if (!crtc_state->enable_psr2_sel_fetch)
		return;

	clip = &plane_state->psr2_sel_fetch_area;

	if (crtc_state->enable_psr2_su_region_et)
		y = max(0, plane_state->uapi.dst.y1 - crtc_state->psr2_su_area.y1);
	else
		y = (clip->y1 + plane_state->uapi.dst.y1);
	val = y << 16;
	val |= plane_state->uapi.dst.x1;
	intel_de_write_dsb(display, dsb, SEL_FETCH_PLANE_POS(pipe, plane->id), val);

	x = plane_state->view.color_plane[color_plane].x;

	/*
	 * From Bspec: UV surface Start Y Position = half of Y plane Y
	 * start position.
	 */
	if (!color_plane)
		y = plane_state->view.color_plane[color_plane].y + clip->y1;
	else
		y = plane_state->view.color_plane[color_plane].y + clip->y1 / 2;

	val = y << 16 | x;

	intel_de_write_dsb(display, dsb, SEL_FETCH_PLANE_OFFSET(pipe, plane->id), val);

	/* Sizes are 0 based */
	val = (drm_rect_height(clip) - 1) << 16;
	val |= (drm_rect_width(&plane_state->uapi.src) >> 16) - 1;
	intel_de_write_dsb(display, dsb, SEL_FETCH_PLANE_SIZE(pipe, plane->id), val);
}

static void
icl_plane_update_noarm(struct intel_dsb *dsb,
		       struct intel_plane *plane,
		       const struct intel_crtc_state *crtc_state,
		       const struct intel_plane_state *plane_state)
{
	struct intel_display *display = to_intel_display(plane->base.dev);
	struct drm_i915_private *dev_priv = to_i915(plane->base.dev);
	enum plane_id plane_id = plane->id;
	enum pipe pipe = plane->pipe;
	int color_plane = icl_plane_color_plane(plane_state);
	u32 stride = skl_plane_stride(plane_state, color_plane);
	const struct drm_framebuffer *fb = plane_state->hw.fb;
	int crtc_x = plane_state->uapi.dst.x1;
	int crtc_y = plane_state->uapi.dst.y1;
	int x = plane_state->view.color_plane[color_plane].x;
	int y = plane_state->view.color_plane[color_plane].y;
	int src_w = drm_rect_width(&plane_state->uapi.src) >> 16;
	int src_h = drm_rect_height(&plane_state->uapi.src) >> 16;
	u32 plane_color_ctl;

	plane_color_ctl = plane_state->color_ctl |
		glk_plane_color_ctl_crtc(crtc_state);

	/* The scaler will handle the output position */
	if (plane_state->scaler_id >= 0) {
		crtc_x = 0;
		crtc_y = 0;
	}

	intel_de_write_dsb(display, dsb, PLANE_STRIDE(pipe, plane_id),
			   PLANE_STRIDE_(stride));
	intel_de_write_dsb(display, dsb, PLANE_POS(pipe, plane_id),
			   PLANE_POS_Y(crtc_y) | PLANE_POS_X(crtc_x));
	intel_de_write_dsb(display, dsb, PLANE_SIZE(pipe, plane_id),
			   PLANE_HEIGHT(src_h - 1) | PLANE_WIDTH(src_w - 1));

	intel_de_write_dsb(display, dsb, PLANE_KEYVAL(pipe, plane_id),
			   skl_plane_keyval(plane_state));
	intel_de_write_dsb(display, dsb, PLANE_KEYMSK(pipe, plane_id),
			   skl_plane_keymsk(plane_state));
	intel_de_write_dsb(display, dsb, PLANE_KEYMAX(pipe, plane_id),
			   skl_plane_keymax(plane_state));

	intel_de_write_dsb(display, dsb, PLANE_OFFSET(pipe, plane_id),
			   PLANE_OFFSET_Y(y) | PLANE_OFFSET_X(x));

	if (intel_fb_is_rc_ccs_cc_modifier(fb->modifier)) {
		intel_de_write_dsb(display, dsb, PLANE_CC_VAL(pipe, plane_id, 0),
				   lower_32_bits(plane_state->ccval));
		intel_de_write_dsb(display, dsb, PLANE_CC_VAL(pipe, plane_id, 1),
				   upper_32_bits(plane_state->ccval));
	}

	/* FLAT CCS doesn't need to program AUX_DIST */
	if (!HAS_FLAT_CCS(dev_priv) && DISPLAY_VER(dev_priv) < 20)
		intel_de_write_dsb(display, dsb, PLANE_AUX_DIST(pipe, plane_id),
				   skl_plane_aux_dist(plane_state, color_plane));

	if (icl_is_hdr_plane(dev_priv, plane_id))
		intel_de_write_dsb(display, dsb, PLANE_CUS_CTL(pipe, plane_id),
				   plane_state->cus_ctl);

	intel_de_write_dsb(display, dsb, PLANE_COLOR_CTL(pipe, plane_id),
			   plane_color_ctl);

	if (fb->format->is_yuv && icl_is_hdr_plane(dev_priv, plane_id))
		icl_program_input_csc(dsb, plane, plane_state);

	skl_write_plane_wm(dsb, plane, crtc_state);

	/*
	 * FIXME: pxp session invalidation can hit any time even at time of commit
	 * or after the commit, display content will be garbage.
	 */
	if (plane_state->force_black)
		icl_plane_csc_load_black(dsb, plane, crtc_state);

	icl_plane_update_sel_fetch_noarm(dsb, plane, crtc_state, plane_state, color_plane);
}

static void icl_plane_update_sel_fetch_arm(struct intel_dsb *dsb,
					   struct intel_plane *plane,
					   const struct intel_crtc_state *crtc_state,
					   const struct intel_plane_state *plane_state)
{
	struct intel_display *display = to_intel_display(plane->base.dev);
	enum pipe pipe = plane->pipe;

	if (!crtc_state->enable_psr2_sel_fetch)
		return;

	if (drm_rect_height(&plane_state->psr2_sel_fetch_area) > 0)
		intel_de_write_dsb(display, dsb, SEL_FETCH_PLANE_CTL(pipe, plane->id),
				   SEL_FETCH_PLANE_CTL_ENABLE);
	else
		icl_plane_disable_sel_fetch_arm(dsb, plane, crtc_state);
}

static void
icl_plane_update_arm(struct intel_dsb *dsb,
		     struct intel_plane *plane,
		     const struct intel_crtc_state *crtc_state,
		     const struct intel_plane_state *plane_state)
{
	struct intel_display *display = to_intel_display(plane->base.dev);
	enum plane_id plane_id = plane->id;
	enum pipe pipe = plane->pipe;
	int color_plane = icl_plane_color_plane(plane_state);
	u32 plane_ctl;

	plane_ctl = plane_state->ctl |
		skl_plane_ctl_crtc(crtc_state);

	/*
	 * Enable the scaler before the plane so that we don't
	 * get a catastrophic underrun even if the two operations
	 * end up happening in two different frames.
	 *
	 * TODO: split into noarm+arm pair
	 */
	if (plane_state->scaler_id >= 0)
		skl_program_plane_scaler(plane, crtc_state, plane_state);

	icl_plane_update_sel_fetch_arm(dsb, plane, crtc_state, plane_state);

	/*
	 * The control register self-arms if the plane was previously
	 * disabled. Try to make the plane enable atomic by writing
	 * the control register just before the surface register.
	 */
	intel_de_write_dsb(display, dsb, PLANE_CTL(pipe, plane_id),
			   plane_ctl);
	intel_de_write_dsb(display, dsb, PLANE_SURF(pipe, plane_id),
			   skl_plane_surf(plane_state, color_plane));
}

static void
skl_plane_async_flip(struct intel_dsb *dsb,
		     struct intel_plane *plane,
		     const struct intel_crtc_state *crtc_state,
		     const struct intel_plane_state *plane_state,
		     bool async_flip)
{
	struct intel_display *display = to_intel_display(plane->base.dev);
	enum plane_id plane_id = plane->id;
	enum pipe pipe = plane->pipe;
	u32 plane_ctl = plane_state->ctl, plane_surf;

	plane_ctl |= skl_plane_ctl_crtc(crtc_state);
	plane_surf = skl_plane_surf(plane_state, 0);

	if (async_flip) {
		if (DISPLAY_VER(display) >= 30)
			plane_surf |= PLANE_SURF_ASYNC_UPDATE;
		else
			plane_ctl |= PLANE_CTL_ASYNC_FLIP;
	}

	intel_de_write_dsb(display, dsb, PLANE_CTL(pipe, plane_id),
			   plane_ctl);
	intel_de_write_dsb(display, dsb, PLANE_SURF(pipe, plane_id),
<<<<<<< HEAD
			   skl_plane_surf(plane_state, 0));
=======
			   plane_surf);
>>>>>>> 82ab75c4
}

static bool intel_format_is_p01x(u32 format)
{
	switch (format) {
	case DRM_FORMAT_P010:
	case DRM_FORMAT_P012:
	case DRM_FORMAT_P016:
		return true;
	default:
		return false;
	}
}

static int skl_plane_check_fb(const struct intel_crtc_state *crtc_state,
			      const struct intel_plane_state *plane_state)
{
	struct intel_plane *plane = to_intel_plane(plane_state->uapi.plane);
	struct drm_i915_private *dev_priv = to_i915(plane->base.dev);
	const struct drm_framebuffer *fb = plane_state->hw.fb;
	unsigned int rotation = plane_state->hw.rotation;

	if (!fb)
		return 0;

	if (rotation & ~(DRM_MODE_ROTATE_0 | DRM_MODE_ROTATE_180) &&
	    intel_fb_is_ccs_modifier(fb->modifier)) {
		drm_dbg_kms(&dev_priv->drm,
			    "RC support only with 0/180 degree rotation (%x)\n",
			    rotation);
		return -EINVAL;
	}

	if (rotation & DRM_MODE_REFLECT_X &&
	    fb->modifier == DRM_FORMAT_MOD_LINEAR) {
		drm_dbg_kms(&dev_priv->drm,
			    "horizontal flip is not supported with linear surface formats\n");
		return -EINVAL;
	}

	/*
	 * Display20 onward tile4 hflip is not supported
	 */
	if (rotation & DRM_MODE_REFLECT_X &&
	    intel_fb_is_tile4_modifier(fb->modifier) &&
	    DISPLAY_VER(dev_priv) >= 20) {
		drm_dbg_kms(&dev_priv->drm,
			    "horizontal flip is not supported with tile4 surface formats\n");
		return -EINVAL;
	}

	if (drm_rotation_90_or_270(rotation)) {
		if (!intel_fb_supports_90_270_rotation(to_intel_framebuffer(fb))) {
			drm_dbg_kms(&dev_priv->drm,
				    "Y/Yf tiling required for 90/270!\n");
			return -EINVAL;
		}

		/*
		 * 90/270 is not allowed with RGB64 16:16:16:16 and
		 * Indexed 8-bit. RGB 16-bit 5:6:5 is allowed gen11 onwards.
		 */
		switch (fb->format->format) {
		case DRM_FORMAT_RGB565:
			if (DISPLAY_VER(dev_priv) >= 11)
				break;
			fallthrough;
		case DRM_FORMAT_C8:
		case DRM_FORMAT_XRGB16161616F:
		case DRM_FORMAT_XBGR16161616F:
		case DRM_FORMAT_ARGB16161616F:
		case DRM_FORMAT_ABGR16161616F:
		case DRM_FORMAT_Y210:
		case DRM_FORMAT_Y212:
		case DRM_FORMAT_Y216:
		case DRM_FORMAT_XVYU12_16161616:
		case DRM_FORMAT_XVYU16161616:
			drm_dbg_kms(&dev_priv->drm,
				    "Unsupported pixel format %p4cc for 90/270!\n",
				    &fb->format->format);
			return -EINVAL;
		default:
			break;
		}
	}

	/* Y-tiling is not supported in IF-ID Interlace mode */
	if (crtc_state->hw.enable &&
	    crtc_state->hw.adjusted_mode.flags & DRM_MODE_FLAG_INTERLACE &&
	    fb->modifier != DRM_FORMAT_MOD_LINEAR &&
	    fb->modifier != I915_FORMAT_MOD_X_TILED) {
		drm_dbg_kms(&dev_priv->drm,
			    "Y/Yf tiling not supported in IF-ID mode\n");
		return -EINVAL;
	}

	/* Wa_1606054188:tgl,adl-s */
	if ((IS_ALDERLAKE_S(dev_priv) || IS_TIGERLAKE(dev_priv)) &&
	    plane_state->ckey.flags & I915_SET_COLORKEY_SOURCE &&
	    intel_format_is_p01x(fb->format->format)) {
		drm_dbg_kms(&dev_priv->drm,
			    "Source color keying not supported with P01x formats\n");
		return -EINVAL;
	}

	return 0;
}

static int skl_plane_check_dst_coordinates(const struct intel_crtc_state *crtc_state,
					   const struct intel_plane_state *plane_state)
{
	struct drm_i915_private *dev_priv =
		to_i915(plane_state->uapi.plane->dev);
	int crtc_x = plane_state->uapi.dst.x1;
	int crtc_w = drm_rect_width(&plane_state->uapi.dst);
	int pipe_src_w = drm_rect_width(&crtc_state->pipe_src);

	/*
	 * Display WA #1175: glk
	 * Planes other than the cursor may cause FIFO underflow and display
	 * corruption if starting less than 4 pixels from the right edge of
	 * the screen.
	 * Besides the above WA fix the similar problem, where planes other
	 * than the cursor ending less than 4 pixels from the left edge of the
	 * screen may cause FIFO underflow and display corruption.
	 */
	if (DISPLAY_VER(dev_priv) == 10 &&
	    (crtc_x + crtc_w < 4 || crtc_x > pipe_src_w - 4)) {
		drm_dbg_kms(&dev_priv->drm,
			    "requested plane X %s position %d invalid (valid range %d-%d)\n",
			    crtc_x + crtc_w < 4 ? "end" : "start",
			    crtc_x + crtc_w < 4 ? crtc_x + crtc_w : crtc_x,
			    4, pipe_src_w - 4);
		return -ERANGE;
	}

	return 0;
}

static int skl_plane_check_nv12_rotation(const struct intel_plane_state *plane_state)
{
	struct drm_i915_private *i915 = to_i915(plane_state->uapi.plane->dev);
	const struct drm_framebuffer *fb = plane_state->hw.fb;
	unsigned int rotation = plane_state->hw.rotation;
	int src_w = drm_rect_width(&plane_state->uapi.src) >> 16;

	/* Display WA #1106 */
	if (intel_format_info_is_yuv_semiplanar(fb->format, fb->modifier) &&
	    src_w & 3 &&
	    (rotation == DRM_MODE_ROTATE_270 ||
	     rotation == (DRM_MODE_REFLECT_X | DRM_MODE_ROTATE_90))) {
		drm_dbg_kms(&i915->drm, "src width must be multiple of 4 for rotated planar YUV\n");
		return -EINVAL;
	}

	return 0;
}

static int skl_plane_max_scale(struct drm_i915_private *dev_priv,
			       const struct drm_framebuffer *fb)
{
	/*
	 * We don't yet know the final source width nor
	 * whether we can use the HQ scaler mode. Assume
	 * the best case.
	 * FIXME need to properly check this later.
	 */
	if (DISPLAY_VER(dev_priv) >= 10 ||
	    !intel_format_info_is_yuv_semiplanar(fb->format, fb->modifier))
		return 0x30000 - 1;
	else
		return 0x20000 - 1;
}

static int intel_plane_min_width(struct intel_plane *plane,
				 const struct drm_framebuffer *fb,
				 int color_plane,
				 unsigned int rotation)
{
	if (plane->min_width)
		return plane->min_width(fb, color_plane, rotation);
	else
		return 1;
}

static int intel_plane_max_width(struct intel_plane *plane,
				 const struct drm_framebuffer *fb,
				 int color_plane,
				 unsigned int rotation)
{
	if (plane->max_width)
		return plane->max_width(fb, color_plane, rotation);
	else
		return INT_MAX;
}

static int intel_plane_max_height(struct intel_plane *plane,
				  const struct drm_framebuffer *fb,
				  int color_plane,
				  unsigned int rotation)
{
	if (plane->max_height)
		return plane->max_height(fb, color_plane, rotation);
	else
		return INT_MAX;
}

static bool
skl_check_main_ccs_coordinates(struct intel_plane_state *plane_state,
			       int main_x, int main_y, u32 main_offset,
			       int ccs_plane)
{
	struct intel_plane *plane = to_intel_plane(plane_state->uapi.plane);
	const struct drm_framebuffer *fb = plane_state->hw.fb;
	int aux_x = plane_state->view.color_plane[ccs_plane].x;
	int aux_y = plane_state->view.color_plane[ccs_plane].y;
	u32 aux_offset = plane_state->view.color_plane[ccs_plane].offset;
	unsigned int alignment = plane->min_alignment(plane, fb, ccs_plane);
	int hsub;
	int vsub;

	intel_fb_plane_get_subsampling(&hsub, &vsub, fb, ccs_plane);
	while (aux_offset >= main_offset && aux_y <= main_y) {
		int x, y;

		if (aux_x == main_x && aux_y == main_y)
			break;

		if (aux_offset == 0)
			break;

		x = aux_x / hsub;
		y = aux_y / vsub;
		aux_offset = intel_plane_adjust_aligned_offset(&x, &y,
							       plane_state,
							       ccs_plane,
							       aux_offset,
							       aux_offset - alignment);
		aux_x = x * hsub + aux_x % hsub;
		aux_y = y * vsub + aux_y % vsub;
	}

	if (aux_x != main_x || aux_y != main_y)
		return false;

	plane_state->view.color_plane[ccs_plane].offset = aux_offset;
	plane_state->view.color_plane[ccs_plane].x = aux_x;
	plane_state->view.color_plane[ccs_plane].y = aux_y;

	return true;
}


int skl_calc_main_surface_offset(const struct intel_plane_state *plane_state,
				 int *x, int *y, u32 *offset)
{
	struct intel_plane *plane = to_intel_plane(plane_state->uapi.plane);
	struct drm_i915_private *dev_priv = to_i915(plane->base.dev);
	const struct drm_framebuffer *fb = plane_state->hw.fb;
	int aux_plane = skl_main_to_aux_plane(fb, 0);
	u32 aux_offset = plane_state->view.color_plane[aux_plane].offset;
	unsigned int alignment = plane->min_alignment(plane, fb, 0);
	int w = drm_rect_width(&plane_state->uapi.src) >> 16;

	intel_add_fb_offsets(x, y, plane_state, 0);
	*offset = intel_plane_compute_aligned_offset(x, y, plane_state, 0);
	if (drm_WARN_ON(&dev_priv->drm, alignment && !is_power_of_2(alignment)))
		return -EINVAL;

	/*
	 * AUX surface offset is specified as the distance from the
	 * main surface offset, and it must be non-negative. Make
	 * sure that is what we will get.
	 */
	if (aux_plane && *offset > aux_offset)
		*offset = intel_plane_adjust_aligned_offset(x, y, plane_state, 0,
							    *offset,
							    aux_offset & ~(alignment - 1));

	/*
	 * When using an X-tiled surface, the plane blows up
	 * if the x offset + width exceed the stride.
	 *
	 * TODO: linear and Y-tiled seem fine, Yf untested,
	 */
	if (fb->modifier == I915_FORMAT_MOD_X_TILED) {
		int cpp = fb->format->cpp[0];

		while ((*x + w) * cpp > plane_state->view.color_plane[0].mapping_stride) {
			if (*offset == 0) {
				drm_dbg_kms(&dev_priv->drm,
					    "Unable to find suitable display surface offset due to X-tiling\n");
				return -EINVAL;
			}

			*offset = intel_plane_adjust_aligned_offset(x, y, plane_state, 0,
								    *offset,
								    *offset - alignment);
		}
	}

	return 0;
}

static int skl_check_main_surface(struct intel_plane_state *plane_state)
{
	struct intel_plane *plane = to_intel_plane(plane_state->uapi.plane);
	struct drm_i915_private *dev_priv = to_i915(plane->base.dev);
	const struct drm_framebuffer *fb = plane_state->hw.fb;
	unsigned int rotation = plane_state->hw.rotation;
	int x = plane_state->uapi.src.x1 >> 16;
	int y = plane_state->uapi.src.y1 >> 16;
	int w = drm_rect_width(&plane_state->uapi.src) >> 16;
	int h = drm_rect_height(&plane_state->uapi.src) >> 16;
	int min_width = intel_plane_min_width(plane, fb, 0, rotation);
	int max_width = intel_plane_max_width(plane, fb, 0, rotation);
	int max_height = intel_plane_max_height(plane, fb, 0, rotation);
	unsigned int alignment = plane->min_alignment(plane, fb, 0);
	int aux_plane = skl_main_to_aux_plane(fb, 0);
	u32 offset;
	int ret;

	if (w > max_width || w < min_width || h > max_height || h < 1) {
		drm_dbg_kms(&dev_priv->drm,
			    "requested Y/RGB source size %dx%d outside limits (min: %dx1 max: %dx%d)\n",
			    w, h, min_width, max_width, max_height);
		return -EINVAL;
	}

	ret = skl_calc_main_surface_offset(plane_state, &x, &y, &offset);
	if (ret)
		return ret;

	/*
	 * CCS AUX surface doesn't have its own x/y offsets, we must make sure
	 * they match with the main surface x/y offsets. On DG2
	 * there's no aux plane on fb so skip this checking.
	 */
	if (intel_fb_is_ccs_modifier(fb->modifier) && aux_plane) {
		while (!skl_check_main_ccs_coordinates(plane_state, x, y,
						       offset, aux_plane)) {
			if (offset == 0)
				break;

			offset = intel_plane_adjust_aligned_offset(&x, &y, plane_state, 0,
								   offset, offset - alignment);
		}

		if (x != plane_state->view.color_plane[aux_plane].x ||
		    y != plane_state->view.color_plane[aux_plane].y) {
			drm_dbg_kms(&dev_priv->drm,
				    "Unable to find suitable display surface offset due to CCS\n");
			return -EINVAL;
		}
	}

	if (DISPLAY_VER(dev_priv) >= 13)
		drm_WARN_ON(&dev_priv->drm, x > 65535 || y > 65535);
	else
		drm_WARN_ON(&dev_priv->drm, x > 8191 || y > 8191);

	plane_state->view.color_plane[0].offset = offset;
	plane_state->view.color_plane[0].x = x;
	plane_state->view.color_plane[0].y = y;

	/*
	 * Put the final coordinates back so that the src
	 * coordinate checks will see the right values.
	 */
	drm_rect_translate_to(&plane_state->uapi.src,
			      x << 16, y << 16);

	return 0;
}

static int skl_check_nv12_aux_surface(struct intel_plane_state *plane_state)
{
	struct intel_plane *plane = to_intel_plane(plane_state->uapi.plane);
	struct drm_i915_private *i915 = to_i915(plane->base.dev);
	const struct drm_framebuffer *fb = plane_state->hw.fb;
	unsigned int rotation = plane_state->hw.rotation;
	int uv_plane = 1;
	int ccs_plane = intel_fb_is_ccs_modifier(fb->modifier) ?
			skl_main_to_aux_plane(fb, uv_plane) : 0;
	int max_width = intel_plane_max_width(plane, fb, uv_plane, rotation);
	int max_height = intel_plane_max_height(plane, fb, uv_plane, rotation);
	int x = plane_state->uapi.src.x1 >> 17;
	int y = plane_state->uapi.src.y1 >> 17;
	int w = drm_rect_width(&plane_state->uapi.src) >> 17;
	int h = drm_rect_height(&plane_state->uapi.src) >> 17;
	u32 offset;

	/* FIXME not quite sure how/if these apply to the chroma plane */
	if (w > max_width || h > max_height) {
		drm_dbg_kms(&i915->drm,
			    "CbCr source size %dx%d too big (limit %dx%d)\n",
			    w, h, max_width, max_height);
		return -EINVAL;
	}

	intel_add_fb_offsets(&x, &y, plane_state, uv_plane);
	offset = intel_plane_compute_aligned_offset(&x, &y,
						    plane_state, uv_plane);

	if (ccs_plane) {
		u32 aux_offset = plane_state->view.color_plane[ccs_plane].offset;
		unsigned int alignment = plane->min_alignment(plane, fb, uv_plane);

		if (offset > aux_offset)
			offset = intel_plane_adjust_aligned_offset(&x, &y,
								   plane_state,
								   uv_plane,
								   offset,
								   aux_offset & ~(alignment - 1));

		while (!skl_check_main_ccs_coordinates(plane_state, x, y,
						       offset, ccs_plane)) {
			if (offset == 0)
				break;

			offset = intel_plane_adjust_aligned_offset(&x, &y,
								   plane_state,
								   uv_plane,
								   offset, offset - alignment);
		}

		if (x != plane_state->view.color_plane[ccs_plane].x ||
		    y != plane_state->view.color_plane[ccs_plane].y) {
			drm_dbg_kms(&i915->drm,
				    "Unable to find suitable display surface offset due to CCS\n");
			return -EINVAL;
		}
	}

	if (DISPLAY_VER(i915) >= 13)
		drm_WARN_ON(&i915->drm, x > 65535 || y > 65535);
	else
		drm_WARN_ON(&i915->drm, x > 8191 || y > 8191);

	plane_state->view.color_plane[uv_plane].offset = offset;
	plane_state->view.color_plane[uv_plane].x = x;
	plane_state->view.color_plane[uv_plane].y = y;

	return 0;
}

static int skl_check_ccs_aux_surface(struct intel_plane_state *plane_state)
{
	const struct drm_framebuffer *fb = plane_state->hw.fb;
	int src_x = plane_state->uapi.src.x1 >> 16;
	int src_y = plane_state->uapi.src.y1 >> 16;
	u32 offset;
	int ccs_plane;

	for (ccs_plane = 0; ccs_plane < fb->format->num_planes; ccs_plane++) {
		int main_hsub, main_vsub;
		int hsub, vsub;
		int x, y;

		if (!intel_fb_is_ccs_aux_plane(fb, ccs_plane))
			continue;

		intel_fb_plane_get_subsampling(&main_hsub, &main_vsub, fb,
					       skl_ccs_to_main_plane(fb, ccs_plane));
		intel_fb_plane_get_subsampling(&hsub, &vsub, fb, ccs_plane);

		hsub *= main_hsub;
		vsub *= main_vsub;
		x = src_x / hsub;
		y = src_y / vsub;

		intel_add_fb_offsets(&x, &y, plane_state, ccs_plane);

		offset = intel_plane_compute_aligned_offset(&x, &y,
							    plane_state,
							    ccs_plane);

		plane_state->view.color_plane[ccs_plane].offset = offset;
		plane_state->view.color_plane[ccs_plane].x = (x * hsub + src_x % hsub) / main_hsub;
		plane_state->view.color_plane[ccs_plane].y = (y * vsub + src_y % vsub) / main_vsub;
	}

	return 0;
}

static int skl_check_plane_surface(struct intel_plane_state *plane_state)
{
	const struct drm_framebuffer *fb = plane_state->hw.fb;
	int ret;

	ret = intel_plane_compute_gtt(plane_state);
	if (ret)
		return ret;

	if (!plane_state->uapi.visible)
		return 0;

	/*
	 * Handle the AUX surface first since the main surface setup depends on
	 * it.
	 */
	if (intel_fb_is_ccs_modifier(fb->modifier)) {
		ret = skl_check_ccs_aux_surface(plane_state);
		if (ret)
			return ret;
	}

	if (intel_format_info_is_yuv_semiplanar(fb->format,
						fb->modifier)) {
		ret = skl_check_nv12_aux_surface(plane_state);
		if (ret)
			return ret;
	}

	ret = skl_check_main_surface(plane_state);
	if (ret)
		return ret;

	return 0;
}

static bool skl_fb_scalable(const struct drm_framebuffer *fb)
{
	if (!fb)
		return false;

	switch (fb->format->format) {
	case DRM_FORMAT_C8:
		return false;
	case DRM_FORMAT_XRGB16161616F:
	case DRM_FORMAT_ARGB16161616F:
	case DRM_FORMAT_XBGR16161616F:
	case DRM_FORMAT_ABGR16161616F:
		return DISPLAY_VER(to_i915(fb->dev)) >= 11;
	default:
		return true;
	}
}

static void check_protection(struct intel_plane_state *plane_state)
{
	struct intel_plane *plane = to_intel_plane(plane_state->uapi.plane);
	struct drm_i915_private *i915 = to_i915(plane->base.dev);
	const struct drm_framebuffer *fb = plane_state->hw.fb;
	struct drm_gem_object *obj = intel_fb_bo(fb);

	if (DISPLAY_VER(i915) < 11)
		return;

	plane_state->decrypt = intel_pxp_key_check(i915->pxp, obj, false) == 0;
	plane_state->force_black = intel_bo_is_protected(obj) &&
		!plane_state->decrypt;
}

static int skl_plane_check(struct intel_crtc_state *crtc_state,
			   struct intel_plane_state *plane_state)
{
	struct intel_plane *plane = to_intel_plane(plane_state->uapi.plane);
	struct drm_i915_private *dev_priv = to_i915(plane->base.dev);
	const struct drm_framebuffer *fb = plane_state->hw.fb;
	int min_scale = DRM_PLANE_NO_SCALING;
	int max_scale = DRM_PLANE_NO_SCALING;
	int ret;

	ret = skl_plane_check_fb(crtc_state, plane_state);
	if (ret)
		return ret;

	/* use scaler when colorkey is not required */
	if (!plane_state->ckey.flags && skl_fb_scalable(fb)) {
		min_scale = 1;
		max_scale = skl_plane_max_scale(dev_priv, fb);
	}

	ret = intel_atomic_plane_check_clipping(plane_state, crtc_state,
						min_scale, max_scale, true);
	if (ret)
		return ret;

	ret = skl_check_plane_surface(plane_state);
	if (ret)
		return ret;

	if (!plane_state->uapi.visible)
		return 0;

	ret = skl_plane_check_dst_coordinates(crtc_state, plane_state);
	if (ret)
		return ret;

	ret = intel_plane_check_src_coordinates(plane_state);
	if (ret)
		return ret;

	ret = skl_plane_check_nv12_rotation(plane_state);
	if (ret)
		return ret;

	check_protection(plane_state);

	/* HW only has 8 bits pixel precision, disable plane if invisible */
	if (!(plane_state->hw.alpha >> 8))
		plane_state->uapi.visible = false;

	plane_state->ctl = skl_plane_ctl(crtc_state, plane_state);

	if (DISPLAY_VER(dev_priv) >= 10)
		plane_state->color_ctl = glk_plane_color_ctl(crtc_state,
							     plane_state);

	if (intel_format_info_is_yuv_semiplanar(fb->format, fb->modifier) &&
	    icl_is_hdr_plane(dev_priv, plane->id))
		/* Enable and use MPEG-2 chroma siting */
		plane_state->cus_ctl = PLANE_CUS_ENABLE |
			PLANE_CUS_HPHASE_0 |
			PLANE_CUS_VPHASE_SIGN_NEGATIVE | PLANE_CUS_VPHASE_0_25;
	else
		plane_state->cus_ctl = 0;

	return 0;
}

static enum intel_fbc_id skl_fbc_id_for_pipe(enum pipe pipe)
{
	return pipe - PIPE_A + INTEL_FBC_A;
}

static bool skl_plane_has_fbc(struct drm_i915_private *i915,
			      enum intel_fbc_id fbc_id, enum plane_id plane_id)
{
	if ((DISPLAY_RUNTIME_INFO(i915)->fbc_mask & BIT(fbc_id)) == 0)
		return false;

	if (DISPLAY_VER(i915) >= 20)
		return icl_is_hdr_plane(i915, plane_id);
	else
		return plane_id == PLANE_1;
}

static struct intel_fbc *skl_plane_fbc(struct drm_i915_private *dev_priv,
				       enum pipe pipe, enum plane_id plane_id)
{
	enum intel_fbc_id fbc_id = skl_fbc_id_for_pipe(pipe);

	if (skl_plane_has_fbc(dev_priv, fbc_id, plane_id))
		return dev_priv->display.fbc[fbc_id];
	else
		return NULL;
}

static bool skl_plane_has_planar(struct drm_i915_private *dev_priv,
				 enum pipe pipe, enum plane_id plane_id)
{
	/* Display WA #0870: skl, bxt */
	if (IS_SKYLAKE(dev_priv) || IS_BROXTON(dev_priv))
		return false;

	if (DISPLAY_VER(dev_priv) == 9 && pipe == PIPE_C)
		return false;

	if (plane_id != PLANE_1 && plane_id != PLANE_2)
		return false;

	return true;
}

static const u32 *skl_get_plane_formats(struct drm_i915_private *dev_priv,
					enum pipe pipe, enum plane_id plane_id,
					int *num_formats)
{
	if (skl_plane_has_planar(dev_priv, pipe, plane_id)) {
		*num_formats = ARRAY_SIZE(skl_planar_formats);
		return skl_planar_formats;
	} else {
		*num_formats = ARRAY_SIZE(skl_plane_formats);
		return skl_plane_formats;
	}
}

static const u32 *glk_get_plane_formats(struct drm_i915_private *dev_priv,
					enum pipe pipe, enum plane_id plane_id,
					int *num_formats)
{
	if (skl_plane_has_planar(dev_priv, pipe, plane_id)) {
		*num_formats = ARRAY_SIZE(glk_planar_formats);
		return glk_planar_formats;
	} else {
		*num_formats = ARRAY_SIZE(skl_plane_formats);
		return skl_plane_formats;
	}
}

static const u32 *icl_get_plane_formats(struct drm_i915_private *dev_priv,
					enum pipe pipe, enum plane_id plane_id,
					int *num_formats)
{
	if (icl_is_hdr_plane(dev_priv, plane_id)) {
		*num_formats = ARRAY_SIZE(icl_hdr_plane_formats);
		return icl_hdr_plane_formats;
	} else if (icl_is_nv12_y_plane(dev_priv, plane_id)) {
		*num_formats = ARRAY_SIZE(icl_sdr_y_plane_formats);
		return icl_sdr_y_plane_formats;
	} else {
		*num_formats = ARRAY_SIZE(icl_sdr_uv_plane_formats);
		return icl_sdr_uv_plane_formats;
	}
}

static bool skl_plane_format_mod_supported(struct drm_plane *_plane,
					   u32 format, u64 modifier)
{
	struct intel_plane *plane = to_intel_plane(_plane);

	if (!intel_fb_plane_supports_modifier(plane, modifier))
		return false;

	switch (format) {
	case DRM_FORMAT_XRGB8888:
	case DRM_FORMAT_XBGR8888:
	case DRM_FORMAT_ARGB8888:
	case DRM_FORMAT_ABGR8888:
		if (intel_fb_is_ccs_modifier(modifier))
			return true;
		fallthrough;
	case DRM_FORMAT_RGB565:
	case DRM_FORMAT_XRGB2101010:
	case DRM_FORMAT_XBGR2101010:
	case DRM_FORMAT_ARGB2101010:
	case DRM_FORMAT_ABGR2101010:
	case DRM_FORMAT_YUYV:
	case DRM_FORMAT_YVYU:
	case DRM_FORMAT_UYVY:
	case DRM_FORMAT_VYUY:
	case DRM_FORMAT_NV12:
	case DRM_FORMAT_XYUV8888:
	case DRM_FORMAT_P010:
	case DRM_FORMAT_P012:
	case DRM_FORMAT_P016:
	case DRM_FORMAT_XVYU2101010:
		if (modifier == I915_FORMAT_MOD_Yf_TILED)
			return true;
		fallthrough;
	case DRM_FORMAT_C8:
	case DRM_FORMAT_XBGR16161616F:
	case DRM_FORMAT_ABGR16161616F:
	case DRM_FORMAT_XRGB16161616F:
	case DRM_FORMAT_ARGB16161616F:
	case DRM_FORMAT_Y210:
	case DRM_FORMAT_Y212:
	case DRM_FORMAT_Y216:
	case DRM_FORMAT_XVYU12_16161616:
	case DRM_FORMAT_XVYU16161616:
		if (modifier == DRM_FORMAT_MOD_LINEAR ||
		    modifier == I915_FORMAT_MOD_X_TILED ||
		    modifier == I915_FORMAT_MOD_Y_TILED)
			return true;
		fallthrough;
	default:
		return false;
	}
}

static bool icl_plane_format_mod_supported(struct drm_plane *_plane,
					   u32 format, u64 modifier)
{
	struct intel_plane *plane = to_intel_plane(_plane);

	if (!intel_fb_plane_supports_modifier(plane, modifier))
		return false;

	switch (format) {
	case DRM_FORMAT_XRGB8888:
	case DRM_FORMAT_XBGR8888:
	case DRM_FORMAT_ARGB8888:
	case DRM_FORMAT_ABGR8888:
	case DRM_FORMAT_XRGB2101010:
	case DRM_FORMAT_XBGR2101010:
	case DRM_FORMAT_ARGB2101010:
	case DRM_FORMAT_ABGR2101010:
		if (intel_fb_is_ccs_modifier(modifier))
			return true;
		fallthrough;
	case DRM_FORMAT_RGB565:
	case DRM_FORMAT_YUYV:
	case DRM_FORMAT_YVYU:
	case DRM_FORMAT_UYVY:
	case DRM_FORMAT_VYUY:
	case DRM_FORMAT_NV12:
	case DRM_FORMAT_XYUV8888:
	case DRM_FORMAT_P010:
	case DRM_FORMAT_P012:
	case DRM_FORMAT_P016:
	case DRM_FORMAT_XVYU2101010:
		if (modifier == I915_FORMAT_MOD_Yf_TILED)
			return true;
		fallthrough;
	case DRM_FORMAT_C8:
	case DRM_FORMAT_XBGR16161616F:
	case DRM_FORMAT_ABGR16161616F:
	case DRM_FORMAT_XRGB16161616F:
	case DRM_FORMAT_ARGB16161616F:
	case DRM_FORMAT_Y210:
	case DRM_FORMAT_Y212:
	case DRM_FORMAT_Y216:
	case DRM_FORMAT_XVYU12_16161616:
	case DRM_FORMAT_XVYU16161616:
		if (modifier == DRM_FORMAT_MOD_LINEAR ||
		    modifier == I915_FORMAT_MOD_X_TILED ||
		    modifier == I915_FORMAT_MOD_Y_TILED)
			return true;
		fallthrough;
	default:
		return false;
	}
}

static bool tgl_plane_format_mod_supported(struct drm_plane *_plane,
					   u32 format, u64 modifier)
{
	struct intel_plane *plane = to_intel_plane(_plane);

	if (!intel_fb_plane_supports_modifier(plane, modifier))
		return false;

	switch (format) {
	case DRM_FORMAT_XRGB8888:
	case DRM_FORMAT_XBGR8888:
	case DRM_FORMAT_ARGB8888:
	case DRM_FORMAT_ABGR8888:
	case DRM_FORMAT_XRGB2101010:
	case DRM_FORMAT_XBGR2101010:
	case DRM_FORMAT_ARGB2101010:
	case DRM_FORMAT_ABGR2101010:
	case DRM_FORMAT_XBGR16161616F:
	case DRM_FORMAT_ABGR16161616F:
	case DRM_FORMAT_XRGB16161616F:
	case DRM_FORMAT_ARGB16161616F:
		if (intel_fb_is_ccs_modifier(modifier))
			return true;
		fallthrough;
	case DRM_FORMAT_YUYV:
	case DRM_FORMAT_YVYU:
	case DRM_FORMAT_UYVY:
	case DRM_FORMAT_VYUY:
	case DRM_FORMAT_NV12:
	case DRM_FORMAT_XYUV8888:
	case DRM_FORMAT_P010:
	case DRM_FORMAT_P012:
	case DRM_FORMAT_P016:
		if (intel_fb_is_mc_ccs_modifier(modifier))
			return true;
		fallthrough;
	case DRM_FORMAT_RGB565:
	case DRM_FORMAT_XVYU2101010:
	case DRM_FORMAT_C8:
	case DRM_FORMAT_Y210:
	case DRM_FORMAT_Y212:
	case DRM_FORMAT_Y216:
	case DRM_FORMAT_XVYU12_16161616:
	case DRM_FORMAT_XVYU16161616:
		if (!intel_fb_is_ccs_modifier(modifier))
			return true;
		fallthrough;
	default:
		return false;
	}
}

static const struct drm_plane_funcs skl_plane_funcs = {
	.update_plane = drm_atomic_helper_update_plane,
	.disable_plane = drm_atomic_helper_disable_plane,
	.destroy = intel_plane_destroy,
	.atomic_duplicate_state = intel_plane_duplicate_state,
	.atomic_destroy_state = intel_plane_destroy_state,
	.format_mod_supported = skl_plane_format_mod_supported,
};

static const struct drm_plane_funcs icl_plane_funcs = {
<<<<<<< HEAD
	.update_plane = drm_atomic_helper_update_plane,
	.disable_plane = drm_atomic_helper_disable_plane,
	.destroy = intel_plane_destroy,
	.atomic_duplicate_state = intel_plane_duplicate_state,
	.atomic_destroy_state = intel_plane_destroy_state,
	.format_mod_supported = icl_plane_format_mod_supported,
};

static const struct drm_plane_funcs tgl_plane_funcs = {
=======
>>>>>>> 82ab75c4
	.update_plane = drm_atomic_helper_update_plane,
	.disable_plane = drm_atomic_helper_disable_plane,
	.destroy = intel_plane_destroy,
	.atomic_duplicate_state = intel_plane_duplicate_state,
	.atomic_destroy_state = intel_plane_destroy_state,
<<<<<<< HEAD
=======
	.format_mod_supported = icl_plane_format_mod_supported,
};

static const struct drm_plane_funcs tgl_plane_funcs = {
	.update_plane = drm_atomic_helper_update_plane,
	.disable_plane = drm_atomic_helper_disable_plane,
	.destroy = intel_plane_destroy,
	.atomic_duplicate_state = intel_plane_duplicate_state,
	.atomic_destroy_state = intel_plane_destroy_state,
>>>>>>> 82ab75c4
	.format_mod_supported = tgl_plane_format_mod_supported,
};

static void
skl_plane_enable_flip_done(struct intel_plane *plane)
{
	struct drm_i915_private *i915 = to_i915(plane->base.dev);
	enum pipe pipe = plane->pipe;

	spin_lock_irq(&i915->irq_lock);
	bdw_enable_pipe_irq(i915, pipe, GEN9_PIPE_PLANE_FLIP_DONE(plane->id));
	spin_unlock_irq(&i915->irq_lock);
}

static void
skl_plane_disable_flip_done(struct intel_plane *plane)
{
	struct drm_i915_private *i915 = to_i915(plane->base.dev);
	enum pipe pipe = plane->pipe;

	spin_lock_irq(&i915->irq_lock);
	bdw_disable_pipe_irq(i915, pipe, GEN9_PIPE_PLANE_FLIP_DONE(plane->id));
	spin_unlock_irq(&i915->irq_lock);
}

static bool skl_plane_has_rc_ccs(struct drm_i915_private *i915,
				 enum pipe pipe, enum plane_id plane_id)
{
	/* Wa_22011186057 */
	if (IS_ALDERLAKE_P(i915) && IS_DISPLAY_STEP(i915, STEP_A0, STEP_B0))
		return false;

	if (DISPLAY_VER(i915) >= 11)
		return true;

	if (IS_GEMINILAKE(i915))
		return pipe != PIPE_C;

	return pipe != PIPE_C &&
		(plane_id == PLANE_1 || plane_id == PLANE_2);
}

static bool tgl_plane_has_mc_ccs(struct drm_i915_private *i915,
				 enum plane_id plane_id)
{
	if (DISPLAY_VER(i915) < 12)
		return false;

	/* Wa_14010477008 */
	if (IS_DG1(i915) || IS_ROCKETLAKE(i915) ||
		(IS_TIGERLAKE(i915) && IS_DISPLAY_STEP(i915, STEP_A0, STEP_D0)))
		return false;

	/* Wa_22011186057 */
	if (IS_ALDERLAKE_P(i915) && IS_DISPLAY_STEP(i915, STEP_A0, STEP_B0))
		return false;

	return plane_id < PLANE_6;
}

static u8 skl_get_plane_caps(struct drm_i915_private *i915,
			     enum pipe pipe, enum plane_id plane_id)
{
	u8 caps = INTEL_PLANE_CAP_TILING_X;

	if (DISPLAY_VER(i915) < 13 || IS_ALDERLAKE_P(i915))
		caps |= INTEL_PLANE_CAP_TILING_Y;
	if (DISPLAY_VER(i915) < 12)
		caps |= INTEL_PLANE_CAP_TILING_Yf;
	if (HAS_4TILE(i915))
		caps |= INTEL_PLANE_CAP_TILING_4;

	if (!IS_ENABLED(I915) && !HAS_FLAT_CCS(i915))
		return caps;

	if (skl_plane_has_rc_ccs(i915, pipe, plane_id)) {
		caps |= INTEL_PLANE_CAP_CCS_RC;
		if (DISPLAY_VER(i915) >= 12)
			caps |= INTEL_PLANE_CAP_CCS_RC_CC;
	}

	if (tgl_plane_has_mc_ccs(i915, plane_id))
		caps |= INTEL_PLANE_CAP_CCS_MC;

	if (DISPLAY_VER(i915) >= 14 && IS_DGFX(i915))
		caps |= INTEL_PLANE_CAP_NEED64K_PHYS;

	return caps;
}

struct intel_plane *
skl_universal_plane_create(struct drm_i915_private *dev_priv,
			   enum pipe pipe, enum plane_id plane_id)
{
	const struct drm_plane_funcs *plane_funcs;
	struct intel_plane *plane;
	enum drm_plane_type plane_type;
	unsigned int supported_rotations;
	unsigned int supported_csc;
	const u64 *modifiers;
	const u32 *formats;
	int num_formats;
	int ret;

	plane = intel_plane_alloc();
	if (IS_ERR(plane))
		return plane;

	plane->pipe = pipe;
	plane->id = plane_id;
	plane->frontbuffer_bit = INTEL_FRONTBUFFER(pipe, plane_id);

	intel_fbc_add_plane(skl_plane_fbc(dev_priv, pipe, plane_id), plane);

	if (DISPLAY_VER(dev_priv) >= 30) {
		plane->max_width = xe3_plane_max_width;
		plane->max_height = icl_plane_max_height;
		plane->min_cdclk = icl_plane_min_cdclk;
	} else if (DISPLAY_VER(dev_priv) >= 11) {
		plane->min_width = icl_plane_min_width;
		if (icl_is_hdr_plane(dev_priv, plane_id))
			plane->max_width = icl_hdr_plane_max_width;
		else
			plane->max_width = icl_sdr_plane_max_width;
		plane->max_height = icl_plane_max_height;
		plane->min_cdclk = icl_plane_min_cdclk;
	} else if (DISPLAY_VER(dev_priv) >= 10) {
		plane->max_width = glk_plane_max_width;
		plane->max_height = skl_plane_max_height;
		plane->min_cdclk = glk_plane_min_cdclk;
	} else {
		plane->max_width = skl_plane_max_width;
		plane->max_height = skl_plane_max_height;
		plane->min_cdclk = skl_plane_min_cdclk;
	}

	if (DISPLAY_VER(dev_priv) >= 13)
		plane->max_stride = adl_plane_max_stride;
	else
		plane->max_stride = skl_plane_max_stride;

	if (DISPLAY_VER(dev_priv) >= 12)
		plane->min_alignment = tgl_plane_min_alignment;
	else
		plane->min_alignment = skl_plane_min_alignment;

	if (DISPLAY_VER(dev_priv) >= 11) {
		plane->update_noarm = icl_plane_update_noarm;
		plane->update_arm = icl_plane_update_arm;
		plane->disable_arm = icl_plane_disable_arm;
	} else {
		plane->update_noarm = skl_plane_update_noarm;
		plane->update_arm = skl_plane_update_arm;
		plane->disable_arm = skl_plane_disable_arm;
	}
	plane->get_hw_state = skl_plane_get_hw_state;
	plane->check_plane = skl_plane_check;

	if (plane_id == PLANE_1) {
		plane->need_async_flip_toggle_wa = IS_DISPLAY_VER(dev_priv, 9, 10);
		plane->async_flip = skl_plane_async_flip;
		plane->enable_flip_done = skl_plane_enable_flip_done;
		plane->disable_flip_done = skl_plane_disable_flip_done;
	}

	if (DISPLAY_VER(dev_priv) >= 11)
		formats = icl_get_plane_formats(dev_priv, pipe,
						plane_id, &num_formats);
	else if (DISPLAY_VER(dev_priv) >= 10)
		formats = glk_get_plane_formats(dev_priv, pipe,
						plane_id, &num_formats);
	else
		formats = skl_get_plane_formats(dev_priv, pipe,
						plane_id, &num_formats);

	if (DISPLAY_VER(dev_priv) >= 12)
		plane_funcs = &tgl_plane_funcs;
	else if (DISPLAY_VER(dev_priv) == 11)
		plane_funcs = &icl_plane_funcs;
	else
		plane_funcs = &skl_plane_funcs;

	if (plane_id == PLANE_1)
		plane_type = DRM_PLANE_TYPE_PRIMARY;
	else
		plane_type = DRM_PLANE_TYPE_OVERLAY;

	modifiers = intel_fb_plane_get_modifiers(dev_priv,
						 skl_get_plane_caps(dev_priv, pipe, plane_id));

	ret = drm_universal_plane_init(&dev_priv->drm, &plane->base,
				       0, plane_funcs,
				       formats, num_formats, modifiers,
				       plane_type,
				       "plane %d%c", plane_id + 1,
				       pipe_name(pipe));

	kfree(modifiers);

	if (ret)
		goto fail;

	if (DISPLAY_VER(dev_priv) >= 13)
		supported_rotations = DRM_MODE_ROTATE_0 | DRM_MODE_ROTATE_180;
	else
		supported_rotations =
			DRM_MODE_ROTATE_0 | DRM_MODE_ROTATE_90 |
			DRM_MODE_ROTATE_180 | DRM_MODE_ROTATE_270;

	if (DISPLAY_VER(dev_priv) >= 11)
		supported_rotations |= DRM_MODE_REFLECT_X;

	drm_plane_create_rotation_property(&plane->base,
					   DRM_MODE_ROTATE_0,
					   supported_rotations);

	supported_csc = BIT(DRM_COLOR_YCBCR_BT601) | BIT(DRM_COLOR_YCBCR_BT709);

	if (DISPLAY_VER(dev_priv) >= 10)
		supported_csc |= BIT(DRM_COLOR_YCBCR_BT2020);

	drm_plane_create_color_properties(&plane->base,
					  supported_csc,
					  BIT(DRM_COLOR_YCBCR_LIMITED_RANGE) |
					  BIT(DRM_COLOR_YCBCR_FULL_RANGE),
					  DRM_COLOR_YCBCR_BT709,
					  DRM_COLOR_YCBCR_LIMITED_RANGE);

	drm_plane_create_alpha_property(&plane->base);
	drm_plane_create_blend_mode_property(&plane->base,
					     BIT(DRM_MODE_BLEND_PIXEL_NONE) |
					     BIT(DRM_MODE_BLEND_PREMULTI) |
					     BIT(DRM_MODE_BLEND_COVERAGE));

	drm_plane_create_zpos_immutable_property(&plane->base, plane_id);

	if (DISPLAY_VER(dev_priv) >= 12)
		drm_plane_enable_fb_damage_clips(&plane->base);

	if (DISPLAY_VER(dev_priv) >= 11)
		drm_plane_create_scaling_filter_property(&plane->base,
						BIT(DRM_SCALING_FILTER_DEFAULT) |
						BIT(DRM_SCALING_FILTER_NEAREST_NEIGHBOR));

	intel_plane_helper_add(plane);

	return plane;

fail:
	intel_plane_free(plane);

	return ERR_PTR(ret);
}

void
skl_get_initial_plane_config(struct intel_crtc *crtc,
			     struct intel_initial_plane_config *plane_config)
{
	struct intel_crtc_state *crtc_state = to_intel_crtc_state(crtc->base.state);
	struct drm_device *dev = crtc->base.dev;
	struct drm_i915_private *dev_priv = to_i915(dev);
	struct intel_plane *plane = to_intel_plane(crtc->base.primary);
	enum plane_id plane_id = plane->id;
	enum pipe pipe;
	u32 val, base, offset, stride_mult, tiling, alpha;
	int fourcc, pixel_format;
	unsigned int aligned_height;
	struct drm_framebuffer *fb;
	struct intel_framebuffer *intel_fb;
	static_assert(PLANE_CTL_TILED_YF == PLANE_CTL_TILED_4);

	if (!plane->get_hw_state(plane, &pipe))
		return;

	drm_WARN_ON(dev, pipe != crtc->pipe);

	if (crtc_state->joiner_pipes) {
		drm_dbg_kms(&dev_priv->drm,
			    "Unsupported joiner configuration for initial FB\n");
		return;
	}

	intel_fb = kzalloc(sizeof(*intel_fb), GFP_KERNEL);
	if (!intel_fb) {
		drm_dbg_kms(&dev_priv->drm, "failed to alloc fb\n");
		return;
	}

	fb = &intel_fb->base;

	fb->dev = dev;

	val = intel_de_read(dev_priv, PLANE_CTL(pipe, plane_id));

	if (DISPLAY_VER(dev_priv) >= 11)
		pixel_format = val & PLANE_CTL_FORMAT_MASK_ICL;
	else
		pixel_format = val & PLANE_CTL_FORMAT_MASK_SKL;

	if (DISPLAY_VER(dev_priv) >= 10) {
		u32 color_ctl;

		color_ctl = intel_de_read(dev_priv, PLANE_COLOR_CTL(pipe, plane_id));
		alpha = REG_FIELD_GET(PLANE_COLOR_ALPHA_MASK, color_ctl);
	} else {
		alpha = REG_FIELD_GET(PLANE_CTL_ALPHA_MASK, val);
	}

	fourcc = skl_format_to_fourcc(pixel_format,
				      val & PLANE_CTL_ORDER_RGBX, alpha);
	fb->format = drm_format_info(fourcc);

	tiling = val & PLANE_CTL_TILED_MASK;
	switch (tiling) {
	case PLANE_CTL_TILED_LINEAR:
		fb->modifier = DRM_FORMAT_MOD_LINEAR;
		break;
	case PLANE_CTL_TILED_X:
		plane_config->tiling = I915_TILING_X;
		fb->modifier = I915_FORMAT_MOD_X_TILED;
		break;
	case PLANE_CTL_TILED_Y:
		plane_config->tiling = I915_TILING_Y;
		if (val & PLANE_CTL_RENDER_DECOMPRESSION_ENABLE)
			if (DISPLAY_VER(dev_priv) >= 14)
				fb->modifier = I915_FORMAT_MOD_4_TILED_MTL_RC_CCS;
			else if (DISPLAY_VER(dev_priv) >= 12)
				fb->modifier = I915_FORMAT_MOD_Y_TILED_GEN12_RC_CCS;
			else
				fb->modifier = I915_FORMAT_MOD_Y_TILED_CCS;
		else if (val & PLANE_CTL_MEDIA_DECOMPRESSION_ENABLE)
			if (DISPLAY_VER(dev_priv) >= 14)
				fb->modifier = I915_FORMAT_MOD_4_TILED_MTL_MC_CCS;
			else
				fb->modifier = I915_FORMAT_MOD_Y_TILED_GEN12_MC_CCS;
		else
			fb->modifier = I915_FORMAT_MOD_Y_TILED;
		break;
	case PLANE_CTL_TILED_YF: /* aka PLANE_CTL_TILED_4 on XE_LPD+ */
		if (HAS_4TILE(dev_priv)) {
			u32 rc_mask = PLANE_CTL_RENDER_DECOMPRESSION_ENABLE |
				      PLANE_CTL_CLEAR_COLOR_DISABLE;

			if ((val & rc_mask) == rc_mask)
				fb->modifier = I915_FORMAT_MOD_4_TILED_DG2_RC_CCS;
			else if (val & PLANE_CTL_MEDIA_DECOMPRESSION_ENABLE)
				fb->modifier = I915_FORMAT_MOD_4_TILED_DG2_MC_CCS;
			else if (val & PLANE_CTL_RENDER_DECOMPRESSION_ENABLE)
				fb->modifier = I915_FORMAT_MOD_4_TILED_DG2_RC_CCS_CC;
			else
				fb->modifier = I915_FORMAT_MOD_4_TILED;
		} else {
			if (val & PLANE_CTL_RENDER_DECOMPRESSION_ENABLE)
				fb->modifier = I915_FORMAT_MOD_Yf_TILED_CCS;
			else
				fb->modifier = I915_FORMAT_MOD_Yf_TILED;
		}
		break;
	default:
		MISSING_CASE(tiling);
		goto error;
	}

	if (!dev_priv->display.params.enable_dpt &&
	    intel_fb_modifier_uses_dpt(dev_priv, fb->modifier)) {
		drm_dbg_kms(&dev_priv->drm, "DPT disabled, skipping initial FB\n");
		goto error;
	}

	/*
	 * DRM_MODE_ROTATE_ is counter clockwise to stay compatible with Xrandr
	 * while i915 HW rotation is clockwise, thats why this swapping.
	 */
	switch (val & PLANE_CTL_ROTATE_MASK) {
	case PLANE_CTL_ROTATE_0:
		plane_config->rotation = DRM_MODE_ROTATE_0;
		break;
	case PLANE_CTL_ROTATE_90:
		plane_config->rotation = DRM_MODE_ROTATE_270;
		break;
	case PLANE_CTL_ROTATE_180:
		plane_config->rotation = DRM_MODE_ROTATE_180;
		break;
	case PLANE_CTL_ROTATE_270:
		plane_config->rotation = DRM_MODE_ROTATE_90;
		break;
	}

	if (DISPLAY_VER(dev_priv) >= 11 && val & PLANE_CTL_FLIP_HORIZONTAL)
		plane_config->rotation |= DRM_MODE_REFLECT_X;

	/* 90/270 degree rotation would require extra work */
	if (drm_rotation_90_or_270(plane_config->rotation))
		goto error;

	base = intel_de_read(dev_priv, PLANE_SURF(pipe, plane_id)) & PLANE_SURF_ADDR_MASK;
	plane_config->base = base;

	offset = intel_de_read(dev_priv, PLANE_OFFSET(pipe, plane_id));
	drm_WARN_ON(&dev_priv->drm, offset != 0);

	val = intel_de_read(dev_priv, PLANE_SIZE(pipe, plane_id));
	fb->height = REG_FIELD_GET(PLANE_HEIGHT_MASK, val) + 1;
	fb->width = REG_FIELD_GET(PLANE_WIDTH_MASK, val) + 1;

	val = intel_de_read(dev_priv, PLANE_STRIDE(pipe, plane_id));
	stride_mult = skl_plane_stride_mult(fb, 0, DRM_MODE_ROTATE_0);

	fb->pitches[0] = REG_FIELD_GET(PLANE_STRIDE__MASK, val) * stride_mult;

	aligned_height = intel_fb_align_height(fb, 0, fb->height);

	plane_config->size = fb->pitches[0] * aligned_height;

	drm_dbg_kms(&dev_priv->drm,
		    "%s/%s with fb: size=%dx%d@%d, offset=%x, pitch %d, size 0x%x\n",
		    crtc->base.name, plane->base.name, fb->width, fb->height,
		    fb->format->cpp[0] * 8, base, fb->pitches[0],
		    plane_config->size);

	plane_config->fb = intel_fb;
	return;

error:
	kfree(intel_fb);
}

bool skl_fixup_initial_plane_config(struct intel_crtc *crtc,
				    const struct intel_initial_plane_config *plane_config)
{
	struct drm_i915_private *i915 = to_i915(crtc->base.dev);
	struct intel_plane *plane = to_intel_plane(crtc->base.primary);
	const struct intel_plane_state *plane_state =
		to_intel_plane_state(plane->base.state);
	enum plane_id plane_id = plane->id;
	enum pipe pipe = crtc->pipe;
	u32 base;

	if (!plane_state->uapi.visible)
		return false;

	base = intel_plane_ggtt_offset(plane_state);

	/*
	 * We may have moved the surface to a different
	 * part of ggtt, make the plane aware of that.
	 */
	if (plane_config->base == base)
		return false;

	intel_de_write(i915, PLANE_SURF(pipe, plane_id), base);

	return true;
}<|MERGE_RESOLUTION|>--- conflicted
+++ resolved
@@ -1592,11 +1592,7 @@
 	intel_de_write_dsb(display, dsb, PLANE_CTL(pipe, plane_id),
 			   plane_ctl);
 	intel_de_write_dsb(display, dsb, PLANE_SURF(pipe, plane_id),
-<<<<<<< HEAD
-			   skl_plane_surf(plane_state, 0));
-=======
 			   plane_surf);
->>>>>>> 82ab75c4
 }
 
 static bool intel_format_is_p01x(u32 format)
@@ -2475,7 +2471,6 @@
 };
 
 static const struct drm_plane_funcs icl_plane_funcs = {
-<<<<<<< HEAD
 	.update_plane = drm_atomic_helper_update_plane,
 	.disable_plane = drm_atomic_helper_disable_plane,
 	.destroy = intel_plane_destroy,
@@ -2485,25 +2480,11 @@
 };
 
 static const struct drm_plane_funcs tgl_plane_funcs = {
-=======
->>>>>>> 82ab75c4
 	.update_plane = drm_atomic_helper_update_plane,
 	.disable_plane = drm_atomic_helper_disable_plane,
 	.destroy = intel_plane_destroy,
 	.atomic_duplicate_state = intel_plane_duplicate_state,
 	.atomic_destroy_state = intel_plane_destroy_state,
-<<<<<<< HEAD
-=======
-	.format_mod_supported = icl_plane_format_mod_supported,
-};
-
-static const struct drm_plane_funcs tgl_plane_funcs = {
-	.update_plane = drm_atomic_helper_update_plane,
-	.disable_plane = drm_atomic_helper_disable_plane,
-	.destroy = intel_plane_destroy,
-	.atomic_duplicate_state = intel_plane_duplicate_state,
-	.atomic_destroy_state = intel_plane_destroy_state,
->>>>>>> 82ab75c4
 	.format_mod_supported = tgl_plane_format_mod_supported,
 };
 
