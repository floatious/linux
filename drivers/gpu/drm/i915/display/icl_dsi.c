/*
 * Copyright © 2018 Intel Corporation
 *
 * Permission is hereby granted, free of charge, to any person obtaining a
 * copy of this software and associated documentation files (the "Software"),
 * to deal in the Software without restriction, including without limitation
 * the rights to use, copy, modify, merge, publish, distribute, sublicense,
 * and/or sell copies of the Software, and to permit persons to whom the
 * Software is furnished to do so, subject to the following conditions:
 *
 * The above copyright notice and this permission notice (including the next
 * paragraph) shall be included in all copies or substantial portions of the
 * Software.
 *
 * THE SOFTWARE IS PROVIDED "AS IS", WITHOUT WARRANTY OF ANY KIND, EXPRESS OR
 * IMPLIED, INCLUDING BUT NOT LIMITED TO THE WARRANTIES OF MERCHANTABILITY,
 * FITNESS FOR A PARTICULAR PURPOSE AND NONINFRINGEMENT.  IN NO EVENT SHALL
 * THE AUTHORS OR COPYRIGHT HOLDERS BE LIABLE FOR ANY CLAIM, DAMAGES OR OTHER
 * LIABILITY, WHETHER IN AN ACTION OF CONTRACT, TORT OR OTHERWISE, ARISING
 * FROM, OUT OF OR IN CONNECTION WITH THE SOFTWARE OR THE USE OR OTHER
 * DEALINGS IN THE SOFTWARE.
 *
 * Authors:
 *   Madhav Chauhan <madhav.chauhan@intel.com>
 *   Jani Nikula <jani.nikula@intel.com>
 */

#include <drm/drm_atomic_helper.h>
#include <drm/drm_mipi_dsi.h>

#include "intel_atomic.h"
#include "intel_backlight.h"
#include "intel_combo_phy.h"
#include "intel_connector.h"
#include "intel_crtc.h"
#include "intel_ddi.h"
#include "intel_de.h"
#include "intel_dsi.h"
#include "intel_panel.h"
#include "intel_vdsc.h"
#include "skl_scaler.h"
#include "skl_universal_plane.h"

static int header_credits_available(struct drm_i915_private *dev_priv,
				    enum transcoder dsi_trans)
{
	return (intel_de_read(dev_priv, DSI_CMD_TXCTL(dsi_trans)) & FREE_HEADER_CREDIT_MASK)
		>> FREE_HEADER_CREDIT_SHIFT;
}

static int payload_credits_available(struct drm_i915_private *dev_priv,
				     enum transcoder dsi_trans)
{
	return (intel_de_read(dev_priv, DSI_CMD_TXCTL(dsi_trans)) & FREE_PLOAD_CREDIT_MASK)
		>> FREE_PLOAD_CREDIT_SHIFT;
}

static bool wait_for_header_credits(struct drm_i915_private *dev_priv,
				    enum transcoder dsi_trans, int hdr_credit)
{
	if (wait_for_us(header_credits_available(dev_priv, dsi_trans) >=
			hdr_credit, 100)) {
		drm_err(&dev_priv->drm, "DSI header credits not released\n");
		return false;
	}

	return true;
}

static bool wait_for_payload_credits(struct drm_i915_private *dev_priv,
				     enum transcoder dsi_trans, int payld_credit)
{
	if (wait_for_us(payload_credits_available(dev_priv, dsi_trans) >=
			payld_credit, 100)) {
		drm_err(&dev_priv->drm, "DSI payload credits not released\n");
		return false;
	}

	return true;
}

static enum transcoder dsi_port_to_transcoder(enum port port)
{
	if (port == PORT_A)
		return TRANSCODER_DSI_0;
	else
		return TRANSCODER_DSI_1;
}

static void wait_for_cmds_dispatched_to_panel(struct intel_encoder *encoder)
{
	struct drm_i915_private *dev_priv = to_i915(encoder->base.dev);
	struct intel_dsi *intel_dsi = enc_to_intel_dsi(encoder);
	struct mipi_dsi_device *dsi;
	enum port port;
	enum transcoder dsi_trans;
	int ret;

	/* wait for header/payload credits to be released */
	for_each_dsi_port(port, intel_dsi->ports) {
		dsi_trans = dsi_port_to_transcoder(port);
		wait_for_header_credits(dev_priv, dsi_trans, MAX_HEADER_CREDIT);
		wait_for_payload_credits(dev_priv, dsi_trans, MAX_PLOAD_CREDIT);
	}

	/* send nop DCS command */
	for_each_dsi_port(port, intel_dsi->ports) {
		dsi = intel_dsi->dsi_hosts[port]->device;
		dsi->mode_flags |= MIPI_DSI_MODE_LPM;
		dsi->channel = 0;
		ret = mipi_dsi_dcs_nop(dsi);
		if (ret < 0)
			drm_err(&dev_priv->drm,
				"error sending DCS NOP command\n");
	}

	/* wait for header credits to be released */
	for_each_dsi_port(port, intel_dsi->ports) {
		dsi_trans = dsi_port_to_transcoder(port);
		wait_for_header_credits(dev_priv, dsi_trans, MAX_HEADER_CREDIT);
	}

	/* wait for LP TX in progress bit to be cleared */
	for_each_dsi_port(port, intel_dsi->ports) {
		dsi_trans = dsi_port_to_transcoder(port);
		if (wait_for_us(!(intel_de_read(dev_priv, DSI_LP_MSG(dsi_trans)) &
				  LPTX_IN_PROGRESS), 20))
			drm_err(&dev_priv->drm, "LPTX bit not cleared\n");
	}
}

static int dsi_send_pkt_payld(struct intel_dsi_host *host,
			      const struct mipi_dsi_packet *packet)
{
	struct intel_dsi *intel_dsi = host->intel_dsi;
	struct drm_i915_private *i915 = to_i915(intel_dsi->base.base.dev);
	enum transcoder dsi_trans = dsi_port_to_transcoder(host->port);
	const u8 *data = packet->payload;
	u32 len = packet->payload_length;
	int i, j;

	/* payload queue can accept *256 bytes*, check limit */
	if (len > MAX_PLOAD_CREDIT * 4) {
		drm_err(&i915->drm, "payload size exceeds max queue limit\n");
		return -EINVAL;
	}

	for (i = 0; i < len; i += 4) {
		u32 tmp = 0;

		if (!wait_for_payload_credits(i915, dsi_trans, 1))
			return -EBUSY;

		for (j = 0; j < min_t(u32, len - i, 4); j++)
			tmp |= *data++ << 8 * j;

		intel_de_write(i915, DSI_CMD_TXPYLD(dsi_trans), tmp);
	}

	return 0;
}

static int dsi_send_pkt_hdr(struct intel_dsi_host *host,
			    const struct mipi_dsi_packet *packet,
			    bool enable_lpdt)
{
	struct intel_dsi *intel_dsi = host->intel_dsi;
	struct drm_i915_private *dev_priv = to_i915(intel_dsi->base.base.dev);
	enum transcoder dsi_trans = dsi_port_to_transcoder(host->port);
	u32 tmp;

	if (!wait_for_header_credits(dev_priv, dsi_trans, 1))
		return -EBUSY;

	tmp = intel_de_read(dev_priv, DSI_CMD_TXHDR(dsi_trans));

	if (packet->payload)
		tmp |= PAYLOAD_PRESENT;
	else
		tmp &= ~PAYLOAD_PRESENT;

	tmp &= ~VBLANK_FENCE;

	if (enable_lpdt)
		tmp |= LP_DATA_TRANSFER;

	tmp &= ~(PARAM_WC_MASK | VC_MASK | DT_MASK);
	tmp |= ((packet->header[0] & VC_MASK) << VC_SHIFT);
	tmp |= ((packet->header[0] & DT_MASK) << DT_SHIFT);
	tmp |= (packet->header[1] << PARAM_WC_LOWER_SHIFT);
	tmp |= (packet->header[2] << PARAM_WC_UPPER_SHIFT);
	intel_de_write(dev_priv, DSI_CMD_TXHDR(dsi_trans), tmp);

	return 0;
}

void icl_dsi_frame_update(struct intel_crtc_state *crtc_state)
{
	struct intel_crtc *crtc = to_intel_crtc(crtc_state->uapi.crtc);
	struct drm_i915_private *dev_priv = to_i915(crtc->base.dev);
	u32 tmp, mode_flags;
	enum port port;

	mode_flags = crtc_state->mode_flags;

	/*
	 * case 1 also covers dual link
	 * In case of dual link, frame update should be set on
	 * DSI_0
	 */
	if (mode_flags & I915_MODE_FLAG_DSI_USE_TE0)
		port = PORT_A;
	else if (mode_flags & I915_MODE_FLAG_DSI_USE_TE1)
		port = PORT_B;
	else
		return;

	tmp = intel_de_read(dev_priv, DSI_CMD_FRMCTL(port));
	tmp |= DSI_FRAME_UPDATE_REQUEST;
	intel_de_write(dev_priv, DSI_CMD_FRMCTL(port), tmp);
}

static void dsi_program_swing_and_deemphasis(struct intel_encoder *encoder)
{
	struct drm_i915_private *dev_priv = to_i915(encoder->base.dev);
	struct intel_dsi *intel_dsi = enc_to_intel_dsi(encoder);
	enum phy phy;
	u32 tmp;
	int lane;

	for_each_dsi_phy(phy, intel_dsi->phys) {
		/*
		 * Program voltage swing and pre-emphasis level values as per
		 * table in BSPEC under DDI buffer programing
		 */
		tmp = intel_de_read(dev_priv, ICL_PORT_TX_DW5_LN(0, phy));
		tmp &= ~(SCALING_MODE_SEL_MASK | RTERM_SELECT_MASK);
		tmp |= SCALING_MODE_SEL(0x2);
		tmp |= TAP2_DISABLE | TAP3_DISABLE;
		tmp |= RTERM_SELECT(0x6);
		intel_de_write(dev_priv, ICL_PORT_TX_DW5_GRP(phy), tmp);

		tmp = intel_de_read(dev_priv, ICL_PORT_TX_DW5_AUX(phy));
		tmp &= ~(SCALING_MODE_SEL_MASK | RTERM_SELECT_MASK);
		tmp |= SCALING_MODE_SEL(0x2);
		tmp |= TAP2_DISABLE | TAP3_DISABLE;
		tmp |= RTERM_SELECT(0x6);
		intel_de_write(dev_priv, ICL_PORT_TX_DW5_AUX(phy), tmp);

		tmp = intel_de_read(dev_priv, ICL_PORT_TX_DW2_LN(0, phy));
		tmp &= ~(SWING_SEL_LOWER_MASK | SWING_SEL_UPPER_MASK |
			 RCOMP_SCALAR_MASK);
		tmp |= SWING_SEL_UPPER(0x2);
		tmp |= SWING_SEL_LOWER(0x2);
		tmp |= RCOMP_SCALAR(0x98);
		intel_de_write(dev_priv, ICL_PORT_TX_DW2_GRP(phy), tmp);

		tmp = intel_de_read(dev_priv, ICL_PORT_TX_DW2_AUX(phy));
		tmp &= ~(SWING_SEL_LOWER_MASK | SWING_SEL_UPPER_MASK |
			 RCOMP_SCALAR_MASK);
		tmp |= SWING_SEL_UPPER(0x2);
		tmp |= SWING_SEL_LOWER(0x2);
		tmp |= RCOMP_SCALAR(0x98);
		intel_de_write(dev_priv, ICL_PORT_TX_DW2_AUX(phy), tmp);

		tmp = intel_de_read(dev_priv, ICL_PORT_TX_DW4_AUX(phy));
		tmp &= ~(POST_CURSOR_1_MASK | POST_CURSOR_2_MASK |
			 CURSOR_COEFF_MASK);
		tmp |= POST_CURSOR_1(0x0);
		tmp |= POST_CURSOR_2(0x0);
		tmp |= CURSOR_COEFF(0x3f);
		intel_de_write(dev_priv, ICL_PORT_TX_DW4_AUX(phy), tmp);

		for (lane = 0; lane <= 3; lane++) {
			/* Bspec: must not use GRP register for write */
			tmp = intel_de_read(dev_priv,
					    ICL_PORT_TX_DW4_LN(lane, phy));
			tmp &= ~(POST_CURSOR_1_MASK | POST_CURSOR_2_MASK |
				 CURSOR_COEFF_MASK);
			tmp |= POST_CURSOR_1(0x0);
			tmp |= POST_CURSOR_2(0x0);
			tmp |= CURSOR_COEFF(0x3f);
			intel_de_write(dev_priv,
				       ICL_PORT_TX_DW4_LN(lane, phy), tmp);
		}
	}
}

static void configure_dual_link_mode(struct intel_encoder *encoder,
				     const struct intel_crtc_state *pipe_config)
{
	struct drm_i915_private *dev_priv = to_i915(encoder->base.dev);
	struct intel_dsi *intel_dsi = enc_to_intel_dsi(encoder);
	u32 dss_ctl1;

	dss_ctl1 = intel_de_read(dev_priv, DSS_CTL1);
	dss_ctl1 |= SPLITTER_ENABLE;
	dss_ctl1 &= ~OVERLAP_PIXELS_MASK;
	dss_ctl1 |= OVERLAP_PIXELS(intel_dsi->pixel_overlap);

	if (intel_dsi->dual_link == DSI_DUAL_LINK_FRONT_BACK) {
		const struct drm_display_mode *adjusted_mode =
					&pipe_config->hw.adjusted_mode;
		u32 dss_ctl2;
		u16 hactive = adjusted_mode->crtc_hdisplay;
		u16 dl_buffer_depth;

		dss_ctl1 &= ~DUAL_LINK_MODE_INTERLEAVE;
		dl_buffer_depth = hactive / 2 + intel_dsi->pixel_overlap;

		if (dl_buffer_depth > MAX_DL_BUFFER_TARGET_DEPTH)
			drm_err(&dev_priv->drm,
				"DL buffer depth exceed max value\n");

		dss_ctl1 &= ~LEFT_DL_BUF_TARGET_DEPTH_MASK;
		dss_ctl1 |= LEFT_DL_BUF_TARGET_DEPTH(dl_buffer_depth);
		dss_ctl2 = intel_de_read(dev_priv, DSS_CTL2);
		dss_ctl2 &= ~RIGHT_DL_BUF_TARGET_DEPTH_MASK;
		dss_ctl2 |= RIGHT_DL_BUF_TARGET_DEPTH(dl_buffer_depth);
		intel_de_write(dev_priv, DSS_CTL2, dss_ctl2);
	} else {
		/* Interleave */
		dss_ctl1 |= DUAL_LINK_MODE_INTERLEAVE;
	}

	intel_de_write(dev_priv, DSS_CTL1, dss_ctl1);
}

/* aka DSI 8X clock */
static int afe_clk(struct intel_encoder *encoder,
		   const struct intel_crtc_state *crtc_state)
{
	struct intel_dsi *intel_dsi = enc_to_intel_dsi(encoder);
	int bpp;

	if (crtc_state->dsc.compression_enable)
		bpp = crtc_state->dsc.compressed_bpp;
	else
		bpp = mipi_dsi_pixel_format_to_bpp(intel_dsi->pixel_format);

	return DIV_ROUND_CLOSEST(intel_dsi->pclk * bpp, intel_dsi->lane_count);
}

static void gen11_dsi_program_esc_clk_div(struct intel_encoder *encoder,
					  const struct intel_crtc_state *crtc_state)
{
	struct drm_i915_private *dev_priv = to_i915(encoder->base.dev);
	struct intel_dsi *intel_dsi = enc_to_intel_dsi(encoder);
	enum port port;
	int afe_clk_khz;
	int theo_word_clk, act_word_clk;
	u32 esc_clk_div_m, esc_clk_div_m_phy;

	afe_clk_khz = afe_clk(encoder, crtc_state);

	if (IS_ALDERLAKE_S(dev_priv) || IS_ALDERLAKE_P(dev_priv)) {
		theo_word_clk = DIV_ROUND_UP(afe_clk_khz, 8 * DSI_MAX_ESC_CLK);
		act_word_clk = max(3, theo_word_clk + (theo_word_clk + 1) % 2);
		esc_clk_div_m = act_word_clk * 8;
		esc_clk_div_m_phy = (act_word_clk - 1) / 2;
	} else {
		esc_clk_div_m = DIV_ROUND_UP(afe_clk_khz, DSI_MAX_ESC_CLK);
	}

	for_each_dsi_port(port, intel_dsi->ports) {
		intel_de_write(dev_priv, ICL_DSI_ESC_CLK_DIV(port),
			       esc_clk_div_m & ICL_ESC_CLK_DIV_MASK);
		intel_de_posting_read(dev_priv, ICL_DSI_ESC_CLK_DIV(port));
	}

	for_each_dsi_port(port, intel_dsi->ports) {
		intel_de_write(dev_priv, ICL_DPHY_ESC_CLK_DIV(port),
			       esc_clk_div_m & ICL_ESC_CLK_DIV_MASK);
		intel_de_posting_read(dev_priv, ICL_DPHY_ESC_CLK_DIV(port));
	}

	if (IS_ALDERLAKE_S(dev_priv) || IS_ALDERLAKE_P(dev_priv)) {
		for_each_dsi_port(port, intel_dsi->ports) {
			intel_de_write(dev_priv, ADL_MIPIO_DW(port, 8),
				       esc_clk_div_m_phy & TX_ESC_CLK_DIV_PHY);
			intel_de_posting_read(dev_priv, ADL_MIPIO_DW(port, 8));
		}
	}
}

static void get_dsi_io_power_domains(struct drm_i915_private *dev_priv,
				     struct intel_dsi *intel_dsi)
{
	enum port port;

	for_each_dsi_port(port, intel_dsi->ports) {
		drm_WARN_ON(&dev_priv->drm, intel_dsi->io_wakeref[port]);
		intel_dsi->io_wakeref[port] =
			intel_display_power_get(dev_priv,
						port == PORT_A ?
						POWER_DOMAIN_PORT_DDI_A_IO :
						POWER_DOMAIN_PORT_DDI_B_IO);
	}
}

static void gen11_dsi_enable_io_power(struct intel_encoder *encoder)
{
	struct drm_i915_private *dev_priv = to_i915(encoder->base.dev);
	struct intel_dsi *intel_dsi = enc_to_intel_dsi(encoder);
	enum port port;
	u32 tmp;

	for_each_dsi_port(port, intel_dsi->ports) {
		tmp = intel_de_read(dev_priv, ICL_DSI_IO_MODECTL(port));
		tmp |= COMBO_PHY_MODE_DSI;
		intel_de_write(dev_priv, ICL_DSI_IO_MODECTL(port), tmp);
	}

	get_dsi_io_power_domains(dev_priv, intel_dsi);
}

static void gen11_dsi_power_up_lanes(struct intel_encoder *encoder)
{
	struct drm_i915_private *dev_priv = to_i915(encoder->base.dev);
	struct intel_dsi *intel_dsi = enc_to_intel_dsi(encoder);
	enum phy phy;

	for_each_dsi_phy(phy, intel_dsi->phys)
		intel_combo_phy_power_up_lanes(dev_priv, phy, true,
					       intel_dsi->lane_count, false);
}

static void gen11_dsi_config_phy_lanes_sequence(struct intel_encoder *encoder)
{
	struct drm_i915_private *dev_priv = to_i915(encoder->base.dev);
	struct intel_dsi *intel_dsi = enc_to_intel_dsi(encoder);
	enum phy phy;
	u32 tmp;
	int lane;

	/* Step 4b(i) set loadgen select for transmit and aux lanes */
	for_each_dsi_phy(phy, intel_dsi->phys) {
		tmp = intel_de_read(dev_priv, ICL_PORT_TX_DW4_AUX(phy));
		tmp &= ~LOADGEN_SELECT;
		intel_de_write(dev_priv, ICL_PORT_TX_DW4_AUX(phy), tmp);
		for (lane = 0; lane <= 3; lane++) {
			tmp = intel_de_read(dev_priv,
					    ICL_PORT_TX_DW4_LN(lane, phy));
			tmp &= ~LOADGEN_SELECT;
			if (lane != 2)
				tmp |= LOADGEN_SELECT;
			intel_de_write(dev_priv,
				       ICL_PORT_TX_DW4_LN(lane, phy), tmp);
		}
	}

	/* Step 4b(ii) set latency optimization for transmit and aux lanes */
	for_each_dsi_phy(phy, intel_dsi->phys) {
		tmp = intel_de_read(dev_priv, ICL_PORT_TX_DW2_AUX(phy));
		tmp &= ~FRC_LATENCY_OPTIM_MASK;
		tmp |= FRC_LATENCY_OPTIM_VAL(0x5);
		intel_de_write(dev_priv, ICL_PORT_TX_DW2_AUX(phy), tmp);
		tmp = intel_de_read(dev_priv, ICL_PORT_TX_DW2_LN(0, phy));
		tmp &= ~FRC_LATENCY_OPTIM_MASK;
		tmp |= FRC_LATENCY_OPTIM_VAL(0x5);
		intel_de_write(dev_priv, ICL_PORT_TX_DW2_GRP(phy), tmp);

		/* For EHL, TGL, set latency optimization for PCS_DW1 lanes */
		if (IS_JSL_EHL(dev_priv) || (DISPLAY_VER(dev_priv) >= 12)) {
			tmp = intel_de_read(dev_priv,
					    ICL_PORT_PCS_DW1_AUX(phy));
			tmp &= ~LATENCY_OPTIM_MASK;
			tmp |= LATENCY_OPTIM_VAL(0);
			intel_de_write(dev_priv, ICL_PORT_PCS_DW1_AUX(phy),
				       tmp);

			tmp = intel_de_read(dev_priv,
					    ICL_PORT_PCS_DW1_LN(0, phy));
			tmp &= ~LATENCY_OPTIM_MASK;
			tmp |= LATENCY_OPTIM_VAL(0x1);
			intel_de_write(dev_priv, ICL_PORT_PCS_DW1_GRP(phy),
				       tmp);
		}
	}

}

static void gen11_dsi_voltage_swing_program_seq(struct intel_encoder *encoder)
{
	struct drm_i915_private *dev_priv = to_i915(encoder->base.dev);
	struct intel_dsi *intel_dsi = enc_to_intel_dsi(encoder);
	u32 tmp;
	enum phy phy;

	/* clear common keeper enable bit */
	for_each_dsi_phy(phy, intel_dsi->phys) {
		tmp = intel_de_read(dev_priv, ICL_PORT_PCS_DW1_LN(0, phy));
		tmp &= ~COMMON_KEEPER_EN;
		intel_de_write(dev_priv, ICL_PORT_PCS_DW1_GRP(phy), tmp);
		tmp = intel_de_read(dev_priv, ICL_PORT_PCS_DW1_AUX(phy));
		tmp &= ~COMMON_KEEPER_EN;
		intel_de_write(dev_priv, ICL_PORT_PCS_DW1_AUX(phy), tmp);
	}

	/*
	 * Set SUS Clock Config bitfield to 11b
	 * Note: loadgen select program is done
	 * as part of lane phy sequence configuration
	 */
	for_each_dsi_phy(phy, intel_dsi->phys) {
		tmp = intel_de_read(dev_priv, ICL_PORT_CL_DW5(phy));
		tmp |= SUS_CLOCK_CONFIG;
		intel_de_write(dev_priv, ICL_PORT_CL_DW5(phy), tmp);
	}

	/* Clear training enable to change swing values */
	for_each_dsi_phy(phy, intel_dsi->phys) {
		tmp = intel_de_read(dev_priv, ICL_PORT_TX_DW5_LN(0, phy));
		tmp &= ~TX_TRAINING_EN;
		intel_de_write(dev_priv, ICL_PORT_TX_DW5_GRP(phy), tmp);
		tmp = intel_de_read(dev_priv, ICL_PORT_TX_DW5_AUX(phy));
		tmp &= ~TX_TRAINING_EN;
		intel_de_write(dev_priv, ICL_PORT_TX_DW5_AUX(phy), tmp);
	}

	/* Program swing and de-emphasis */
	dsi_program_swing_and_deemphasis(encoder);

	/* Set training enable to trigger update */
	for_each_dsi_phy(phy, intel_dsi->phys) {
		tmp = intel_de_read(dev_priv, ICL_PORT_TX_DW5_LN(0, phy));
		tmp |= TX_TRAINING_EN;
		intel_de_write(dev_priv, ICL_PORT_TX_DW5_GRP(phy), tmp);
		tmp = intel_de_read(dev_priv, ICL_PORT_TX_DW5_AUX(phy));
		tmp |= TX_TRAINING_EN;
		intel_de_write(dev_priv, ICL_PORT_TX_DW5_AUX(phy), tmp);
	}
}

static void gen11_dsi_enable_ddi_buffer(struct intel_encoder *encoder)
{
	struct drm_i915_private *dev_priv = to_i915(encoder->base.dev);
	struct intel_dsi *intel_dsi = enc_to_intel_dsi(encoder);
	u32 tmp;
	enum port port;

	for_each_dsi_port(port, intel_dsi->ports) {
		tmp = intel_de_read(dev_priv, DDI_BUF_CTL(port));
		tmp |= DDI_BUF_CTL_ENABLE;
		intel_de_write(dev_priv, DDI_BUF_CTL(port), tmp);

		if (wait_for_us(!(intel_de_read(dev_priv, DDI_BUF_CTL(port)) &
				  DDI_BUF_IS_IDLE),
				  500))
			drm_err(&dev_priv->drm, "DDI port:%c buffer idle\n",
				port_name(port));
	}
}

static void
gen11_dsi_setup_dphy_timings(struct intel_encoder *encoder,
			     const struct intel_crtc_state *crtc_state)
{
	struct drm_i915_private *dev_priv = to_i915(encoder->base.dev);
	struct intel_dsi *intel_dsi = enc_to_intel_dsi(encoder);
	u32 tmp;
	enum port port;
	enum phy phy;

	/* Program T-INIT master registers */
	for_each_dsi_port(port, intel_dsi->ports) {
		tmp = intel_de_read(dev_priv, ICL_DSI_T_INIT_MASTER(port));
		tmp &= ~MASTER_INIT_TIMER_MASK;
		tmp |= intel_dsi->init_count;
		intel_de_write(dev_priv, ICL_DSI_T_INIT_MASTER(port), tmp);
	}

	/* Program DPHY clock lanes timings */
	for_each_dsi_port(port, intel_dsi->ports) {
		intel_de_write(dev_priv, DPHY_CLK_TIMING_PARAM(port),
			       intel_dsi->dphy_reg);

		/* shadow register inside display core */
		intel_de_write(dev_priv, DSI_CLK_TIMING_PARAM(port),
			       intel_dsi->dphy_reg);
	}

	/* Program DPHY data lanes timings */
	for_each_dsi_port(port, intel_dsi->ports) {
		intel_de_write(dev_priv, DPHY_DATA_TIMING_PARAM(port),
			       intel_dsi->dphy_data_lane_reg);

		/* shadow register inside display core */
		intel_de_write(dev_priv, DSI_DATA_TIMING_PARAM(port),
			       intel_dsi->dphy_data_lane_reg);
	}

	/*
	 * If DSI link operating at or below an 800 MHz,
	 * TA_SURE should be override and programmed to
	 * a value '0' inside TA_PARAM_REGISTERS otherwise
	 * leave all fields at HW default values.
	 */
	if (DISPLAY_VER(dev_priv) == 11) {
		if (afe_clk(encoder, crtc_state) <= 800000) {
			for_each_dsi_port(port, intel_dsi->ports) {
				tmp = intel_de_read(dev_priv,
						    DPHY_TA_TIMING_PARAM(port));
				tmp &= ~TA_SURE_MASK;
				tmp |= TA_SURE_OVERRIDE | TA_SURE(0);
				intel_de_write(dev_priv,
					       DPHY_TA_TIMING_PARAM(port),
					       tmp);

				/* shadow register inside display core */
				tmp = intel_de_read(dev_priv,
						    DSI_TA_TIMING_PARAM(port));
				tmp &= ~TA_SURE_MASK;
				tmp |= TA_SURE_OVERRIDE | TA_SURE(0);
				intel_de_write(dev_priv,
					       DSI_TA_TIMING_PARAM(port), tmp);
			}
		}
	}

	if (IS_JSL_EHL(dev_priv)) {
		for_each_dsi_phy(phy, intel_dsi->phys) {
			tmp = intel_de_read(dev_priv, ICL_DPHY_CHKN(phy));
			tmp |= ICL_DPHY_CHKN_AFE_OVER_PPI_STRAP;
			intel_de_write(dev_priv, ICL_DPHY_CHKN(phy), tmp);
		}
	}
}

static void gen11_dsi_gate_clocks(struct intel_encoder *encoder)
{
	struct drm_i915_private *dev_priv = to_i915(encoder->base.dev);
	struct intel_dsi *intel_dsi = enc_to_intel_dsi(encoder);
	u32 tmp;
	enum phy phy;

	mutex_lock(&dev_priv->dpll.lock);
	tmp = intel_de_read(dev_priv, ICL_DPCLKA_CFGCR0);
	for_each_dsi_phy(phy, intel_dsi->phys)
		tmp |= ICL_DPCLKA_CFGCR0_DDI_CLK_OFF(phy);

	intel_de_write(dev_priv, ICL_DPCLKA_CFGCR0, tmp);
	mutex_unlock(&dev_priv->dpll.lock);
}

static void gen11_dsi_ungate_clocks(struct intel_encoder *encoder)
{
	struct drm_i915_private *dev_priv = to_i915(encoder->base.dev);
	struct intel_dsi *intel_dsi = enc_to_intel_dsi(encoder);
	u32 tmp;
	enum phy phy;

	mutex_lock(&dev_priv->dpll.lock);
	tmp = intel_de_read(dev_priv, ICL_DPCLKA_CFGCR0);
	for_each_dsi_phy(phy, intel_dsi->phys)
		tmp &= ~ICL_DPCLKA_CFGCR0_DDI_CLK_OFF(phy);

	intel_de_write(dev_priv, ICL_DPCLKA_CFGCR0, tmp);
	mutex_unlock(&dev_priv->dpll.lock);
}

static bool gen11_dsi_is_clock_enabled(struct intel_encoder *encoder)
{
	struct drm_i915_private *dev_priv = to_i915(encoder->base.dev);
	struct intel_dsi *intel_dsi = enc_to_intel_dsi(encoder);
	bool clock_enabled = false;
	enum phy phy;
	u32 tmp;

	tmp = intel_de_read(dev_priv, ICL_DPCLKA_CFGCR0);

	for_each_dsi_phy(phy, intel_dsi->phys) {
		if (!(tmp & ICL_DPCLKA_CFGCR0_DDI_CLK_OFF(phy)))
			clock_enabled = true;
	}

	return clock_enabled;
}

static void gen11_dsi_map_pll(struct intel_encoder *encoder,
			      const struct intel_crtc_state *crtc_state)
{
	struct drm_i915_private *dev_priv = to_i915(encoder->base.dev);
	struct intel_dsi *intel_dsi = enc_to_intel_dsi(encoder);
	struct intel_shared_dpll *pll = crtc_state->shared_dpll;
	enum phy phy;
	u32 val;

	mutex_lock(&dev_priv->dpll.lock);

	val = intel_de_read(dev_priv, ICL_DPCLKA_CFGCR0);
	for_each_dsi_phy(phy, intel_dsi->phys) {
		val &= ~ICL_DPCLKA_CFGCR0_DDI_CLK_SEL_MASK(phy);
		val |= ICL_DPCLKA_CFGCR0_DDI_CLK_SEL(pll->info->id, phy);
	}
	intel_de_write(dev_priv, ICL_DPCLKA_CFGCR0, val);

	for_each_dsi_phy(phy, intel_dsi->phys) {
		val &= ~ICL_DPCLKA_CFGCR0_DDI_CLK_OFF(phy);
	}
	intel_de_write(dev_priv, ICL_DPCLKA_CFGCR0, val);

	intel_de_posting_read(dev_priv, ICL_DPCLKA_CFGCR0);

	mutex_unlock(&dev_priv->dpll.lock);
}

static void
gen11_dsi_configure_transcoder(struct intel_encoder *encoder,
			       const struct intel_crtc_state *pipe_config)
{
	struct drm_i915_private *dev_priv = to_i915(encoder->base.dev);
	struct intel_dsi *intel_dsi = enc_to_intel_dsi(encoder);
	struct intel_crtc *crtc = to_intel_crtc(pipe_config->uapi.crtc);
	enum pipe pipe = crtc->pipe;
	u32 tmp;
	enum port port;
	enum transcoder dsi_trans;

	for_each_dsi_port(port, intel_dsi->ports) {
		dsi_trans = dsi_port_to_transcoder(port);
		tmp = intel_de_read(dev_priv, DSI_TRANS_FUNC_CONF(dsi_trans));

		if (intel_dsi->eotp_pkt)
			tmp &= ~EOTP_DISABLED;
		else
			tmp |= EOTP_DISABLED;

		/* enable link calibration if freq > 1.5Gbps */
		if (afe_clk(encoder, pipe_config) >= 1500 * 1000) {
			tmp &= ~LINK_CALIBRATION_MASK;
			tmp |= CALIBRATION_ENABLED_INITIAL_ONLY;
		}

		/* configure continuous clock */
		tmp &= ~CONTINUOUS_CLK_MASK;
		if (intel_dsi->clock_stop)
			tmp |= CLK_ENTER_LP_AFTER_DATA;
		else
			tmp |= CLK_HS_CONTINUOUS;

		/* configure buffer threshold limit to minimum */
		tmp &= ~PIX_BUF_THRESHOLD_MASK;
		tmp |= PIX_BUF_THRESHOLD_1_4;

		/* set virtual channel to '0' */
		tmp &= ~PIX_VIRT_CHAN_MASK;
		tmp |= PIX_VIRT_CHAN(0);

		/* program BGR transmission */
		if (intel_dsi->bgr_enabled)
			tmp |= BGR_TRANSMISSION;

		/* select pixel format */
		tmp &= ~PIX_FMT_MASK;
		if (pipe_config->dsc.compression_enable) {
			tmp |= PIX_FMT_COMPRESSED;
		} else {
			switch (intel_dsi->pixel_format) {
			default:
				MISSING_CASE(intel_dsi->pixel_format);
				fallthrough;
			case MIPI_DSI_FMT_RGB565:
				tmp |= PIX_FMT_RGB565;
				break;
			case MIPI_DSI_FMT_RGB666_PACKED:
				tmp |= PIX_FMT_RGB666_PACKED;
				break;
			case MIPI_DSI_FMT_RGB666:
				tmp |= PIX_FMT_RGB666_LOOSE;
				break;
			case MIPI_DSI_FMT_RGB888:
				tmp |= PIX_FMT_RGB888;
				break;
			}
		}

		if (DISPLAY_VER(dev_priv) >= 12) {
			if (is_vid_mode(intel_dsi))
				tmp |= BLANKING_PACKET_ENABLE;
		}

		/* program DSI operation mode */
		if (is_vid_mode(intel_dsi)) {
			tmp &= ~OP_MODE_MASK;
			switch (intel_dsi->video_mode_format) {
			default:
				MISSING_CASE(intel_dsi->video_mode_format);
				fallthrough;
			case VIDEO_MODE_NON_BURST_WITH_SYNC_EVENTS:
				tmp |= VIDEO_MODE_SYNC_EVENT;
				break;
			case VIDEO_MODE_NON_BURST_WITH_SYNC_PULSE:
				tmp |= VIDEO_MODE_SYNC_PULSE;
				break;
			}
		} else {
			/*
			 * FIXME: Retrieve this info from VBT.
			 * As per the spec when dsi transcoder is operating
			 * in TE GATE mode, TE comes from GPIO
			 * which is UTIL PIN for DSI 0.
			 * Also this GPIO would not be used for other
			 * purposes is an assumption.
			 */
			tmp &= ~OP_MODE_MASK;
			tmp |= CMD_MODE_TE_GATE;
			tmp |= TE_SOURCE_GPIO;
		}

		intel_de_write(dev_priv, DSI_TRANS_FUNC_CONF(dsi_trans), tmp);
	}

	/* enable port sync mode if dual link */
	if (intel_dsi->dual_link) {
		for_each_dsi_port(port, intel_dsi->ports) {
			dsi_trans = dsi_port_to_transcoder(port);
			tmp = intel_de_read(dev_priv,
					    TRANS_DDI_FUNC_CTL2(dsi_trans));
			tmp |= PORT_SYNC_MODE_ENABLE;
			intel_de_write(dev_priv,
				       TRANS_DDI_FUNC_CTL2(dsi_trans), tmp);
		}

		/* configure stream splitting */
		configure_dual_link_mode(encoder, pipe_config);
	}

	for_each_dsi_port(port, intel_dsi->ports) {
		dsi_trans = dsi_port_to_transcoder(port);

		/* select data lane width */
		tmp = intel_de_read(dev_priv, TRANS_DDI_FUNC_CTL(dsi_trans));
		tmp &= ~DDI_PORT_WIDTH_MASK;
		tmp |= DDI_PORT_WIDTH(intel_dsi->lane_count);

		/* select input pipe */
		tmp &= ~TRANS_DDI_EDP_INPUT_MASK;
		switch (pipe) {
		default:
			MISSING_CASE(pipe);
			fallthrough;
		case PIPE_A:
			tmp |= TRANS_DDI_EDP_INPUT_A_ON;
			break;
		case PIPE_B:
			tmp |= TRANS_DDI_EDP_INPUT_B_ONOFF;
			break;
		case PIPE_C:
			tmp |= TRANS_DDI_EDP_INPUT_C_ONOFF;
			break;
		case PIPE_D:
			tmp |= TRANS_DDI_EDP_INPUT_D_ONOFF;
			break;
		}

		/* enable DDI buffer */
		tmp |= TRANS_DDI_FUNC_ENABLE;
		intel_de_write(dev_priv, TRANS_DDI_FUNC_CTL(dsi_trans), tmp);
	}

	/* wait for link ready */
	for_each_dsi_port(port, intel_dsi->ports) {
		dsi_trans = dsi_port_to_transcoder(port);
		if (wait_for_us((intel_de_read(dev_priv, DSI_TRANS_FUNC_CONF(dsi_trans)) &
				 LINK_READY), 2500))
			drm_err(&dev_priv->drm, "DSI link not ready\n");
	}
}

static void
gen11_dsi_set_transcoder_timings(struct intel_encoder *encoder,
				 const struct intel_crtc_state *crtc_state)
{
	struct drm_i915_private *dev_priv = to_i915(encoder->base.dev);
	struct intel_dsi *intel_dsi = enc_to_intel_dsi(encoder);
	const struct drm_display_mode *adjusted_mode =
		&crtc_state->hw.adjusted_mode;
	enum port port;
	enum transcoder dsi_trans;
	/* horizontal timings */
	u16 htotal, hactive, hsync_start, hsync_end, hsync_size;
	u16 hback_porch;
	/* vertical timings */
	u16 vtotal, vactive, vsync_start, vsync_end, vsync_shift;
	int mul = 1, div = 1;

	/*
	 * Adjust horizontal timings (htotal, hsync_start, hsync_end) to account
	 * for slower link speed if DSC is enabled.
	 *
	 * The compression frequency ratio is the ratio between compressed and
	 * non-compressed link speeds, and simplifies down to the ratio between
	 * compressed and non-compressed bpp.
	 */
	if (crtc_state->dsc.compression_enable) {
		mul = crtc_state->dsc.compressed_bpp;
		div = mipi_dsi_pixel_format_to_bpp(intel_dsi->pixel_format);
	}

	hactive = adjusted_mode->crtc_hdisplay;

	if (is_vid_mode(intel_dsi))
		htotal = DIV_ROUND_UP(adjusted_mode->crtc_htotal * mul, div);
	else
		htotal = DIV_ROUND_UP((hactive + 160) * mul, div);

	hsync_start = DIV_ROUND_UP(adjusted_mode->crtc_hsync_start * mul, div);
	hsync_end = DIV_ROUND_UP(adjusted_mode->crtc_hsync_end * mul, div);
	hsync_size  = hsync_end - hsync_start;
	hback_porch = (adjusted_mode->crtc_htotal -
		       adjusted_mode->crtc_hsync_end);
	vactive = adjusted_mode->crtc_vdisplay;

	if (is_vid_mode(intel_dsi)) {
		vtotal = adjusted_mode->crtc_vtotal;
	} else {
		int bpp, line_time_us, byte_clk_period_ns;

		if (crtc_state->dsc.compression_enable)
			bpp = crtc_state->dsc.compressed_bpp;
		else
			bpp = mipi_dsi_pixel_format_to_bpp(intel_dsi->pixel_format);

		byte_clk_period_ns = 1000000 / afe_clk(encoder, crtc_state);
		line_time_us = (htotal * (bpp / 8) * byte_clk_period_ns) / (1000 * intel_dsi->lane_count);
		vtotal = vactive + DIV_ROUND_UP(400, line_time_us);
	}
	vsync_start = adjusted_mode->crtc_vsync_start;
	vsync_end = adjusted_mode->crtc_vsync_end;
	vsync_shift = hsync_start - htotal / 2;

	if (intel_dsi->dual_link) {
		hactive /= 2;
		if (intel_dsi->dual_link == DSI_DUAL_LINK_FRONT_BACK)
			hactive += intel_dsi->pixel_overlap;
		htotal /= 2;
	}

	/* minimum hactive as per bspec: 256 pixels */
	if (adjusted_mode->crtc_hdisplay < 256)
		drm_err(&dev_priv->drm, "hactive is less then 256 pixels\n");

	/* if RGB666 format, then hactive must be multiple of 4 pixels */
	if (intel_dsi->pixel_format == MIPI_DSI_FMT_RGB666 && hactive % 4 != 0)
		drm_err(&dev_priv->drm,
			"hactive pixels are not multiple of 4\n");

	/* program TRANS_HTOTAL register */
	for_each_dsi_port(port, intel_dsi->ports) {
		dsi_trans = dsi_port_to_transcoder(port);
		intel_de_write(dev_priv, HTOTAL(dsi_trans),
			       (hactive - 1) | ((htotal - 1) << 16));
	}

	/* TRANS_HSYNC register to be programmed only for video mode */
	if (is_vid_mode(intel_dsi)) {
		if (intel_dsi->video_mode_format ==
		    VIDEO_MODE_NON_BURST_WITH_SYNC_PULSE) {
			/* BSPEC: hsync size should be atleast 16 pixels */
			if (hsync_size < 16)
				drm_err(&dev_priv->drm,
					"hsync size < 16 pixels\n");
		}

		if (hback_porch < 16)
			drm_err(&dev_priv->drm, "hback porch < 16 pixels\n");

		if (intel_dsi->dual_link) {
			hsync_start /= 2;
			hsync_end /= 2;
		}

		for_each_dsi_port(port, intel_dsi->ports) {
			dsi_trans = dsi_port_to_transcoder(port);
			intel_de_write(dev_priv, HSYNC(dsi_trans),
				       (hsync_start - 1) | ((hsync_end - 1) << 16));
		}
	}

	/* program TRANS_VTOTAL register */
	for_each_dsi_port(port, intel_dsi->ports) {
		dsi_trans = dsi_port_to_transcoder(port);
		/*
		 * FIXME: Programing this by assuming progressive mode, since
		 * non-interlaced info from VBT is not saved inside
		 * struct drm_display_mode.
		 * For interlace mode: program required pixel minus 2
		 */
		intel_de_write(dev_priv, VTOTAL(dsi_trans),
			       (vactive - 1) | ((vtotal - 1) << 16));
	}

	if (vsync_end < vsync_start || vsync_end > vtotal)
		drm_err(&dev_priv->drm, "Invalid vsync_end value\n");

	if (vsync_start < vactive)
		drm_err(&dev_priv->drm, "vsync_start less than vactive\n");

	/* program TRANS_VSYNC register for video mode only */
	if (is_vid_mode(intel_dsi)) {
		for_each_dsi_port(port, intel_dsi->ports) {
			dsi_trans = dsi_port_to_transcoder(port);
			intel_de_write(dev_priv, VSYNC(dsi_trans),
				       (vsync_start - 1) | ((vsync_end - 1) << 16));
		}
	}

	/*
	 * FIXME: It has to be programmed only for video modes and interlaced
	 * modes. Put the check condition here once interlaced
	 * info available as described above.
	 * program TRANS_VSYNCSHIFT register
	 */
	if (is_vid_mode(intel_dsi)) {
		for_each_dsi_port(port, intel_dsi->ports) {
			dsi_trans = dsi_port_to_transcoder(port);
			intel_de_write(dev_priv, VSYNCSHIFT(dsi_trans),
				       vsync_shift);
		}
	}

	/* program TRANS_VBLANK register, should be same as vtotal programmed */
	if (DISPLAY_VER(dev_priv) >= 12) {
		for_each_dsi_port(port, intel_dsi->ports) {
			dsi_trans = dsi_port_to_transcoder(port);
			intel_de_write(dev_priv, VBLANK(dsi_trans),
				       (vactive - 1) | ((vtotal - 1) << 16));
		}
	}
}

static void gen11_dsi_enable_transcoder(struct intel_encoder *encoder)
{
	struct drm_i915_private *dev_priv = to_i915(encoder->base.dev);
	struct intel_dsi *intel_dsi = enc_to_intel_dsi(encoder);
	enum port port;
	enum transcoder dsi_trans;
	u32 tmp;

	for_each_dsi_port(port, intel_dsi->ports) {
		dsi_trans = dsi_port_to_transcoder(port);
		tmp = intel_de_read(dev_priv, PIPECONF(dsi_trans));
		tmp |= PIPECONF_ENABLE;
		intel_de_write(dev_priv, PIPECONF(dsi_trans), tmp);

		/* wait for transcoder to be enabled */
		if (intel_de_wait_for_set(dev_priv, PIPECONF(dsi_trans),
					  I965_PIPECONF_ACTIVE, 10))
			drm_err(&dev_priv->drm,
				"DSI transcoder not enabled\n");
	}
}

static void gen11_dsi_setup_timeouts(struct intel_encoder *encoder,
				     const struct intel_crtc_state *crtc_state)
{
	struct drm_i915_private *dev_priv = to_i915(encoder->base.dev);
	struct intel_dsi *intel_dsi = enc_to_intel_dsi(encoder);
	enum port port;
	enum transcoder dsi_trans;
	u32 tmp, hs_tx_timeout, lp_rx_timeout, ta_timeout, divisor, mul;

	/*
	 * escape clock count calculation:
	 * BYTE_CLK_COUNT = TIME_NS/(8 * UI)
	 * UI (nsec) = (10^6)/Bitrate
	 * TIME_NS = (BYTE_CLK_COUNT * 8 * 10^6)/ Bitrate
	 * ESCAPE_CLK_COUNT  = TIME_NS/ESC_CLK_NS
	 */
	divisor = intel_dsi_tlpx_ns(intel_dsi) * afe_clk(encoder, crtc_state) * 1000;
	mul = 8 * 1000000;
	hs_tx_timeout = DIV_ROUND_UP(intel_dsi->hs_tx_timeout * mul,
				     divisor);
	lp_rx_timeout = DIV_ROUND_UP(intel_dsi->lp_rx_timeout * mul, divisor);
	ta_timeout = DIV_ROUND_UP(intel_dsi->turn_arnd_val * mul, divisor);

	for_each_dsi_port(port, intel_dsi->ports) {
		dsi_trans = dsi_port_to_transcoder(port);

		/* program hst_tx_timeout */
		tmp = intel_de_read(dev_priv, DSI_HSTX_TO(dsi_trans));
		tmp &= ~HSTX_TIMEOUT_VALUE_MASK;
		tmp |= HSTX_TIMEOUT_VALUE(hs_tx_timeout);
		intel_de_write(dev_priv, DSI_HSTX_TO(dsi_trans), tmp);

		/* FIXME: DSI_CALIB_TO */

		/* program lp_rx_host timeout */
		tmp = intel_de_read(dev_priv, DSI_LPRX_HOST_TO(dsi_trans));
		tmp &= ~LPRX_TIMEOUT_VALUE_MASK;
		tmp |= LPRX_TIMEOUT_VALUE(lp_rx_timeout);
		intel_de_write(dev_priv, DSI_LPRX_HOST_TO(dsi_trans), tmp);

		/* FIXME: DSI_PWAIT_TO */

		/* program turn around timeout */
		tmp = intel_de_read(dev_priv, DSI_TA_TO(dsi_trans));
		tmp &= ~TA_TIMEOUT_VALUE_MASK;
		tmp |= TA_TIMEOUT_VALUE(ta_timeout);
		intel_de_write(dev_priv, DSI_TA_TO(dsi_trans), tmp);
	}
}

static void gen11_dsi_config_util_pin(struct intel_encoder *encoder,
				      bool enable)
{
	struct drm_i915_private *dev_priv = to_i915(encoder->base.dev);
	struct intel_dsi *intel_dsi = enc_to_intel_dsi(encoder);
	u32 tmp;

	/*
	 * used as TE i/p for DSI0,
	 * for dual link/DSI1 TE is from slave DSI1
	 * through GPIO.
	 */
	if (is_vid_mode(intel_dsi) || (intel_dsi->ports & BIT(PORT_B)))
		return;

	tmp = intel_de_read(dev_priv, UTIL_PIN_CTL);

	if (enable) {
		tmp |= UTIL_PIN_DIRECTION_INPUT;
		tmp |= UTIL_PIN_ENABLE;
	} else {
		tmp &= ~UTIL_PIN_ENABLE;
	}
	intel_de_write(dev_priv, UTIL_PIN_CTL, tmp);
}

static void
gen11_dsi_enable_port_and_phy(struct intel_encoder *encoder,
			      const struct intel_crtc_state *crtc_state)
{
	/* step 4a: power up all lanes of the DDI used by DSI */
	gen11_dsi_power_up_lanes(encoder);

	/* step 4b: configure lane sequencing of the Combo-PHY transmitters */
	gen11_dsi_config_phy_lanes_sequence(encoder);

	/* step 4c: configure voltage swing and skew */
	gen11_dsi_voltage_swing_program_seq(encoder);

	/* enable DDI buffer */
	gen11_dsi_enable_ddi_buffer(encoder);

	/* setup D-PHY timings */
	gen11_dsi_setup_dphy_timings(encoder, crtc_state);

	/* Since transcoder is configured to take events from GPIO */
	gen11_dsi_config_util_pin(encoder, true);

	/* step 4h: setup DSI protocol timeouts */
	gen11_dsi_setup_timeouts(encoder, crtc_state);

	/* Step (4h, 4i, 4j, 4k): Configure transcoder */
	gen11_dsi_configure_transcoder(encoder, crtc_state);

	/* Step 4l: Gate DDI clocks */
<<<<<<< HEAD
	if (DISPLAY_VER(dev_priv) == 11)
		gen11_dsi_gate_clocks(encoder);
=======
	gen11_dsi_gate_clocks(encoder);
>>>>>>> df0cc57e
}

static void gen11_dsi_powerup_panel(struct intel_encoder *encoder)
{
	struct drm_i915_private *dev_priv = to_i915(encoder->base.dev);
	struct intel_dsi *intel_dsi = enc_to_intel_dsi(encoder);
	struct mipi_dsi_device *dsi;
	enum port port;
	enum transcoder dsi_trans;
	u32 tmp;
	int ret;

	/* set maximum return packet size */
	for_each_dsi_port(port, intel_dsi->ports) {
		dsi_trans = dsi_port_to_transcoder(port);

		/*
		 * FIXME: This uses the number of DW's currently in the payload
		 * receive queue. This is probably not what we want here.
		 */
		tmp = intel_de_read(dev_priv, DSI_CMD_RXCTL(dsi_trans));
		tmp &= NUMBER_RX_PLOAD_DW_MASK;
		/* multiply "Number Rx Payload DW" by 4 to get max value */
		tmp = tmp * 4;
		dsi = intel_dsi->dsi_hosts[port]->device;
		ret = mipi_dsi_set_maximum_return_packet_size(dsi, tmp);
		if (ret < 0)
			drm_err(&dev_priv->drm,
				"error setting max return pkt size%d\n", tmp);
	}

	/* panel power on related mipi dsi vbt sequences */
	intel_dsi_vbt_exec_sequence(intel_dsi, MIPI_SEQ_POWER_ON);
	intel_dsi_msleep(intel_dsi, intel_dsi->panel_on_delay);
	intel_dsi_vbt_exec_sequence(intel_dsi, MIPI_SEQ_DEASSERT_RESET);
	intel_dsi_vbt_exec_sequence(intel_dsi, MIPI_SEQ_INIT_OTP);
	intel_dsi_vbt_exec_sequence(intel_dsi, MIPI_SEQ_DISPLAY_ON);

	/* ensure all panel commands dispatched before enabling transcoder */
	wait_for_cmds_dispatched_to_panel(encoder);
}

static void gen11_dsi_pre_pll_enable(struct intel_atomic_state *state,
				     struct intel_encoder *encoder,
				     const struct intel_crtc_state *crtc_state,
				     const struct drm_connector_state *conn_state)
{
	/* step2: enable IO power */
	gen11_dsi_enable_io_power(encoder);

	/* step3: enable DSI PLL */
	gen11_dsi_program_esc_clk_div(encoder, crtc_state);
}

static void gen11_dsi_pre_enable(struct intel_atomic_state *state,
				 struct intel_encoder *encoder,
				 const struct intel_crtc_state *pipe_config,
				 const struct drm_connector_state *conn_state)
{
	/* step3b */
	gen11_dsi_map_pll(encoder, pipe_config);

	/* step4: enable DSI port and DPHY */
	gen11_dsi_enable_port_and_phy(encoder, pipe_config);

	/* step5: program and powerup panel */
	gen11_dsi_powerup_panel(encoder);

	intel_dsc_enable(encoder, pipe_config);

	/* step6c: configure transcoder timings */
	gen11_dsi_set_transcoder_timings(encoder, pipe_config);
}

/*
 * Wa_1409054076:icl,jsl,ehl
 * When pipe A is disabled and MIPI DSI is enabled on pipe B,
 * the AMT KVMR feature will incorrectly see pipe A as enabled.
 * Set 0x42080 bit 23=1 before enabling DSI on pipe B and leave
 * it set while DSI is enabled on pipe B
 */
static void icl_apply_kvmr_pipe_a_wa(struct intel_encoder *encoder,
				     enum pipe pipe, bool enable)
{
	struct drm_i915_private *dev_priv = to_i915(encoder->base.dev);

	if (DISPLAY_VER(dev_priv) == 11 && pipe == PIPE_B)
		intel_de_rmw(dev_priv, CHICKEN_PAR1_1,
			     IGNORE_KVMR_PIPE_A,
			     enable ? IGNORE_KVMR_PIPE_A : 0);
}
<<<<<<< HEAD
=======

/*
 * Wa_16012360555:adl-p
 * SW will have to program the "LP to HS Wakeup Guardband"
 * to account for the repeaters on the HS Request/Ready
 * PPI signaling between the Display engine and the DPHY.
 */
static void adlp_set_lp_hs_wakeup_gb(struct intel_encoder *encoder)
{
	struct drm_i915_private *i915 = to_i915(encoder->base.dev);
	struct intel_dsi *intel_dsi = enc_to_intel_dsi(encoder);
	enum port port;

	if (DISPLAY_VER(i915) == 13) {
		for_each_dsi_port(port, intel_dsi->ports)
			intel_de_rmw(i915, TGL_DSI_CHKN_REG(port),
				     TGL_DSI_CHKN_LSHS_GB_MASK,
				     TGL_DSI_CHKN_LSHS_GB(4));
	}
}

>>>>>>> df0cc57e
static void gen11_dsi_enable(struct intel_atomic_state *state,
			     struct intel_encoder *encoder,
			     const struct intel_crtc_state *crtc_state,
			     const struct drm_connector_state *conn_state)
{
	struct intel_dsi *intel_dsi = enc_to_intel_dsi(encoder);
	struct intel_crtc *crtc = to_intel_crtc(conn_state->crtc);

	drm_WARN_ON(state->base.dev, crtc_state->has_pch_encoder);

	/* Wa_1409054076:icl,jsl,ehl */
	icl_apply_kvmr_pipe_a_wa(encoder, crtc->pipe, true);

<<<<<<< HEAD
=======
	/* Wa_16012360555:adl-p */
	adlp_set_lp_hs_wakeup_gb(encoder);

>>>>>>> df0cc57e
	/* step6d: enable dsi transcoder */
	gen11_dsi_enable_transcoder(encoder);

	/* step7: enable backlight */
	intel_backlight_enable(crtc_state, conn_state);
	intel_dsi_vbt_exec_sequence(intel_dsi, MIPI_SEQ_BACKLIGHT_ON);

	intel_crtc_vblank_on(crtc_state);
}

static void gen11_dsi_disable_transcoder(struct intel_encoder *encoder)
{
	struct drm_i915_private *dev_priv = to_i915(encoder->base.dev);
	struct intel_dsi *intel_dsi = enc_to_intel_dsi(encoder);
	enum port port;
	enum transcoder dsi_trans;
	u32 tmp;

	for_each_dsi_port(port, intel_dsi->ports) {
		dsi_trans = dsi_port_to_transcoder(port);

		/* disable transcoder */
		tmp = intel_de_read(dev_priv, PIPECONF(dsi_trans));
		tmp &= ~PIPECONF_ENABLE;
		intel_de_write(dev_priv, PIPECONF(dsi_trans), tmp);

		/* wait for transcoder to be disabled */
		if (intel_de_wait_for_clear(dev_priv, PIPECONF(dsi_trans),
					    I965_PIPECONF_ACTIVE, 50))
			drm_err(&dev_priv->drm,
				"DSI trancoder not disabled\n");
	}
}

static void gen11_dsi_powerdown_panel(struct intel_encoder *encoder)
{
	struct intel_dsi *intel_dsi = enc_to_intel_dsi(encoder);

	intel_dsi_vbt_exec_sequence(intel_dsi, MIPI_SEQ_DISPLAY_OFF);
	intel_dsi_vbt_exec_sequence(intel_dsi, MIPI_SEQ_ASSERT_RESET);
	intel_dsi_vbt_exec_sequence(intel_dsi, MIPI_SEQ_POWER_OFF);

	/* ensure cmds dispatched to panel */
	wait_for_cmds_dispatched_to_panel(encoder);
}

static void gen11_dsi_deconfigure_trancoder(struct intel_encoder *encoder)
{
	struct drm_i915_private *dev_priv = to_i915(encoder->base.dev);
	struct intel_dsi *intel_dsi = enc_to_intel_dsi(encoder);
	enum port port;
	enum transcoder dsi_trans;
	u32 tmp;

	/* disable periodic update mode */
	if (is_cmd_mode(intel_dsi)) {
		for_each_dsi_port(port, intel_dsi->ports) {
			tmp = intel_de_read(dev_priv, DSI_CMD_FRMCTL(port));
			tmp &= ~DSI_PERIODIC_FRAME_UPDATE_ENABLE;
			intel_de_write(dev_priv, DSI_CMD_FRMCTL(port), tmp);
		}
	}

	/* put dsi link in ULPS */
	for_each_dsi_port(port, intel_dsi->ports) {
		dsi_trans = dsi_port_to_transcoder(port);
		tmp = intel_de_read(dev_priv, DSI_LP_MSG(dsi_trans));
		tmp |= LINK_ENTER_ULPS;
		tmp &= ~LINK_ULPS_TYPE_LP11;
		intel_de_write(dev_priv, DSI_LP_MSG(dsi_trans), tmp);

		if (wait_for_us((intel_de_read(dev_priv, DSI_LP_MSG(dsi_trans)) &
				 LINK_IN_ULPS),
				10))
			drm_err(&dev_priv->drm, "DSI link not in ULPS\n");
	}

	/* disable ddi function */
	for_each_dsi_port(port, intel_dsi->ports) {
		dsi_trans = dsi_port_to_transcoder(port);
		tmp = intel_de_read(dev_priv, TRANS_DDI_FUNC_CTL(dsi_trans));
		tmp &= ~TRANS_DDI_FUNC_ENABLE;
		intel_de_write(dev_priv, TRANS_DDI_FUNC_CTL(dsi_trans), tmp);
	}

	/* disable port sync mode if dual link */
	if (intel_dsi->dual_link) {
		for_each_dsi_port(port, intel_dsi->ports) {
			dsi_trans = dsi_port_to_transcoder(port);
			tmp = intel_de_read(dev_priv,
					    TRANS_DDI_FUNC_CTL2(dsi_trans));
			tmp &= ~PORT_SYNC_MODE_ENABLE;
			intel_de_write(dev_priv,
				       TRANS_DDI_FUNC_CTL2(dsi_trans), tmp);
		}
	}
}

static void gen11_dsi_disable_port(struct intel_encoder *encoder)
{
	struct drm_i915_private *dev_priv = to_i915(encoder->base.dev);
	struct intel_dsi *intel_dsi = enc_to_intel_dsi(encoder);
	u32 tmp;
	enum port port;

	gen11_dsi_ungate_clocks(encoder);
	for_each_dsi_port(port, intel_dsi->ports) {
		tmp = intel_de_read(dev_priv, DDI_BUF_CTL(port));
		tmp &= ~DDI_BUF_CTL_ENABLE;
		intel_de_write(dev_priv, DDI_BUF_CTL(port), tmp);

		if (wait_for_us((intel_de_read(dev_priv, DDI_BUF_CTL(port)) &
				 DDI_BUF_IS_IDLE),
				 8))
			drm_err(&dev_priv->drm,
				"DDI port:%c buffer not idle\n",
				port_name(port));
	}
	gen11_dsi_gate_clocks(encoder);
}

static void gen11_dsi_disable_io_power(struct intel_encoder *encoder)
{
	struct drm_i915_private *dev_priv = to_i915(encoder->base.dev);
	struct intel_dsi *intel_dsi = enc_to_intel_dsi(encoder);
	enum port port;
	u32 tmp;

	for_each_dsi_port(port, intel_dsi->ports) {
		intel_wakeref_t wakeref;

		wakeref = fetch_and_zero(&intel_dsi->io_wakeref[port]);
		intel_display_power_put(dev_priv,
					port == PORT_A ?
					POWER_DOMAIN_PORT_DDI_A_IO :
					POWER_DOMAIN_PORT_DDI_B_IO,
					wakeref);
	}

	/* set mode to DDI */
	for_each_dsi_port(port, intel_dsi->ports) {
		tmp = intel_de_read(dev_priv, ICL_DSI_IO_MODECTL(port));
		tmp &= ~COMBO_PHY_MODE_DSI;
		intel_de_write(dev_priv, ICL_DSI_IO_MODECTL(port), tmp);
	}
}

static void gen11_dsi_disable(struct intel_atomic_state *state,
			      struct intel_encoder *encoder,
			      const struct intel_crtc_state *old_crtc_state,
			      const struct drm_connector_state *old_conn_state)
{
	struct intel_dsi *intel_dsi = enc_to_intel_dsi(encoder);
	struct intel_crtc *crtc = to_intel_crtc(old_conn_state->crtc);

	/* step1: turn off backlight */
	intel_dsi_vbt_exec_sequence(intel_dsi, MIPI_SEQ_BACKLIGHT_OFF);
	intel_backlight_disable(old_conn_state);

	/* step2d,e: disable transcoder and wait */
	gen11_dsi_disable_transcoder(encoder);

	/* Wa_1409054076:icl,jsl,ehl */
	icl_apply_kvmr_pipe_a_wa(encoder, crtc->pipe, false);

	/* step2f,g: powerdown panel */
	gen11_dsi_powerdown_panel(encoder);

	/* step2h,i,j: deconfig trancoder */
	gen11_dsi_deconfigure_trancoder(encoder);

	/* step3: disable port */
	gen11_dsi_disable_port(encoder);

	gen11_dsi_config_util_pin(encoder, false);

	/* step4: disable IO power */
	gen11_dsi_disable_io_power(encoder);
}

static void gen11_dsi_post_disable(struct intel_atomic_state *state,
				   struct intel_encoder *encoder,
				   const struct intel_crtc_state *old_crtc_state,
				   const struct drm_connector_state *old_conn_state)
{
	intel_crtc_vblank_off(old_crtc_state);

	intel_dsc_disable(old_crtc_state);

	skl_scaler_disable(old_crtc_state);
}

static enum drm_mode_status gen11_dsi_mode_valid(struct drm_connector *connector,
						 struct drm_display_mode *mode)
{
	/* FIXME: DSC? */
	return intel_dsi_mode_valid(connector, mode);
}

static void gen11_dsi_get_timings(struct intel_encoder *encoder,
				  struct intel_crtc_state *pipe_config)
{
	struct intel_dsi *intel_dsi = enc_to_intel_dsi(encoder);
	struct drm_display_mode *adjusted_mode =
					&pipe_config->hw.adjusted_mode;

	if (pipe_config->dsc.compressed_bpp) {
		int div = pipe_config->dsc.compressed_bpp;
		int mul = mipi_dsi_pixel_format_to_bpp(intel_dsi->pixel_format);

		adjusted_mode->crtc_htotal =
			DIV_ROUND_UP(adjusted_mode->crtc_htotal * mul, div);
		adjusted_mode->crtc_hsync_start =
			DIV_ROUND_UP(adjusted_mode->crtc_hsync_start * mul, div);
		adjusted_mode->crtc_hsync_end =
			DIV_ROUND_UP(adjusted_mode->crtc_hsync_end * mul, div);
	}

	if (intel_dsi->dual_link) {
		adjusted_mode->crtc_hdisplay *= 2;
		if (intel_dsi->dual_link == DSI_DUAL_LINK_FRONT_BACK)
			adjusted_mode->crtc_hdisplay -=
						intel_dsi->pixel_overlap;
		adjusted_mode->crtc_htotal *= 2;
	}
	adjusted_mode->crtc_hblank_start = adjusted_mode->crtc_hdisplay;
	adjusted_mode->crtc_hblank_end = adjusted_mode->crtc_htotal;

	if (intel_dsi->operation_mode == INTEL_DSI_VIDEO_MODE) {
		if (intel_dsi->dual_link) {
			adjusted_mode->crtc_hsync_start *= 2;
			adjusted_mode->crtc_hsync_end *= 2;
		}
	}
	adjusted_mode->crtc_vblank_start = adjusted_mode->crtc_vdisplay;
	adjusted_mode->crtc_vblank_end = adjusted_mode->crtc_vtotal;
}

static bool gen11_dsi_is_periodic_cmd_mode(struct intel_dsi *intel_dsi)
{
	struct drm_device *dev = intel_dsi->base.base.dev;
	struct drm_i915_private *dev_priv = to_i915(dev);
	enum transcoder dsi_trans;
	u32 val;

	if (intel_dsi->ports == BIT(PORT_B))
		dsi_trans = TRANSCODER_DSI_1;
	else
		dsi_trans = TRANSCODER_DSI_0;

	val = intel_de_read(dev_priv, DSI_TRANS_FUNC_CONF(dsi_trans));
	return (val & DSI_PERIODIC_FRAME_UPDATE_ENABLE);
}

static void gen11_dsi_get_cmd_mode_config(struct intel_dsi *intel_dsi,
					  struct intel_crtc_state *pipe_config)
{
	if (intel_dsi->ports == (BIT(PORT_B) | BIT(PORT_A)))
		pipe_config->mode_flags |= I915_MODE_FLAG_DSI_USE_TE1 |
					    I915_MODE_FLAG_DSI_USE_TE0;
	else if (intel_dsi->ports == BIT(PORT_B))
		pipe_config->mode_flags |= I915_MODE_FLAG_DSI_USE_TE1;
	else
		pipe_config->mode_flags |= I915_MODE_FLAG_DSI_USE_TE0;
}

static void gen11_dsi_get_config(struct intel_encoder *encoder,
				 struct intel_crtc_state *pipe_config)
{
	struct intel_crtc *crtc = to_intel_crtc(pipe_config->uapi.crtc);
	struct intel_dsi *intel_dsi = enc_to_intel_dsi(encoder);

	intel_ddi_get_clock(encoder, pipe_config, icl_ddi_combo_get_pll(encoder));

	pipe_config->hw.adjusted_mode.crtc_clock = intel_dsi->pclk;
	if (intel_dsi->dual_link)
		pipe_config->hw.adjusted_mode.crtc_clock *= 2;

	gen11_dsi_get_timings(encoder, pipe_config);
	pipe_config->output_types |= BIT(INTEL_OUTPUT_DSI);
	pipe_config->pipe_bpp = bdw_get_pipemisc_bpp(crtc);

	/* Get the details on which TE should be enabled */
	if (is_cmd_mode(intel_dsi))
		gen11_dsi_get_cmd_mode_config(intel_dsi, pipe_config);

	if (gen11_dsi_is_periodic_cmd_mode(intel_dsi))
		pipe_config->mode_flags |= I915_MODE_FLAG_DSI_PERIODIC_CMD_MODE;
}

static void gen11_dsi_sync_state(struct intel_encoder *encoder,
				 const struct intel_crtc_state *crtc_state)
{
	struct drm_i915_private *dev_priv = to_i915(encoder->base.dev);
	struct intel_crtc *intel_crtc;
	enum pipe pipe;

	if (!crtc_state)
		return;

	intel_crtc = to_intel_crtc(crtc_state->uapi.crtc);
	pipe = intel_crtc->pipe;

	/* wa verify 1409054076:icl,jsl,ehl */
	if (DISPLAY_VER(dev_priv) == 11 && pipe == PIPE_B &&
	    !(intel_de_read(dev_priv, CHICKEN_PAR1_1) & IGNORE_KVMR_PIPE_A))
		drm_dbg_kms(&dev_priv->drm,
			    "[ENCODER:%d:%s] BIOS left IGNORE_KVMR_PIPE_A cleared with pipe B enabled\n",
			    encoder->base.base.id,
			    encoder->base.name);
}

static int gen11_dsi_dsc_compute_config(struct intel_encoder *encoder,
					struct intel_crtc_state *crtc_state)
{
	struct drm_i915_private *dev_priv = to_i915(encoder->base.dev);
	struct drm_dsc_config *vdsc_cfg = &crtc_state->dsc.config;
	int dsc_max_bpc = DISPLAY_VER(dev_priv) >= 12 ? 12 : 10;
	bool use_dsc;
	int ret;

	use_dsc = intel_bios_get_dsc_params(encoder, crtc_state, dsc_max_bpc);
	if (!use_dsc)
		return 0;

	if (crtc_state->pipe_bpp < 8 * 3)
		return -EINVAL;

	/* FIXME: split only when necessary */
	if (crtc_state->dsc.slice_count > 1)
		crtc_state->dsc.dsc_split = true;

	vdsc_cfg->convert_rgb = true;

	/* FIXME: initialize from VBT */
	vdsc_cfg->rc_model_size = DSC_RC_MODEL_SIZE_CONST;

	ret = intel_dsc_compute_params(encoder, crtc_state);
	if (ret)
		return ret;

	/* DSI specific sanity checks on the common code */
	drm_WARN_ON(&dev_priv->drm, vdsc_cfg->vbr_enable);
	drm_WARN_ON(&dev_priv->drm, vdsc_cfg->simple_422);
	drm_WARN_ON(&dev_priv->drm,
		    vdsc_cfg->pic_width % vdsc_cfg->slice_width);
	drm_WARN_ON(&dev_priv->drm, vdsc_cfg->slice_height < 8);
	drm_WARN_ON(&dev_priv->drm,
		    vdsc_cfg->pic_height % vdsc_cfg->slice_height);

	ret = drm_dsc_compute_rc_parameters(vdsc_cfg);
	if (ret)
		return ret;

	crtc_state->dsc.compression_enable = true;

	return 0;
}

static int gen11_dsi_compute_config(struct intel_encoder *encoder,
				    struct intel_crtc_state *pipe_config,
				    struct drm_connector_state *conn_state)
{
	struct drm_i915_private *i915 = to_i915(encoder->base.dev);
	struct intel_dsi *intel_dsi = container_of(encoder, struct intel_dsi,
						   base);
	struct intel_connector *intel_connector = intel_dsi->attached_connector;
	struct drm_display_mode *adjusted_mode =
		&pipe_config->hw.adjusted_mode;
	int ret;

	pipe_config->output_format = INTEL_OUTPUT_FORMAT_RGB;

	ret = intel_panel_compute_config(intel_connector, adjusted_mode);
	if (ret)
		return ret;

	ret = intel_panel_fitting(pipe_config, conn_state);
	if (ret)
		return ret;

	adjusted_mode->flags = 0;

	/* Dual link goes to trancoder DSI'0' */
	if (intel_dsi->ports == BIT(PORT_B))
		pipe_config->cpu_transcoder = TRANSCODER_DSI_1;
	else
		pipe_config->cpu_transcoder = TRANSCODER_DSI_0;

	if (intel_dsi->pixel_format == MIPI_DSI_FMT_RGB888)
		pipe_config->pipe_bpp = 24;
	else
		pipe_config->pipe_bpp = 18;

	pipe_config->clock_set = true;

	if (gen11_dsi_dsc_compute_config(encoder, pipe_config))
		drm_dbg_kms(&i915->drm, "Attempting to use DSC failed\n");

	pipe_config->port_clock = afe_clk(encoder, pipe_config) / 5;

	/*
	 * In case of TE GATE cmd mode, we
	 * receive TE from the slave if
	 * dual link is enabled
	 */
	if (is_cmd_mode(intel_dsi))
		gen11_dsi_get_cmd_mode_config(intel_dsi, pipe_config);

	return 0;
}

static void gen11_dsi_get_power_domains(struct intel_encoder *encoder,
					struct intel_crtc_state *crtc_state)
{
	struct drm_i915_private *i915 = to_i915(encoder->base.dev);

	get_dsi_io_power_domains(i915,
				 enc_to_intel_dsi(encoder));
}

static bool gen11_dsi_get_hw_state(struct intel_encoder *encoder,
				   enum pipe *pipe)
{
	struct drm_i915_private *dev_priv = to_i915(encoder->base.dev);
	struct intel_dsi *intel_dsi = enc_to_intel_dsi(encoder);
	enum transcoder dsi_trans;
	intel_wakeref_t wakeref;
	enum port port;
	bool ret = false;
	u32 tmp;

	wakeref = intel_display_power_get_if_enabled(dev_priv,
						     encoder->power_domain);
	if (!wakeref)
		return false;

	for_each_dsi_port(port, intel_dsi->ports) {
		dsi_trans = dsi_port_to_transcoder(port);
		tmp = intel_de_read(dev_priv, TRANS_DDI_FUNC_CTL(dsi_trans));
		switch (tmp & TRANS_DDI_EDP_INPUT_MASK) {
		case TRANS_DDI_EDP_INPUT_A_ON:
			*pipe = PIPE_A;
			break;
		case TRANS_DDI_EDP_INPUT_B_ONOFF:
			*pipe = PIPE_B;
			break;
		case TRANS_DDI_EDP_INPUT_C_ONOFF:
			*pipe = PIPE_C;
			break;
		case TRANS_DDI_EDP_INPUT_D_ONOFF:
			*pipe = PIPE_D;
			break;
		default:
			drm_err(&dev_priv->drm, "Invalid PIPE input\n");
			goto out;
		}

		tmp = intel_de_read(dev_priv, PIPECONF(dsi_trans));
		ret = tmp & PIPECONF_ENABLE;
	}
out:
	intel_display_power_put(dev_priv, encoder->power_domain, wakeref);
	return ret;
}

static bool gen11_dsi_initial_fastset_check(struct intel_encoder *encoder,
					    struct intel_crtc_state *crtc_state)
{
	if (crtc_state->dsc.compression_enable) {
		drm_dbg_kms(encoder->base.dev, "Forcing full modeset due to DSC being enabled\n");
		crtc_state->uapi.mode_changed = true;

		return false;
	}

	return true;
}

static void gen11_dsi_encoder_destroy(struct drm_encoder *encoder)
{
	intel_encoder_destroy(encoder);
}

static const struct drm_encoder_funcs gen11_dsi_encoder_funcs = {
	.destroy = gen11_dsi_encoder_destroy,
};

static const struct drm_connector_funcs gen11_dsi_connector_funcs = {
	.detect = intel_panel_detect,
	.late_register = intel_connector_register,
	.early_unregister = intel_connector_unregister,
	.destroy = intel_connector_destroy,
	.fill_modes = drm_helper_probe_single_connector_modes,
	.atomic_get_property = intel_digital_connector_atomic_get_property,
	.atomic_set_property = intel_digital_connector_atomic_set_property,
	.atomic_destroy_state = drm_atomic_helper_connector_destroy_state,
	.atomic_duplicate_state = intel_digital_connector_duplicate_state,
};

static const struct drm_connector_helper_funcs gen11_dsi_connector_helper_funcs = {
	.get_modes = intel_dsi_get_modes,
	.mode_valid = gen11_dsi_mode_valid,
	.atomic_check = intel_digital_connector_atomic_check,
};

static int gen11_dsi_host_attach(struct mipi_dsi_host *host,
				 struct mipi_dsi_device *dsi)
{
	return 0;
}

static int gen11_dsi_host_detach(struct mipi_dsi_host *host,
				 struct mipi_dsi_device *dsi)
{
	return 0;
}

static ssize_t gen11_dsi_host_transfer(struct mipi_dsi_host *host,
				       const struct mipi_dsi_msg *msg)
{
	struct intel_dsi_host *intel_dsi_host = to_intel_dsi_host(host);
	struct mipi_dsi_packet dsi_pkt;
	ssize_t ret;
	bool enable_lpdt = false;

	ret = mipi_dsi_create_packet(&dsi_pkt, msg);
	if (ret < 0)
		return ret;

	if (msg->flags & MIPI_DSI_MSG_USE_LPM)
		enable_lpdt = true;

	/* only long packet contains payload */
	if (mipi_dsi_packet_format_is_long(msg->type)) {
		ret = dsi_send_pkt_payld(intel_dsi_host, &dsi_pkt);
		if (ret < 0)
			return ret;
	}

	/* send packet header */
	ret  = dsi_send_pkt_hdr(intel_dsi_host, &dsi_pkt, enable_lpdt);
	if (ret < 0)
		return ret;

	//TODO: add payload receive code if needed

	ret = sizeof(dsi_pkt.header) + dsi_pkt.payload_length;

	return ret;
}

static const struct mipi_dsi_host_ops gen11_dsi_host_ops = {
	.attach = gen11_dsi_host_attach,
	.detach = gen11_dsi_host_detach,
	.transfer = gen11_dsi_host_transfer,
};

#define ICL_PREPARE_CNT_MAX	0x7
#define ICL_CLK_ZERO_CNT_MAX	0xf
#define ICL_TRAIL_CNT_MAX	0x7
#define ICL_TCLK_PRE_CNT_MAX	0x3
#define ICL_TCLK_POST_CNT_MAX	0x7
#define ICL_HS_ZERO_CNT_MAX	0xf
#define ICL_EXIT_ZERO_CNT_MAX	0x7

static void icl_dphy_param_init(struct intel_dsi *intel_dsi)
{
	struct drm_device *dev = intel_dsi->base.base.dev;
	struct drm_i915_private *dev_priv = to_i915(dev);
	struct mipi_config *mipi_config = dev_priv->vbt.dsi.config;
	u32 tlpx_ns;
	u32 prepare_cnt, exit_zero_cnt, clk_zero_cnt, trail_cnt;
	u32 ths_prepare_ns, tclk_trail_ns;
	u32 hs_zero_cnt;
	u32 tclk_pre_cnt, tclk_post_cnt;

	tlpx_ns = intel_dsi_tlpx_ns(intel_dsi);

	tclk_trail_ns = max(mipi_config->tclk_trail, mipi_config->ths_trail);
	ths_prepare_ns = max(mipi_config->ths_prepare,
			     mipi_config->tclk_prepare);

	/*
	 * prepare cnt in escape clocks
	 * this field represents a hexadecimal value with a precision
	 * of 1.2 – i.e. the most significant bit is the integer
	 * and the least significant 2 bits are fraction bits.
	 * so, the field can represent a range of 0.25 to 1.75
	 */
	prepare_cnt = DIV_ROUND_UP(ths_prepare_ns * 4, tlpx_ns);
	if (prepare_cnt > ICL_PREPARE_CNT_MAX) {
		drm_dbg_kms(&dev_priv->drm, "prepare_cnt out of range (%d)\n",
			    prepare_cnt);
		prepare_cnt = ICL_PREPARE_CNT_MAX;
	}

	/* clk zero count in escape clocks */
	clk_zero_cnt = DIV_ROUND_UP(mipi_config->tclk_prepare_clkzero -
				    ths_prepare_ns, tlpx_ns);
	if (clk_zero_cnt > ICL_CLK_ZERO_CNT_MAX) {
		drm_dbg_kms(&dev_priv->drm,
			    "clk_zero_cnt out of range (%d)\n", clk_zero_cnt);
		clk_zero_cnt = ICL_CLK_ZERO_CNT_MAX;
	}

	/* trail cnt in escape clocks*/
	trail_cnt = DIV_ROUND_UP(tclk_trail_ns, tlpx_ns);
	if (trail_cnt > ICL_TRAIL_CNT_MAX) {
		drm_dbg_kms(&dev_priv->drm, "trail_cnt out of range (%d)\n",
			    trail_cnt);
		trail_cnt = ICL_TRAIL_CNT_MAX;
	}

	/* tclk pre count in escape clocks */
	tclk_pre_cnt = DIV_ROUND_UP(mipi_config->tclk_pre, tlpx_ns);
	if (tclk_pre_cnt > ICL_TCLK_PRE_CNT_MAX) {
		drm_dbg_kms(&dev_priv->drm,
			    "tclk_pre_cnt out of range (%d)\n", tclk_pre_cnt);
		tclk_pre_cnt = ICL_TCLK_PRE_CNT_MAX;
	}

	/* tclk post count in escape clocks */
	tclk_post_cnt = DIV_ROUND_UP(mipi_config->tclk_post, tlpx_ns);
	if (tclk_post_cnt > ICL_TCLK_POST_CNT_MAX) {
		drm_dbg_kms(&dev_priv->drm,
			    "tclk_post_cnt out of range (%d)\n",
			    tclk_post_cnt);
		tclk_post_cnt = ICL_TCLK_POST_CNT_MAX;
	}

	/* hs zero cnt in escape clocks */
	hs_zero_cnt = DIV_ROUND_UP(mipi_config->ths_prepare_hszero -
				   ths_prepare_ns, tlpx_ns);
	if (hs_zero_cnt > ICL_HS_ZERO_CNT_MAX) {
		drm_dbg_kms(&dev_priv->drm, "hs_zero_cnt out of range (%d)\n",
			    hs_zero_cnt);
		hs_zero_cnt = ICL_HS_ZERO_CNT_MAX;
	}

	/* hs exit zero cnt in escape clocks */
	exit_zero_cnt = DIV_ROUND_UP(mipi_config->ths_exit, tlpx_ns);
	if (exit_zero_cnt > ICL_EXIT_ZERO_CNT_MAX) {
		drm_dbg_kms(&dev_priv->drm,
			    "exit_zero_cnt out of range (%d)\n",
			    exit_zero_cnt);
		exit_zero_cnt = ICL_EXIT_ZERO_CNT_MAX;
	}

	/* clock lane dphy timings */
	intel_dsi->dphy_reg = (CLK_PREPARE_OVERRIDE |
			       CLK_PREPARE(prepare_cnt) |
			       CLK_ZERO_OVERRIDE |
			       CLK_ZERO(clk_zero_cnt) |
			       CLK_PRE_OVERRIDE |
			       CLK_PRE(tclk_pre_cnt) |
			       CLK_POST_OVERRIDE |
			       CLK_POST(tclk_post_cnt) |
			       CLK_TRAIL_OVERRIDE |
			       CLK_TRAIL(trail_cnt));

	/* data lanes dphy timings */
	intel_dsi->dphy_data_lane_reg = (HS_PREPARE_OVERRIDE |
					 HS_PREPARE(prepare_cnt) |
					 HS_ZERO_OVERRIDE |
					 HS_ZERO(hs_zero_cnt) |
					 HS_TRAIL_OVERRIDE |
					 HS_TRAIL(trail_cnt) |
					 HS_EXIT_OVERRIDE |
					 HS_EXIT(exit_zero_cnt));

	intel_dsi_log_params(intel_dsi);
}

static void icl_dsi_add_properties(struct intel_connector *connector)
{
	u32 allowed_scalers;

	allowed_scalers = BIT(DRM_MODE_SCALE_ASPECT) |
			   BIT(DRM_MODE_SCALE_FULLSCREEN) |
			   BIT(DRM_MODE_SCALE_CENTER);

	drm_connector_attach_scaling_mode_property(&connector->base,
						   allowed_scalers);

	connector->base.state->scaling_mode = DRM_MODE_SCALE_ASPECT;

	drm_connector_set_panel_orientation_with_quirk(&connector->base,
				intel_dsi_get_panel_orientation(connector),
				connector->panel.fixed_mode->hdisplay,
				connector->panel.fixed_mode->vdisplay);
}

void icl_dsi_init(struct drm_i915_private *dev_priv)
{
	struct drm_device *dev = &dev_priv->drm;
	struct intel_dsi *intel_dsi;
	struct intel_encoder *encoder;
	struct intel_connector *intel_connector;
	struct drm_connector *connector;
	struct drm_display_mode *fixed_mode;
	enum port port;

	if (!intel_bios_is_dsi_present(dev_priv, &port))
		return;

	intel_dsi = kzalloc(sizeof(*intel_dsi), GFP_KERNEL);
	if (!intel_dsi)
		return;

	intel_connector = intel_connector_alloc();
	if (!intel_connector) {
		kfree(intel_dsi);
		return;
	}

	encoder = &intel_dsi->base;
	intel_dsi->attached_connector = intel_connector;
	connector = &intel_connector->base;

	/* register DSI encoder with DRM subsystem */
	drm_encoder_init(dev, &encoder->base, &gen11_dsi_encoder_funcs,
			 DRM_MODE_ENCODER_DSI, "DSI %c", port_name(port));

	encoder->pre_pll_enable = gen11_dsi_pre_pll_enable;
	encoder->pre_enable = gen11_dsi_pre_enable;
	encoder->enable = gen11_dsi_enable;
	encoder->disable = gen11_dsi_disable;
	encoder->post_disable = gen11_dsi_post_disable;
	encoder->port = port;
	encoder->get_config = gen11_dsi_get_config;
	encoder->sync_state = gen11_dsi_sync_state;
<<<<<<< HEAD
	encoder->update_pipe = intel_panel_update_backlight;
=======
	encoder->update_pipe = intel_backlight_update;
>>>>>>> df0cc57e
	encoder->compute_config = gen11_dsi_compute_config;
	encoder->get_hw_state = gen11_dsi_get_hw_state;
	encoder->initial_fastset_check = gen11_dsi_initial_fastset_check;
	encoder->type = INTEL_OUTPUT_DSI;
	encoder->cloneable = 0;
	encoder->pipe_mask = ~0;
	encoder->power_domain = POWER_DOMAIN_PORT_DSI;
	encoder->get_power_domains = gen11_dsi_get_power_domains;
	encoder->disable_clock = gen11_dsi_gate_clocks;
	encoder->is_clock_enabled = gen11_dsi_is_clock_enabled;

	/* register DSI connector with DRM subsystem */
	drm_connector_init(dev, connector, &gen11_dsi_connector_funcs,
			   DRM_MODE_CONNECTOR_DSI);
	drm_connector_helper_add(connector, &gen11_dsi_connector_helper_funcs);
	connector->display_info.subpixel_order = SubPixelHorizontalRGB;
	connector->interlace_allowed = false;
	connector->doublescan_allowed = false;
	intel_connector->get_hw_state = intel_connector_get_hw_state;

	/* attach connector to encoder */
	intel_connector_attach_encoder(intel_connector, encoder);

	mutex_lock(&dev->mode_config.mutex);
	fixed_mode = intel_panel_vbt_fixed_mode(intel_connector);
	mutex_unlock(&dev->mode_config.mutex);

	if (!fixed_mode) {
		drm_err(&dev_priv->drm, "DSI fixed mode info missing\n");
		goto err;
	}

	intel_panel_init(&intel_connector->panel, fixed_mode, NULL);
	intel_backlight_setup(intel_connector, INVALID_PIPE);

	if (dev_priv->vbt.dsi.config->dual_link)
		intel_dsi->ports = BIT(PORT_A) | BIT(PORT_B);
	else
		intel_dsi->ports = BIT(port);

	intel_dsi->dcs_backlight_ports = dev_priv->vbt.dsi.bl_ports;
	intel_dsi->dcs_cabc_ports = dev_priv->vbt.dsi.cabc_ports;

	for_each_dsi_port(port, intel_dsi->ports) {
		struct intel_dsi_host *host;

		host = intel_dsi_host_init(intel_dsi, &gen11_dsi_host_ops, port);
		if (!host)
			goto err;

		intel_dsi->dsi_hosts[port] = host;
	}

	if (!intel_dsi_vbt_init(intel_dsi, MIPI_DSI_GENERIC_PANEL_ID)) {
		drm_dbg_kms(&dev_priv->drm, "no device found\n");
		goto err;
	}

	icl_dphy_param_init(intel_dsi);

	icl_dsi_add_properties(intel_connector);
	return;

err:
	drm_connector_cleanup(connector);
	drm_encoder_cleanup(&encoder->base);
	kfree(intel_dsi);
	kfree(intel_connector);
}<|MERGE_RESOLUTION|>--- conflicted
+++ resolved
@@ -1157,12 +1157,7 @@
 	gen11_dsi_configure_transcoder(encoder, crtc_state);
 
 	/* Step 4l: Gate DDI clocks */
-<<<<<<< HEAD
-	if (DISPLAY_VER(dev_priv) == 11)
-		gen11_dsi_gate_clocks(encoder);
-=======
 	gen11_dsi_gate_clocks(encoder);
->>>>>>> df0cc57e
 }
 
 static void gen11_dsi_powerup_panel(struct intel_encoder *encoder)
@@ -1254,8 +1249,6 @@
 			     IGNORE_KVMR_PIPE_A,
 			     enable ? IGNORE_KVMR_PIPE_A : 0);
 }
-<<<<<<< HEAD
-=======
 
 /*
  * Wa_16012360555:adl-p
@@ -1277,7 +1270,6 @@
 	}
 }
 
->>>>>>> df0cc57e
 static void gen11_dsi_enable(struct intel_atomic_state *state,
 			     struct intel_encoder *encoder,
 			     const struct intel_crtc_state *crtc_state,
@@ -1291,12 +1283,9 @@
 	/* Wa_1409054076:icl,jsl,ehl */
 	icl_apply_kvmr_pipe_a_wa(encoder, crtc->pipe, true);
 
-<<<<<<< HEAD
-=======
 	/* Wa_16012360555:adl-p */
 	adlp_set_lp_hs_wakeup_gb(encoder);
 
->>>>>>> df0cc57e
 	/* step6d: enable dsi transcoder */
 	gen11_dsi_enable_transcoder(encoder);
 
@@ -2029,11 +2018,7 @@
 	encoder->port = port;
 	encoder->get_config = gen11_dsi_get_config;
 	encoder->sync_state = gen11_dsi_sync_state;
-<<<<<<< HEAD
-	encoder->update_pipe = intel_panel_update_backlight;
-=======
 	encoder->update_pipe = intel_backlight_update;
->>>>>>> df0cc57e
 	encoder->compute_config = gen11_dsi_compute_config;
 	encoder->get_hw_state = gen11_dsi_get_hw_state;
 	encoder->initial_fastset_check = gen11_dsi_initial_fastset_check;
