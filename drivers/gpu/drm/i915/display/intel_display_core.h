--- conflicted
+++ resolved
@@ -458,11 +458,8 @@
 		/* For i915gm/i945gm vblank irq workaround */
 		u8 vblank_enabled;
 
-<<<<<<< HEAD
-=======
 		int vblank_wa_num_pipes;
 
->>>>>>> 82ab75c4
 		struct work_struct vblank_dc_work;
 
 		u32 de_irq_mask[I915_MAX_PIPES];
