/*
 * Copyright © 2014 Intel Corporation
 *
 * Permission is hereby granted, free of charge, to any person obtaining a
 * copy of this software and associated documentation files (the "Software"),
 * to deal in the Software without restriction, including without limitation
 * the rights to use, copy, modify, merge, publish, distribute, sublicense,
 * and/or sell copies of the Software, and to permit persons to whom the
 * Software is furnished to do so, subject to the following conditions:
 *
 * The above copyright notice and this permission notice (including the next
 * paragraph) shall be included in all copies or substantial portions of the
 * Software.
 *
 * THE SOFTWARE IS PROVIDED "AS IS", WITHOUT WARRANTY OF ANY KIND, EXPRESS OR
 * IMPLIED, INCLUDING BUT NOT LIMITED TO THE WARRANTIES OF MERCHANTABILITY,
 * FITNESS FOR A PARTICULAR PURPOSE AND NONINFRINGEMENT.  IN NO EVENT SHALL
 * THE AUTHORS OR COPYRIGHT HOLDERS BE LIABLE FOR ANY CLAIM, DAMAGES OR OTHER
 * LIABILITY, WHETHER IN AN ACTION OF CONTRACT, TORT OR OTHERWISE, ARISING
 * FROM, OUT OF OR IN CONNECTION WITH THE SOFTWARE OR THE USE OR OTHER
 * DEALINGS IN THE SOFTWARE.
 */

/**
 * DOC: Panel Self Refresh (PSR/SRD)
 *
 * Since Haswell Display controller supports Panel Self-Refresh on display
 * panels witch have a remote frame buffer (RFB) implemented according to PSR
 * spec in eDP1.3. PSR feature allows the display to go to lower standby states
 * when system is idle but display is on as it eliminates display refresh
 * request to DDR memory completely as long as the frame buffer for that
 * display is unchanged.
 *
 * Panel Self Refresh must be supported by both Hardware (source) and
 * Panel (sink).
 *
 * PSR saves power by caching the framebuffer in the panel RFB, which allows us
 * to power down the link and memory controller. For DSI panels the same idea
 * is called "manual mode".
 *
 * The implementation uses the hardware-based PSR support which automatically
 * enters/exits self-refresh mode. The hardware takes care of sending the
 * required DP aux message and could even retrain the link (that part isn't
 * enabled yet though). The hardware also keeps track of any frontbuffer
 * changes to know when to exit self-refresh mode again. Unfortunately that
 * part doesn't work too well, hence why the i915 PSR support uses the
 * software frontbuffer tracking to make sure it doesn't miss a screen
 * update. For this integration intel_psr_invalidate() and intel_psr_flush()
 * get called by the frontbuffer tracking code. Note that because of locking
 * issues the self-refresh re-enable code is done from a work queue, which
 * must be correctly synchronized/cancelled when shutting down the pipe."
 */

#include <drm/drmP.h>

#include "intel_drv.h"
#include "i915_drv.h"

static bool is_edp_psr(struct intel_dp *intel_dp)
{
	return intel_dp->psr_dpcd[0] & DP_PSR_IS_SUPPORTED;
}

static bool vlv_is_psr_active_on_pipe(struct drm_device *dev, int pipe)
{
	struct drm_i915_private *dev_priv = dev->dev_private;
	uint32_t val;

	val = I915_READ(VLV_PSRSTAT(pipe)) &
	      VLV_EDP_PSR_CURR_STATE_MASK;
	return (val == VLV_EDP_PSR_ACTIVE_NORFB_UP) ||
	       (val == VLV_EDP_PSR_ACTIVE_SF_UPDATE);
}

static void intel_psr_write_vsc(struct intel_dp *intel_dp,
				const struct edp_vsc_psr *vsc_psr)
{
	struct intel_digital_port *dig_port = dp_to_dig_port(intel_dp);
	struct drm_device *dev = dig_port->base.base.dev;
	struct drm_i915_private *dev_priv = dev->dev_private;
	struct intel_crtc *crtc = to_intel_crtc(dig_port->base.base.crtc);
	enum transcoder cpu_transcoder = crtc->config->cpu_transcoder;
	i915_reg_t ctl_reg = HSW_TVIDEO_DIP_CTL(cpu_transcoder);
	uint32_t *data = (uint32_t *) vsc_psr;
	unsigned int i;

	/* As per BSPec (Pipe Video Data Island Packet), we need to disable
	   the video DIP being updated before program video DIP data buffer
	   registers for DIP being updated. */
	I915_WRITE(ctl_reg, 0);
	POSTING_READ(ctl_reg);

	for (i = 0; i < sizeof(*vsc_psr); i += 4) {
		I915_WRITE(HSW_TVIDEO_DIP_VSC_DATA(cpu_transcoder,
						   i >> 2), *data);
		data++;
	}
	for (; i < VIDEO_DIP_VSC_DATA_SIZE; i += 4)
		I915_WRITE(HSW_TVIDEO_DIP_VSC_DATA(cpu_transcoder,
						   i >> 2), 0);

	I915_WRITE(ctl_reg, VIDEO_DIP_ENABLE_VSC_HSW);
	POSTING_READ(ctl_reg);
}

static void vlv_psr_setup_vsc(struct intel_dp *intel_dp)
{
	struct intel_digital_port *intel_dig_port = dp_to_dig_port(intel_dp);
	struct drm_device *dev = intel_dig_port->base.base.dev;
	struct drm_i915_private *dev_priv = dev->dev_private;
	struct drm_crtc *crtc = intel_dig_port->base.base.crtc;
	enum pipe pipe = to_intel_crtc(crtc)->pipe;
	uint32_t val;

	/* VLV auto-generate VSC package as per EDP 1.3 spec, Table 3.10 */
	val  = I915_READ(VLV_VSCSDP(pipe));
	val &= ~VLV_EDP_PSR_SDP_FREQ_MASK;
	val |= VLV_EDP_PSR_SDP_FREQ_EVFRAME;
	I915_WRITE(VLV_VSCSDP(pipe), val);
}

static void skl_psr_setup_su_vsc(struct intel_dp *intel_dp)
{
	struct edp_vsc_psr psr_vsc;

	/* Prepare VSC Header for SU as per EDP 1.4 spec, Table 6.11 */
	memset(&psr_vsc, 0, sizeof(psr_vsc));
	psr_vsc.sdp_header.HB0 = 0;
	psr_vsc.sdp_header.HB1 = 0x7;
	psr_vsc.sdp_header.HB2 = 0x3;
	psr_vsc.sdp_header.HB3 = 0xb;
	intel_psr_write_vsc(intel_dp, &psr_vsc);
}

static void hsw_psr_setup_vsc(struct intel_dp *intel_dp)
{
	struct edp_vsc_psr psr_vsc;

	/* Prepare VSC packet as per EDP 1.3 spec, Table 3.10 */
	memset(&psr_vsc, 0, sizeof(psr_vsc));
	psr_vsc.sdp_header.HB0 = 0;
	psr_vsc.sdp_header.HB1 = 0x7;
	psr_vsc.sdp_header.HB2 = 0x2;
	psr_vsc.sdp_header.HB3 = 0x8;
	intel_psr_write_vsc(intel_dp, &psr_vsc);
}

static void vlv_psr_enable_sink(struct intel_dp *intel_dp)
{
	drm_dp_dpcd_writeb(&intel_dp->aux, DP_PSR_EN_CFG,
			   DP_PSR_ENABLE | DP_PSR_MAIN_LINK_ACTIVE);
}

static i915_reg_t psr_aux_ctl_reg(struct drm_i915_private *dev_priv,
				       enum port port)
{
	if (INTEL_INFO(dev_priv)->gen >= 9)
		return DP_AUX_CH_CTL(port);
	else
		return EDP_PSR_AUX_CTL;
}

static i915_reg_t psr_aux_data_reg(struct drm_i915_private *dev_priv,
					enum port port, int index)
{
	if (INTEL_INFO(dev_priv)->gen >= 9)
		return DP_AUX_CH_DATA(port, index);
	else
		return EDP_PSR_AUX_DATA(index);
}

static void hsw_psr_enable_sink(struct intel_dp *intel_dp)
{
	struct intel_digital_port *dig_port = dp_to_dig_port(intel_dp);
	struct drm_device *dev = dig_port->base.base.dev;
	struct drm_i915_private *dev_priv = dev->dev_private;
	uint32_t aux_clock_divider;
	i915_reg_t aux_ctl_reg;
	static const uint8_t aux_msg[] = {
		[0] = DP_AUX_NATIVE_WRITE << 4,
		[1] = DP_SET_POWER >> 8,
		[2] = DP_SET_POWER & 0xff,
		[3] = 1 - 1,
		[4] = DP_SET_POWER_D0,
	};
	enum port port = dig_port->port;
	u32 aux_ctl;
	int i;

	BUILD_BUG_ON(sizeof(aux_msg) > 20);

	aux_clock_divider = intel_dp->get_aux_clock_divider(intel_dp, 0);

	/* Enable AUX frame sync at sink */
	if (dev_priv->psr.aux_frame_sync)
		drm_dp_dpcd_writeb(&intel_dp->aux,
				DP_SINK_DEVICE_AUX_FRAME_SYNC_CONF,
				DP_AUX_FRAME_SYNC_ENABLE);

	if (dev_priv->psr.link_standby)
		drm_dp_dpcd_writeb(&intel_dp->aux, DP_PSR_EN_CFG,
				   DP_PSR_ENABLE | DP_PSR_MAIN_LINK_ACTIVE);
	else
		drm_dp_dpcd_writeb(&intel_dp->aux, DP_PSR_EN_CFG,
				   DP_PSR_ENABLE);

	aux_ctl_reg = psr_aux_ctl_reg(dev_priv, port);

	/* Setup AUX registers */
	for (i = 0; i < sizeof(aux_msg); i += 4)
		I915_WRITE(psr_aux_data_reg(dev_priv, port, i >> 2),
			   intel_dp_pack_aux(&aux_msg[i], sizeof(aux_msg) - i));

	aux_ctl = intel_dp->get_aux_send_ctl(intel_dp, 0, sizeof(aux_msg),
					     aux_clock_divider);
	I915_WRITE(aux_ctl_reg, aux_ctl);
}

static void vlv_psr_enable_source(struct intel_dp *intel_dp)
{
	struct intel_digital_port *dig_port = dp_to_dig_port(intel_dp);
	struct drm_device *dev = dig_port->base.base.dev;
	struct drm_i915_private *dev_priv = dev->dev_private;
	struct drm_crtc *crtc = dig_port->base.base.crtc;
	enum pipe pipe = to_intel_crtc(crtc)->pipe;

	/* Transition from PSR_state 0 to PSR_state 1, i.e. PSR Inactive */
	I915_WRITE(VLV_PSRCTL(pipe),
		   VLV_EDP_PSR_MODE_SW_TIMER |
		   VLV_EDP_PSR_SRC_TRANSMITTER_STATE |
		   VLV_EDP_PSR_ENABLE);
}

static void vlv_psr_activate(struct intel_dp *intel_dp)
{
	struct intel_digital_port *dig_port = dp_to_dig_port(intel_dp);
	struct drm_device *dev = dig_port->base.base.dev;
	struct drm_i915_private *dev_priv = dev->dev_private;
	struct drm_crtc *crtc = dig_port->base.base.crtc;
	enum pipe pipe = to_intel_crtc(crtc)->pipe;

	/* Let's do the transition from PSR_state 1 to PSR_state 2
	 * that is PSR transition to active - static frame transmission.
	 * Then Hardware is responsible for the transition to PSR_state 3
	 * that is PSR active - no Remote Frame Buffer (RFB) update.
	 */
	I915_WRITE(VLV_PSRCTL(pipe), I915_READ(VLV_PSRCTL(pipe)) |
		   VLV_EDP_PSR_ACTIVE_ENTRY);
}

static void hsw_psr_enable_source(struct intel_dp *intel_dp)
{
	struct intel_digital_port *dig_port = dp_to_dig_port(intel_dp);
	struct drm_device *dev = dig_port->base.base.dev;
	struct drm_i915_private *dev_priv = dev->dev_private;

	uint32_t max_sleep_time = 0x1f;
	/* Lately it was identified that depending on panel idle frame count
	 * calculated at HW can be off by 1. So let's use what came
	 * from VBT + 1.
	 * There are also other cases where panel demands at least 4
	 * but VBT is not being set. To cover these 2 cases lets use
	 * at least 5 when VBT isn't set to be on the safest side.
	 */
<<<<<<< HEAD
	uint32_t idle_frames = max(6, dev_priv->vbt.psr.idle_frames);
=======
	uint32_t idle_frames = dev_priv->vbt.psr.idle_frames + 1;
>>>>>>> e42aeef1
	uint32_t val = EDP_PSR_ENABLE;

	val |= max_sleep_time << EDP_PSR_MAX_SLEEP_TIME_SHIFT;
	val |= idle_frames << EDP_PSR_IDLE_FRAME_SHIFT;

	if (IS_HASWELL(dev))
		val |= EDP_PSR_MIN_LINK_ENTRY_TIME_8_LINES;

	if (dev_priv->psr.link_standby)
		val |= EDP_PSR_LINK_STANDBY;

	if (dev_priv->vbt.psr.tp1_wakeup_time > 5)
		val |= EDP_PSR_TP1_TIME_2500us;
	else if (dev_priv->vbt.psr.tp1_wakeup_time > 1)
		val |= EDP_PSR_TP1_TIME_500us;
	else if (dev_priv->vbt.psr.tp1_wakeup_time > 0)
		val |= EDP_PSR_TP1_TIME_100us;
	else
		val |= EDP_PSR_TP1_TIME_0us;

	if (dev_priv->vbt.psr.tp2_tp3_wakeup_time > 5)
		val |= EDP_PSR_TP2_TP3_TIME_2500us;
	else if (dev_priv->vbt.psr.tp2_tp3_wakeup_time > 1)
		val |= EDP_PSR_TP2_TP3_TIME_500us;
	else if (dev_priv->vbt.psr.tp2_tp3_wakeup_time > 0)
		val |= EDP_PSR_TP2_TP3_TIME_100us;
	else
		val |= EDP_PSR_TP2_TP3_TIME_0us;

	if (intel_dp_source_supports_hbr2(intel_dp) &&
	    drm_dp_tps3_supported(intel_dp->dpcd))
		val |= EDP_PSR_TP1_TP3_SEL;
	else
		val |= EDP_PSR_TP1_TP2_SEL;

	I915_WRITE(EDP_PSR_CTL, val);

	if (!dev_priv->psr.psr2_support)
		return;

	/* FIXME: selective update is probably totally broken because it doesn't
	 * mesh at all with our frontbuffer tracking. And the hw alone isn't
	 * good enough. */
	val = EDP_PSR2_ENABLE | EDP_SU_TRACK_ENABLE;

	if (dev_priv->vbt.psr.tp2_tp3_wakeup_time > 5)
		val |= EDP_PSR2_TP2_TIME_2500;
	else if (dev_priv->vbt.psr.tp2_tp3_wakeup_time > 1)
		val |= EDP_PSR2_TP2_TIME_500;
	else if (dev_priv->vbt.psr.tp2_tp3_wakeup_time > 0)
		val |= EDP_PSR2_TP2_TIME_100;
	else
		val |= EDP_PSR2_TP2_TIME_50;

	I915_WRITE(EDP_PSR2_CTL, val);
}

static bool intel_psr_match_conditions(struct intel_dp *intel_dp)
{
	struct intel_digital_port *dig_port = dp_to_dig_port(intel_dp);
	struct drm_device *dev = dig_port->base.base.dev;
	struct drm_i915_private *dev_priv = dev->dev_private;
	struct drm_crtc *crtc = dig_port->base.base.crtc;
	struct intel_crtc *intel_crtc = to_intel_crtc(crtc);

	lockdep_assert_held(&dev_priv->psr.lock);
	WARN_ON(!drm_modeset_is_locked(&dev->mode_config.connection_mutex));
	WARN_ON(!drm_modeset_is_locked(&crtc->mutex));

	dev_priv->psr.source_ok = false;

	/*
	 * HSW spec explicitly says PSR is tied to port A.
	 * BDW+ platforms with DDI implementation of PSR have different
	 * PSR registers per transcoder and we only implement transcoder EDP
	 * ones. Since by Display design transcoder EDP is tied to port A
	 * we can safely escape based on the port A.
	 */
	if (HAS_DDI(dev) && dig_port->port != PORT_A) {
		DRM_DEBUG_KMS("PSR condition failed: Port not supported\n");
		return false;
	}

	if (!i915.enable_psr) {
		DRM_DEBUG_KMS("PSR disable by flag\n");
		return false;
	}

	if ((IS_VALLEYVIEW(dev) || IS_CHERRYVIEW(dev)) &&
	    !dev_priv->psr.link_standby) {
		DRM_ERROR("PSR condition failed: Link off requested but not supported on this platform\n");
		return false;
	}

	if (IS_HASWELL(dev) &&
	    I915_READ(HSW_STEREO_3D_CTL(intel_crtc->config->cpu_transcoder)) &
		      S3D_ENABLE) {
		DRM_DEBUG_KMS("PSR condition failed: Stereo 3D is Enabled\n");
		return false;
	}

	if (IS_HASWELL(dev) &&
	    intel_crtc->config->base.adjusted_mode.flags & DRM_MODE_FLAG_INTERLACE) {
		DRM_DEBUG_KMS("PSR condition failed: Interlaced is Enabled\n");
		return false;
	}

	dev_priv->psr.source_ok = true;
	return true;
}

static void intel_psr_activate(struct intel_dp *intel_dp)
{
	struct intel_digital_port *intel_dig_port = dp_to_dig_port(intel_dp);
	struct drm_device *dev = intel_dig_port->base.base.dev;
	struct drm_i915_private *dev_priv = dev->dev_private;

	WARN_ON(I915_READ(EDP_PSR_CTL) & EDP_PSR_ENABLE);
	WARN_ON(dev_priv->psr.active);
	lockdep_assert_held(&dev_priv->psr.lock);

	/* Enable/Re-enable PSR on the host */
	if (HAS_DDI(dev))
		/* On HSW+ after we enable PSR on source it will activate it
		 * as soon as it match configure idle_frame count. So
		 * we just actually enable it here on activation time.
		 */
		hsw_psr_enable_source(intel_dp);
	else
		vlv_psr_activate(intel_dp);

	dev_priv->psr.active = true;
}

/**
 * intel_psr_enable - Enable PSR
 * @intel_dp: Intel DP
 *
 * This function can only be called after the pipe is fully trained and enabled.
 */
void intel_psr_enable(struct intel_dp *intel_dp)
{
	struct intel_digital_port *intel_dig_port = dp_to_dig_port(intel_dp);
	struct drm_device *dev = intel_dig_port->base.base.dev;
	struct drm_i915_private *dev_priv = dev->dev_private;
	struct intel_crtc *crtc = to_intel_crtc(intel_dig_port->base.base.crtc);

	if (!HAS_PSR(dev)) {
		DRM_DEBUG_KMS("PSR not supported on this platform\n");
		return;
	}

	if (!is_edp_psr(intel_dp)) {
		DRM_DEBUG_KMS("PSR not supported by this panel\n");
		return;
	}

	mutex_lock(&dev_priv->psr.lock);
	if (dev_priv->psr.enabled) {
		DRM_DEBUG_KMS("PSR already in use\n");
		goto unlock;
	}

	if (!intel_psr_match_conditions(intel_dp))
		goto unlock;

	dev_priv->psr.busy_frontbuffer_bits = 0;

	if (HAS_DDI(dev)) {
		hsw_psr_setup_vsc(intel_dp);

		if (dev_priv->psr.psr2_support) {
			/* PSR2 is restricted to work with panel resolutions upto 3200x2000 */
			if (crtc->config->pipe_src_w > 3200 ||
				crtc->config->pipe_src_h > 2000)
				dev_priv->psr.psr2_support = false;
			else
				skl_psr_setup_su_vsc(intel_dp);
		}

		/*
		 * Per Spec: Avoid continuous PSR exit by masking MEMUP and HPD.
		 * Also mask LPSP to avoid dependency on other drivers that
		 * might block runtime_pm besides preventing other hw tracking
		 * issues now we can rely on frontbuffer tracking.
		 */
		I915_WRITE(EDP_PSR_DEBUG_CTL, EDP_PSR_DEBUG_MASK_MEMUP |
			   EDP_PSR_DEBUG_MASK_HPD | EDP_PSR_DEBUG_MASK_LPSP);

		/* Enable PSR on the panel */
		hsw_psr_enable_sink(intel_dp);

		if (INTEL_INFO(dev)->gen >= 9)
			intel_psr_activate(intel_dp);
	} else {
		vlv_psr_setup_vsc(intel_dp);

		/* Enable PSR on the panel */
		vlv_psr_enable_sink(intel_dp);

		/* On HSW+ enable_source also means go to PSR entry/active
		 * state as soon as idle_frame achieved and here would be
		 * to soon. However on VLV enable_source just enable PSR
		 * but let it on inactive state. So we might do this prior
		 * to active transition, i.e. here.
		 */
		vlv_psr_enable_source(intel_dp);
	}

	/*
	 * FIXME: Activation should happen immediately since this function
	 * is just called after pipe is fully trained and enabled.
	 * However on every platform we face issues when first activation
	 * follows a modeset so quickly.
	 *     - On VLV/CHV we get bank screen on first activation
	 *     - On HSW/BDW we get a recoverable frozen screen until next
	 *       exit-activate sequence.
	 */
	if (INTEL_INFO(dev)->gen < 9)
		schedule_delayed_work(&dev_priv->psr.work,
				      msecs_to_jiffies(intel_dp->panel_power_cycle_delay * 5));

	dev_priv->psr.enabled = intel_dp;
unlock:
	mutex_unlock(&dev_priv->psr.lock);
}

static void vlv_psr_disable(struct intel_dp *intel_dp)
{
	struct intel_digital_port *intel_dig_port = dp_to_dig_port(intel_dp);
	struct drm_device *dev = intel_dig_port->base.base.dev;
	struct drm_i915_private *dev_priv = dev->dev_private;
	struct intel_crtc *intel_crtc =
		to_intel_crtc(intel_dig_port->base.base.crtc);
	uint32_t val;

	if (dev_priv->psr.active) {
		/* Put VLV PSR back to PSR_state 0 that is PSR Disabled. */
		if (wait_for((I915_READ(VLV_PSRSTAT(intel_crtc->pipe)) &
			      VLV_EDP_PSR_IN_TRANS) == 0, 1))
			WARN(1, "PSR transition took longer than expected\n");

		val = I915_READ(VLV_PSRCTL(intel_crtc->pipe));
		val &= ~VLV_EDP_PSR_ACTIVE_ENTRY;
		val &= ~VLV_EDP_PSR_ENABLE;
		val &= ~VLV_EDP_PSR_MODE_MASK;
		I915_WRITE(VLV_PSRCTL(intel_crtc->pipe), val);

		dev_priv->psr.active = false;
	} else {
		WARN_ON(vlv_is_psr_active_on_pipe(dev, intel_crtc->pipe));
	}
}

static void hsw_psr_disable(struct intel_dp *intel_dp)
{
	struct intel_digital_port *intel_dig_port = dp_to_dig_port(intel_dp);
	struct drm_device *dev = intel_dig_port->base.base.dev;
	struct drm_i915_private *dev_priv = dev->dev_private;

	if (dev_priv->psr.active) {
		I915_WRITE(EDP_PSR_CTL,
			   I915_READ(EDP_PSR_CTL) & ~EDP_PSR_ENABLE);

		/* Wait till PSR is idle */
		if (_wait_for((I915_READ(EDP_PSR_STATUS_CTL) &
			       EDP_PSR_STATUS_STATE_MASK) == 0,
			       2 * USEC_PER_SEC, 10 * USEC_PER_MSEC))
			DRM_ERROR("Timed out waiting for PSR Idle State\n");

		dev_priv->psr.active = false;
	} else {
		WARN_ON(I915_READ(EDP_PSR_CTL) & EDP_PSR_ENABLE);
	}
}

/**
 * intel_psr_disable - Disable PSR
 * @intel_dp: Intel DP
 *
 * This function needs to be called before disabling pipe.
 */
void intel_psr_disable(struct intel_dp *intel_dp)
{
	struct intel_digital_port *intel_dig_port = dp_to_dig_port(intel_dp);
	struct drm_device *dev = intel_dig_port->base.base.dev;
	struct drm_i915_private *dev_priv = dev->dev_private;

	mutex_lock(&dev_priv->psr.lock);
	if (!dev_priv->psr.enabled) {
		mutex_unlock(&dev_priv->psr.lock);
		return;
	}

	/* Disable PSR on Source */
	if (HAS_DDI(dev))
		hsw_psr_disable(intel_dp);
	else
		vlv_psr_disable(intel_dp);

	/* Disable PSR on Sink */
	drm_dp_dpcd_writeb(&intel_dp->aux, DP_PSR_EN_CFG, 0);

	dev_priv->psr.enabled = NULL;
	mutex_unlock(&dev_priv->psr.lock);

	cancel_delayed_work_sync(&dev_priv->psr.work);
}

static void intel_psr_work(struct work_struct *work)
{
	struct drm_i915_private *dev_priv =
		container_of(work, typeof(*dev_priv), psr.work.work);
	struct intel_dp *intel_dp = dev_priv->psr.enabled;
	struct drm_crtc *crtc = dp_to_dig_port(intel_dp)->base.base.crtc;
	enum pipe pipe = to_intel_crtc(crtc)->pipe;

	/* We have to make sure PSR is ready for re-enable
	 * otherwise it keeps disabled until next full enable/disable cycle.
	 * PSR might take some time to get fully disabled
	 * and be ready for re-enable.
	 */
	if (HAS_DDI(dev_priv)) {
		if (wait_for((I915_READ(EDP_PSR_STATUS_CTL) &
			      EDP_PSR_STATUS_STATE_MASK) == 0, 50)) {
			DRM_ERROR("Timed out waiting for PSR Idle for re-enable\n");
			return;
		}
	} else {
		if (wait_for((I915_READ(VLV_PSRSTAT(pipe)) &
			      VLV_EDP_PSR_IN_TRANS) == 0, 1)) {
			DRM_ERROR("Timed out waiting for PSR Idle for re-enable\n");
			return;
		}
	}
	mutex_lock(&dev_priv->psr.lock);
	intel_dp = dev_priv->psr.enabled;

	if (!intel_dp)
		goto unlock;

	/*
	 * The delayed work can race with an invalidate hence we need to
	 * recheck. Since psr_flush first clears this and then reschedules we
	 * won't ever miss a flush when bailing out here.
	 */
	if (dev_priv->psr.busy_frontbuffer_bits)
		goto unlock;

	intel_psr_activate(intel_dp);
unlock:
	mutex_unlock(&dev_priv->psr.lock);
}

static void intel_psr_exit(struct drm_device *dev)
{
	struct drm_i915_private *dev_priv = dev->dev_private;
	struct intel_dp *intel_dp = dev_priv->psr.enabled;
	struct drm_crtc *crtc = dp_to_dig_port(intel_dp)->base.base.crtc;
	enum pipe pipe = to_intel_crtc(crtc)->pipe;
	u32 val;

	if (!dev_priv->psr.active)
		return;

	if (HAS_DDI(dev)) {
		val = I915_READ(EDP_PSR_CTL);

		WARN_ON(!(val & EDP_PSR_ENABLE));

		I915_WRITE(EDP_PSR_CTL, val & ~EDP_PSR_ENABLE);
	} else {
		val = I915_READ(VLV_PSRCTL(pipe));

		/* Here we do the transition from PSR_state 3 to PSR_state 5
		 * directly once PSR State 4 that is active with single frame
		 * update can be skipped. PSR_state 5 that is PSR exit then
		 * Hardware is responsible to transition back to PSR_state 1
		 * that is PSR inactive. Same state after
		 * vlv_edp_psr_enable_source.
		 */
		val &= ~VLV_EDP_PSR_ACTIVE_ENTRY;
		I915_WRITE(VLV_PSRCTL(pipe), val);

		/* Send AUX wake up - Spec says after transitioning to PSR
		 * active we have to send AUX wake up by writing 01h in DPCD
		 * 600h of sink device.
		 * XXX: This might slow down the transition, but without this
		 * HW doesn't complete the transition to PSR_state 1 and we
		 * never get the screen updated.
		 */
		drm_dp_dpcd_writeb(&intel_dp->aux, DP_SET_POWER,
				   DP_SET_POWER_D0);
	}

	dev_priv->psr.active = false;
}

/**
 * intel_psr_single_frame_update - Single Frame Update
 * @dev: DRM device
 * @frontbuffer_bits: frontbuffer plane tracking bits
 *
 * Some platforms support a single frame update feature that is used to
 * send and update only one frame on Remote Frame Buffer.
 * So far it is only implemented for Valleyview and Cherryview because
 * hardware requires this to be done before a page flip.
 */
void intel_psr_single_frame_update(struct drm_device *dev,
				   unsigned frontbuffer_bits)
{
	struct drm_i915_private *dev_priv = dev->dev_private;
	struct drm_crtc *crtc;
	enum pipe pipe;
	u32 val;

	/*
	 * Single frame update is already supported on BDW+ but it requires
	 * many W/A and it isn't really needed.
	 */
	if (!IS_VALLEYVIEW(dev) && !IS_CHERRYVIEW(dev))
		return;

	mutex_lock(&dev_priv->psr.lock);
	if (!dev_priv->psr.enabled) {
		mutex_unlock(&dev_priv->psr.lock);
		return;
	}

	crtc = dp_to_dig_port(dev_priv->psr.enabled)->base.base.crtc;
	pipe = to_intel_crtc(crtc)->pipe;

	if (frontbuffer_bits & INTEL_FRONTBUFFER_ALL_MASK(pipe)) {
		val = I915_READ(VLV_PSRCTL(pipe));

		/*
		 * We need to set this bit before writing registers for a flip.
		 * This bit will be self-clear when it gets to the PSR active state.
		 */
		I915_WRITE(VLV_PSRCTL(pipe), val | VLV_EDP_PSR_SINGLE_FRAME_UPDATE);
	}
	mutex_unlock(&dev_priv->psr.lock);
}

/**
 * intel_psr_invalidate - Invalidade PSR
 * @dev: DRM device
 * @frontbuffer_bits: frontbuffer plane tracking bits
 *
 * Since the hardware frontbuffer tracking has gaps we need to integrate
 * with the software frontbuffer tracking. This function gets called every
 * time frontbuffer rendering starts and a buffer gets dirtied. PSR must be
 * disabled if the frontbuffer mask contains a buffer relevant to PSR.
 *
 * Dirty frontbuffers relevant to PSR are tracked in busy_frontbuffer_bits."
 */
void intel_psr_invalidate(struct drm_device *dev,
			  unsigned frontbuffer_bits)
{
	struct drm_i915_private *dev_priv = dev->dev_private;
	struct drm_crtc *crtc;
	enum pipe pipe;

	mutex_lock(&dev_priv->psr.lock);
	if (!dev_priv->psr.enabled) {
		mutex_unlock(&dev_priv->psr.lock);
		return;
	}

	crtc = dp_to_dig_port(dev_priv->psr.enabled)->base.base.crtc;
	pipe = to_intel_crtc(crtc)->pipe;

	frontbuffer_bits &= INTEL_FRONTBUFFER_ALL_MASK(pipe);
	dev_priv->psr.busy_frontbuffer_bits |= frontbuffer_bits;

	if (frontbuffer_bits)
		intel_psr_exit(dev);

	mutex_unlock(&dev_priv->psr.lock);
}

/**
 * intel_psr_flush - Flush PSR
 * @dev: DRM device
 * @frontbuffer_bits: frontbuffer plane tracking bits
 * @origin: which operation caused the flush
 *
 * Since the hardware frontbuffer tracking has gaps we need to integrate
 * with the software frontbuffer tracking. This function gets called every
 * time frontbuffer rendering has completed and flushed out to memory. PSR
 * can be enabled again if no other frontbuffer relevant to PSR is dirty.
 *
 * Dirty frontbuffers relevant to PSR are tracked in busy_frontbuffer_bits.
 */
void intel_psr_flush(struct drm_device *dev,
		     unsigned frontbuffer_bits, enum fb_op_origin origin)
{
	struct drm_i915_private *dev_priv = dev->dev_private;
	struct drm_crtc *crtc;
	enum pipe pipe;

	mutex_lock(&dev_priv->psr.lock);
	if (!dev_priv->psr.enabled) {
		mutex_unlock(&dev_priv->psr.lock);
		return;
	}

	crtc = dp_to_dig_port(dev_priv->psr.enabled)->base.base.crtc;
	pipe = to_intel_crtc(crtc)->pipe;

	frontbuffer_bits &= INTEL_FRONTBUFFER_ALL_MASK(pipe);
	dev_priv->psr.busy_frontbuffer_bits &= ~frontbuffer_bits;

	/* By definition flush = invalidate + flush */
	if (frontbuffer_bits)
		intel_psr_exit(dev);

	if (!dev_priv->psr.active && !dev_priv->psr.busy_frontbuffer_bits)
		if (!work_busy(&dev_priv->psr.work.work))
			schedule_delayed_work(&dev_priv->psr.work,
					      msecs_to_jiffies(100));
	mutex_unlock(&dev_priv->psr.lock);
}

/**
 * intel_psr_init - Init basic PSR work and mutex.
 * @dev: DRM device
 *
 * This function is  called only once at driver load to initialize basic
 * PSR stuff.
 */
void intel_psr_init(struct drm_device *dev)
{
	struct drm_i915_private *dev_priv = dev->dev_private;

	dev_priv->psr_mmio_base = IS_HASWELL(dev_priv) ?
		HSW_EDP_PSR_BASE : BDW_EDP_PSR_BASE;

	/* Per platform default */
	if (i915.enable_psr == -1) {
		if (IS_HASWELL(dev) || IS_BROADWELL(dev))
			i915.enable_psr = 1;
		else
			i915.enable_psr = 0;
	}

	/* Set link_standby x link_off defaults */
	if (IS_HASWELL(dev) || IS_BROADWELL(dev))
		/* HSW and BDW require workarounds that we don't implement. */
		dev_priv->psr.link_standby = false;
	else if (IS_VALLEYVIEW(dev) || IS_CHERRYVIEW(dev))
		/* On VLV and CHV only standby mode is supported. */
		dev_priv->psr.link_standby = true;
	else
		/* For new platforms let's respect VBT back again */
		dev_priv->psr.link_standby = dev_priv->vbt.psr.full_link;

	/* Override link_standby x link_off defaults */
	if (i915.enable_psr == 2 && !dev_priv->psr.link_standby) {
		DRM_DEBUG_KMS("PSR: Forcing link standby\n");
		dev_priv->psr.link_standby = true;
	}
	if (i915.enable_psr == 3 && dev_priv->psr.link_standby) {
		DRM_DEBUG_KMS("PSR: Forcing main link off\n");
		dev_priv->psr.link_standby = false;
	}

	INIT_DELAYED_WORK(&dev_priv->psr.work, intel_psr_work);
	mutex_init(&dev_priv->psr.lock);
}<|MERGE_RESOLUTION|>--- conflicted
+++ resolved
@@ -262,11 +262,7 @@
 	 * but VBT is not being set. To cover these 2 cases lets use
 	 * at least 5 when VBT isn't set to be on the safest side.
 	 */
-<<<<<<< HEAD
-	uint32_t idle_frames = max(6, dev_priv->vbt.psr.idle_frames);
-=======
 	uint32_t idle_frames = dev_priv->vbt.psr.idle_frames + 1;
->>>>>>> e42aeef1
 	uint32_t val = EDP_PSR_ENABLE;
 
 	val |= max_sleep_time << EDP_PSR_MAX_SLEEP_TIME_SHIFT;
