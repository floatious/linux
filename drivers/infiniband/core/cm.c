// SPDX-License-Identifier: GPL-2.0 OR Linux-OpenIB
/*
 * Copyright (c) 2004-2007 Intel Corporation.  All rights reserved.
 * Copyright (c) 2004 Topspin Corporation.  All rights reserved.
 * Copyright (c) 2004, 2005 Voltaire Corporation.  All rights reserved.
 * Copyright (c) 2005 Sun Microsystems, Inc. All rights reserved.
 * Copyright (c) 2019, Mellanox Technologies inc.  All rights reserved.
 */

#include <linux/completion.h>
#include <linux/dma-mapping.h>
#include <linux/device.h>
#include <linux/module.h>
#include <linux/err.h>
#include <linux/idr.h>
#include <linux/interrupt.h>
#include <linux/random.h>
#include <linux/rbtree.h>
#include <linux/spinlock.h>
#include <linux/slab.h>
#include <linux/sysfs.h>
#include <linux/workqueue.h>
#include <linux/kdev_t.h>
#include <linux/etherdevice.h>

#include <rdma/ib_cache.h>
#include <rdma/ib_cm.h>
#include "cm_msgs.h"
#include "core_priv.h"

MODULE_AUTHOR("Sean Hefty");
MODULE_DESCRIPTION("InfiniBand CM");
MODULE_LICENSE("Dual BSD/GPL");

static const char * const ibcm_rej_reason_strs[] = {
	[IB_CM_REJ_NO_QP]			= "no QP",
	[IB_CM_REJ_NO_EEC]			= "no EEC",
	[IB_CM_REJ_NO_RESOURCES]		= "no resources",
	[IB_CM_REJ_TIMEOUT]			= "timeout",
	[IB_CM_REJ_UNSUPPORTED]			= "unsupported",
	[IB_CM_REJ_INVALID_COMM_ID]		= "invalid comm ID",
	[IB_CM_REJ_INVALID_COMM_INSTANCE]	= "invalid comm instance",
	[IB_CM_REJ_INVALID_SERVICE_ID]		= "invalid service ID",
	[IB_CM_REJ_INVALID_TRANSPORT_TYPE]	= "invalid transport type",
	[IB_CM_REJ_STALE_CONN]			= "stale conn",
	[IB_CM_REJ_RDC_NOT_EXIST]		= "RDC not exist",
	[IB_CM_REJ_INVALID_GID]			= "invalid GID",
	[IB_CM_REJ_INVALID_LID]			= "invalid LID",
	[IB_CM_REJ_INVALID_SL]			= "invalid SL",
	[IB_CM_REJ_INVALID_TRAFFIC_CLASS]	= "invalid traffic class",
	[IB_CM_REJ_INVALID_HOP_LIMIT]		= "invalid hop limit",
	[IB_CM_REJ_INVALID_PACKET_RATE]		= "invalid packet rate",
	[IB_CM_REJ_INVALID_ALT_GID]		= "invalid alt GID",
	[IB_CM_REJ_INVALID_ALT_LID]		= "invalid alt LID",
	[IB_CM_REJ_INVALID_ALT_SL]		= "invalid alt SL",
	[IB_CM_REJ_INVALID_ALT_TRAFFIC_CLASS]	= "invalid alt traffic class",
	[IB_CM_REJ_INVALID_ALT_HOP_LIMIT]	= "invalid alt hop limit",
	[IB_CM_REJ_INVALID_ALT_PACKET_RATE]	= "invalid alt packet rate",
	[IB_CM_REJ_PORT_CM_REDIRECT]		= "port CM redirect",
	[IB_CM_REJ_PORT_REDIRECT]		= "port redirect",
	[IB_CM_REJ_INVALID_MTU]			= "invalid MTU",
	[IB_CM_REJ_INSUFFICIENT_RESP_RESOURCES]	= "insufficient resp resources",
	[IB_CM_REJ_CONSUMER_DEFINED]		= "consumer defined",
	[IB_CM_REJ_INVALID_RNR_RETRY]		= "invalid RNR retry",
	[IB_CM_REJ_DUPLICATE_LOCAL_COMM_ID]	= "duplicate local comm ID",
	[IB_CM_REJ_INVALID_CLASS_VERSION]	= "invalid class version",
	[IB_CM_REJ_INVALID_FLOW_LABEL]		= "invalid flow label",
	[IB_CM_REJ_INVALID_ALT_FLOW_LABEL]	= "invalid alt flow label",
};

const char *__attribute_const__ ibcm_reject_msg(int reason)
{
	size_t index = reason;

	if (index < ARRAY_SIZE(ibcm_rej_reason_strs) &&
	    ibcm_rej_reason_strs[index])
		return ibcm_rej_reason_strs[index];
	else
		return "unrecognized reason";
}
EXPORT_SYMBOL(ibcm_reject_msg);

struct cm_id_private;
static void cm_add_one(struct ib_device *device);
static void cm_remove_one(struct ib_device *device, void *client_data);
static int cm_send_sidr_rep_locked(struct cm_id_private *cm_id_priv,
				   struct ib_cm_sidr_rep_param *param);
static int cm_send_dreq_locked(struct cm_id_private *cm_id_priv,
			       const void *private_data, u8 private_data_len);
static int cm_send_drep_locked(struct cm_id_private *cm_id_priv,
			       void *private_data, u8 private_data_len);
static int cm_send_rej_locked(struct cm_id_private *cm_id_priv,
			      enum ib_cm_rej_reason reason, void *ari,
			      u8 ari_length, const void *private_data,
			      u8 private_data_len);

static struct ib_client cm_client = {
	.name   = "cm",
	.add    = cm_add_one,
	.remove = cm_remove_one
};

static struct ib_cm {
	spinlock_t lock;
	struct list_head device_list;
	rwlock_t device_lock;
	struct rb_root listen_service_table;
	u64 listen_service_id;
	/* struct rb_root peer_service_table; todo: fix peer to peer */
	struct rb_root remote_qp_table;
	struct rb_root remote_id_table;
	struct rb_root remote_sidr_table;
	struct xarray local_id_table;
	u32 local_id_next;
	__be32 random_id_operand;
	struct list_head timewait_list;
	struct workqueue_struct *wq;
	/* Sync on cm change port state */
	spinlock_t state_lock;
} cm;

/* Counter indexes ordered by attribute ID */
enum {
	CM_REQ_COUNTER,
	CM_MRA_COUNTER,
	CM_REJ_COUNTER,
	CM_REP_COUNTER,
	CM_RTU_COUNTER,
	CM_DREQ_COUNTER,
	CM_DREP_COUNTER,
	CM_SIDR_REQ_COUNTER,
	CM_SIDR_REP_COUNTER,
	CM_LAP_COUNTER,
	CM_APR_COUNTER,
	CM_ATTR_COUNT,
	CM_ATTR_ID_OFFSET = 0x0010,
};

enum {
	CM_XMIT,
	CM_XMIT_RETRIES,
	CM_RECV,
	CM_RECV_DUPLICATES,
	CM_COUNTER_GROUPS
};

static char const counter_group_names[CM_COUNTER_GROUPS]
				     [sizeof("cm_rx_duplicates")] = {
	"cm_tx_msgs", "cm_tx_retries",
	"cm_rx_msgs", "cm_rx_duplicates"
};

struct cm_counter_group {
	struct kobject obj;
	atomic_long_t counter[CM_ATTR_COUNT];
};

struct cm_counter_attribute {
	struct attribute attr;
	int index;
};

#define CM_COUNTER_ATTR(_name, _index) \
struct cm_counter_attribute cm_##_name##_counter_attr = { \
	.attr = { .name = __stringify(_name), .mode = 0444 }, \
	.index = _index \
}

static CM_COUNTER_ATTR(req, CM_REQ_COUNTER);
static CM_COUNTER_ATTR(mra, CM_MRA_COUNTER);
static CM_COUNTER_ATTR(rej, CM_REJ_COUNTER);
static CM_COUNTER_ATTR(rep, CM_REP_COUNTER);
static CM_COUNTER_ATTR(rtu, CM_RTU_COUNTER);
static CM_COUNTER_ATTR(dreq, CM_DREQ_COUNTER);
static CM_COUNTER_ATTR(drep, CM_DREP_COUNTER);
static CM_COUNTER_ATTR(sidr_req, CM_SIDR_REQ_COUNTER);
static CM_COUNTER_ATTR(sidr_rep, CM_SIDR_REP_COUNTER);
static CM_COUNTER_ATTR(lap, CM_LAP_COUNTER);
static CM_COUNTER_ATTR(apr, CM_APR_COUNTER);

static struct attribute *cm_counter_default_attrs[] = {
	&cm_req_counter_attr.attr,
	&cm_mra_counter_attr.attr,
	&cm_rej_counter_attr.attr,
	&cm_rep_counter_attr.attr,
	&cm_rtu_counter_attr.attr,
	&cm_dreq_counter_attr.attr,
	&cm_drep_counter_attr.attr,
	&cm_sidr_req_counter_attr.attr,
	&cm_sidr_rep_counter_attr.attr,
	&cm_lap_counter_attr.attr,
	&cm_apr_counter_attr.attr,
	NULL
};

struct cm_port {
	struct cm_device *cm_dev;
	struct ib_mad_agent *mad_agent;
	struct kobject port_obj;
	u8 port_num;
	struct list_head cm_priv_prim_list;
	struct list_head cm_priv_altr_list;
	struct cm_counter_group counter_group[CM_COUNTER_GROUPS];
};

struct cm_device {
	struct list_head list;
	struct ib_device *ib_device;
	u8 ack_delay;
	int going_down;
	struct cm_port *port[];
};

struct cm_av {
	struct cm_port *port;
	union ib_gid dgid;
	struct rdma_ah_attr ah_attr;
	u16 pkey_index;
	u8 timeout;
};

struct cm_work {
	struct delayed_work work;
	struct list_head list;
	struct cm_port *port;
	struct ib_mad_recv_wc *mad_recv_wc;	/* Received MADs */
	__be32 local_id;			/* Established / timewait */
	__be32 remote_id;
	struct ib_cm_event cm_event;
	struct sa_path_rec path[];
};

struct cm_timewait_info {
	struct cm_work work;
	struct list_head list;
	struct rb_node remote_qp_node;
	struct rb_node remote_id_node;
	__be64 remote_ca_guid;
	__be32 remote_qpn;
	u8 inserted_remote_qp;
	u8 inserted_remote_id;
};

struct cm_id_private {
	struct ib_cm_id	id;

	struct rb_node service_node;
	struct rb_node sidr_id_node;
	spinlock_t lock;	/* Do not acquire inside cm.lock */
	struct completion comp;
	refcount_t refcount;
	/* Number of clients sharing this ib_cm_id. Only valid for listeners.
	 * Protected by the cm.lock spinlock. */
	int listen_sharecount;
	struct rcu_head rcu;

	struct ib_mad_send_buf *msg;
	struct cm_timewait_info *timewait_info;
	/* todo: use alternate port on send failure */
	struct cm_av av;
	struct cm_av alt_av;

	void *private_data;
	__be64 tid;
	__be32 local_qpn;
	__be32 remote_qpn;
	enum ib_qp_type qp_type;
	__be32 sq_psn;
	__be32 rq_psn;
	int timeout_ms;
	enum ib_mtu path_mtu;
	__be16 pkey;
	u8 private_data_len;
	u8 max_cm_retries;
	u8 responder_resources;
	u8 initiator_depth;
	u8 retry_count;
	u8 rnr_retry_count;
	u8 service_timeout;
	u8 target_ack_delay;

	struct list_head prim_list;
	struct list_head altr_list;
	/* Indicates that the send port mad is registered and av is set */
	int prim_send_port_not_ready;
	int altr_send_port_not_ready;

	struct list_head work_list;
	atomic_t work_count;
};

static void cm_work_handler(struct work_struct *work);

static inline void cm_deref_id(struct cm_id_private *cm_id_priv)
{
	if (refcount_dec_and_test(&cm_id_priv->refcount))
		complete(&cm_id_priv->comp);
}

static int cm_alloc_msg(struct cm_id_private *cm_id_priv,
			struct ib_mad_send_buf **msg)
{
	struct ib_mad_agent *mad_agent;
	struct ib_mad_send_buf *m;
	struct ib_ah *ah;
	struct cm_av *av;
	unsigned long flags, flags2;
	int ret = 0;

	/* don't let the port to be released till the agent is down */
	spin_lock_irqsave(&cm.state_lock, flags2);
	spin_lock_irqsave(&cm.lock, flags);
	if (!cm_id_priv->prim_send_port_not_ready)
		av = &cm_id_priv->av;
	else if (!cm_id_priv->altr_send_port_not_ready &&
		 (cm_id_priv->alt_av.port))
		av = &cm_id_priv->alt_av;
	else {
		pr_info("%s: not valid CM id\n", __func__);
		ret = -ENODEV;
		spin_unlock_irqrestore(&cm.lock, flags);
		goto out;
	}
	spin_unlock_irqrestore(&cm.lock, flags);
	/* Make sure the port haven't released the mad yet */
	mad_agent = cm_id_priv->av.port->mad_agent;
	if (!mad_agent) {
		pr_info("%s: not a valid MAD agent\n", __func__);
		ret = -ENODEV;
		goto out;
	}
	ah = rdma_create_ah(mad_agent->qp->pd, &av->ah_attr, 0);
	if (IS_ERR(ah)) {
		ret = PTR_ERR(ah);
		goto out;
	}

	m = ib_create_send_mad(mad_agent, cm_id_priv->id.remote_cm_qpn,
			       av->pkey_index,
			       0, IB_MGMT_MAD_HDR, IB_MGMT_MAD_DATA,
			       GFP_ATOMIC,
			       IB_MGMT_BASE_VERSION);
	if (IS_ERR(m)) {
		rdma_destroy_ah(ah, 0);
		ret = PTR_ERR(m);
		goto out;
	}

	/* Timeout set by caller if response is expected. */
	m->ah = ah;
	m->retries = cm_id_priv->max_cm_retries;

	refcount_inc(&cm_id_priv->refcount);
	m->context[0] = cm_id_priv;
	*msg = m;

out:
	spin_unlock_irqrestore(&cm.state_lock, flags2);
	return ret;
}

static struct ib_mad_send_buf *cm_alloc_response_msg_no_ah(struct cm_port *port,
							   struct ib_mad_recv_wc *mad_recv_wc)
{
	return ib_create_send_mad(port->mad_agent, 1, mad_recv_wc->wc->pkey_index,
				  0, IB_MGMT_MAD_HDR, IB_MGMT_MAD_DATA,
				  GFP_ATOMIC,
				  IB_MGMT_BASE_VERSION);
}

static int cm_create_response_msg_ah(struct cm_port *port,
				     struct ib_mad_recv_wc *mad_recv_wc,
				     struct ib_mad_send_buf *msg)
{
	struct ib_ah *ah;

	ah = ib_create_ah_from_wc(port->mad_agent->qp->pd, mad_recv_wc->wc,
				  mad_recv_wc->recv_buf.grh, port->port_num);
	if (IS_ERR(ah))
		return PTR_ERR(ah);

	msg->ah = ah;
	return 0;
}

static void cm_free_msg(struct ib_mad_send_buf *msg)
{
	if (msg->ah)
		rdma_destroy_ah(msg->ah, 0);
	if (msg->context[0])
		cm_deref_id(msg->context[0]);
	ib_free_send_mad(msg);
}

static int cm_alloc_response_msg(struct cm_port *port,
				 struct ib_mad_recv_wc *mad_recv_wc,
				 struct ib_mad_send_buf **msg)
{
	struct ib_mad_send_buf *m;
	int ret;

	m = cm_alloc_response_msg_no_ah(port, mad_recv_wc);
	if (IS_ERR(m))
		return PTR_ERR(m);

	ret = cm_create_response_msg_ah(port, mad_recv_wc, m);
	if (ret) {
		cm_free_msg(m);
		return ret;
	}

	*msg = m;
	return 0;
}

static void * cm_copy_private_data(const void *private_data,
				   u8 private_data_len)
{
	void *data;

	if (!private_data || !private_data_len)
		return NULL;

	data = kmemdup(private_data, private_data_len, GFP_KERNEL);
	if (!data)
		return ERR_PTR(-ENOMEM);

	return data;
}

static void cm_set_private_data(struct cm_id_private *cm_id_priv,
				 void *private_data, u8 private_data_len)
{
	if (cm_id_priv->private_data && cm_id_priv->private_data_len)
		kfree(cm_id_priv->private_data);

	cm_id_priv->private_data = private_data;
	cm_id_priv->private_data_len = private_data_len;
}

static int cm_init_av_for_lap(struct cm_port *port, struct ib_wc *wc,
			      struct ib_grh *grh, struct cm_av *av)
{
	struct rdma_ah_attr new_ah_attr;
	int ret;

	av->port = port;
	av->pkey_index = wc->pkey_index;

	/*
	 * av->ah_attr might be initialized based on past wc during incoming
	 * connect request or while sending out connect request. So initialize
	 * a new ah_attr on stack. If initialization fails, old ah_attr is
	 * used for sending any responses. If initialization is successful,
	 * than new ah_attr is used by overwriting old one.
	 */
	ret = ib_init_ah_attr_from_wc(port->cm_dev->ib_device,
				      port->port_num, wc,
				      grh, &new_ah_attr);
	if (ret)
		return ret;

	rdma_move_ah_attr(&av->ah_attr, &new_ah_attr);
	return 0;
}

static int cm_init_av_for_response(struct cm_port *port, struct ib_wc *wc,
				   struct ib_grh *grh, struct cm_av *av)
{
	av->port = port;
	av->pkey_index = wc->pkey_index;
	return ib_init_ah_attr_from_wc(port->cm_dev->ib_device,
				       port->port_num, wc,
				       grh, &av->ah_attr);
}

static int add_cm_id_to_port_list(struct cm_id_private *cm_id_priv,
				  struct cm_av *av,
				  struct cm_port *port)
{
	unsigned long flags;
	int ret = 0;

	spin_lock_irqsave(&cm.lock, flags);

	if (&cm_id_priv->av == av)
		list_add_tail(&cm_id_priv->prim_list, &port->cm_priv_prim_list);
	else if (&cm_id_priv->alt_av == av)
		list_add_tail(&cm_id_priv->altr_list, &port->cm_priv_altr_list);
	else
		ret = -EINVAL;

	spin_unlock_irqrestore(&cm.lock, flags);
	return ret;
}

static struct cm_port *
get_cm_port_from_path(struct sa_path_rec *path, const struct ib_gid_attr *attr)
{
	struct cm_device *cm_dev;
	struct cm_port *port = NULL;
	unsigned long flags;

	if (attr) {
		read_lock_irqsave(&cm.device_lock, flags);
		list_for_each_entry(cm_dev, &cm.device_list, list) {
			if (cm_dev->ib_device == attr->device) {
				port = cm_dev->port[attr->port_num - 1];
				break;
			}
		}
		read_unlock_irqrestore(&cm.device_lock, flags);
	} else {
		/* SGID attribute can be NULL in following
		 * conditions.
		 * (a) Alternative path
		 * (b) IB link layer without GRH
		 * (c) LAP send messages
		 */
		read_lock_irqsave(&cm.device_lock, flags);
		list_for_each_entry(cm_dev, &cm.device_list, list) {
			attr = rdma_find_gid(cm_dev->ib_device,
					     &path->sgid,
					     sa_conv_pathrec_to_gid_type(path),
					     NULL);
			if (!IS_ERR(attr)) {
				port = cm_dev->port[attr->port_num - 1];
				break;
			}
		}
		read_unlock_irqrestore(&cm.device_lock, flags);
		if (port)
			rdma_put_gid_attr(attr);
	}
	return port;
}

static int cm_init_av_by_path(struct sa_path_rec *path,
			      const struct ib_gid_attr *sgid_attr,
			      struct cm_av *av,
			      struct cm_id_private *cm_id_priv)
{
	struct rdma_ah_attr new_ah_attr;
	struct cm_device *cm_dev;
	struct cm_port *port;
	int ret;

	port = get_cm_port_from_path(path, sgid_attr);
	if (!port)
		return -EINVAL;
	cm_dev = port->cm_dev;

	ret = ib_find_cached_pkey(cm_dev->ib_device, port->port_num,
				  be16_to_cpu(path->pkey), &av->pkey_index);
	if (ret)
		return ret;

	av->port = port;

	/*
	 * av->ah_attr might be initialized based on wc or during
	 * request processing time which might have reference to sgid_attr.
	 * So initialize a new ah_attr on stack.
	 * If initialization fails, old ah_attr is used for sending any
	 * responses. If initialization is successful, than new ah_attr
	 * is used by overwriting the old one. So that right ah_attr
	 * can be used to return an error response.
	 */
	ret = ib_init_ah_attr_from_path(cm_dev->ib_device, port->port_num, path,
					&new_ah_attr, sgid_attr);
	if (ret)
		return ret;

	av->timeout = path->packet_life_time + 1;

	ret = add_cm_id_to_port_list(cm_id_priv, av, port);
	if (ret) {
		rdma_destroy_ah_attr(&new_ah_attr);
		return ret;
	}
	rdma_move_ah_attr(&av->ah_attr, &new_ah_attr);
	return 0;
}

static u32 cm_local_id(__be32 local_id)
{
	return (__force u32) (local_id ^ cm.random_id_operand);
}

static void cm_free_id(__be32 local_id)
{
	xa_erase_irq(&cm.local_id_table, cm_local_id(local_id));
}

static struct cm_id_private *cm_acquire_id(__be32 local_id, __be32 remote_id)
{
	struct cm_id_private *cm_id_priv;

	rcu_read_lock();
	cm_id_priv = xa_load(&cm.local_id_table, cm_local_id(local_id));
	if (!cm_id_priv || cm_id_priv->id.remote_id != remote_id ||
	    !refcount_inc_not_zero(&cm_id_priv->refcount))
		cm_id_priv = NULL;
	rcu_read_unlock();

	return cm_id_priv;
}

/*
 * Trivial helpers to strip endian annotation and compare; the
 * endianness doesn't actually matter since we just need a stable
 * order for the RB tree.
 */
static int be32_lt(__be32 a, __be32 b)
{
	return (__force u32) a < (__force u32) b;
}

static int be32_gt(__be32 a, __be32 b)
{
	return (__force u32) a > (__force u32) b;
}

static int be64_lt(__be64 a, __be64 b)
{
	return (__force u64) a < (__force u64) b;
}

static int be64_gt(__be64 a, __be64 b)
{
	return (__force u64) a > (__force u64) b;
}

/*
 * Inserts a new cm_id_priv into the listen_service_table. Returns cm_id_priv
 * if the new ID was inserted, NULL if it could not be inserted due to a
 * collision, or the existing cm_id_priv ready for shared usage.
 */
static struct cm_id_private *cm_insert_listen(struct cm_id_private *cm_id_priv,
					      ib_cm_handler shared_handler)
{
	struct rb_node **link = &cm.listen_service_table.rb_node;
	struct rb_node *parent = NULL;
	struct cm_id_private *cur_cm_id_priv;
	__be64 service_id = cm_id_priv->id.service_id;
	__be64 service_mask = cm_id_priv->id.service_mask;
	unsigned long flags;

	spin_lock_irqsave(&cm.lock, flags);
	while (*link) {
		parent = *link;
		cur_cm_id_priv = rb_entry(parent, struct cm_id_private,
					  service_node);
		if ((cur_cm_id_priv->id.service_mask & service_id) ==
		    (service_mask & cur_cm_id_priv->id.service_id) &&
		    (cm_id_priv->id.device == cur_cm_id_priv->id.device)) {
			/*
			 * Sharing an ib_cm_id with different handlers is not
			 * supported
			 */
			if (cur_cm_id_priv->id.cm_handler != shared_handler ||
			    cur_cm_id_priv->id.context ||
			    WARN_ON(!cur_cm_id_priv->id.cm_handler)) {
				spin_unlock_irqrestore(&cm.lock, flags);
				return NULL;
			}
			refcount_inc(&cur_cm_id_priv->refcount);
			cur_cm_id_priv->listen_sharecount++;
			spin_unlock_irqrestore(&cm.lock, flags);
			return cur_cm_id_priv;
		}

		if (cm_id_priv->id.device < cur_cm_id_priv->id.device)
			link = &(*link)->rb_left;
		else if (cm_id_priv->id.device > cur_cm_id_priv->id.device)
			link = &(*link)->rb_right;
		else if (be64_lt(service_id, cur_cm_id_priv->id.service_id))
			link = &(*link)->rb_left;
		else if (be64_gt(service_id, cur_cm_id_priv->id.service_id))
			link = &(*link)->rb_right;
		else
			link = &(*link)->rb_right;
	}
	cm_id_priv->listen_sharecount++;
	rb_link_node(&cm_id_priv->service_node, parent, link);
	rb_insert_color(&cm_id_priv->service_node, &cm.listen_service_table);
	spin_unlock_irqrestore(&cm.lock, flags);
	return cm_id_priv;
}

static struct cm_id_private * cm_find_listen(struct ib_device *device,
					     __be64 service_id)
{
	struct rb_node *node = cm.listen_service_table.rb_node;
	struct cm_id_private *cm_id_priv;

	while (node) {
		cm_id_priv = rb_entry(node, struct cm_id_private, service_node);
		if ((cm_id_priv->id.service_mask & service_id) ==
		     cm_id_priv->id.service_id &&
		    (cm_id_priv->id.device == device))
			return cm_id_priv;

		if (device < cm_id_priv->id.device)
			node = node->rb_left;
		else if (device > cm_id_priv->id.device)
			node = node->rb_right;
		else if (be64_lt(service_id, cm_id_priv->id.service_id))
			node = node->rb_left;
		else if (be64_gt(service_id, cm_id_priv->id.service_id))
			node = node->rb_right;
		else
			node = node->rb_right;
	}
	return NULL;
}

static struct cm_timewait_info * cm_insert_remote_id(struct cm_timewait_info
						     *timewait_info)
{
	struct rb_node **link = &cm.remote_id_table.rb_node;
	struct rb_node *parent = NULL;
	struct cm_timewait_info *cur_timewait_info;
	__be64 remote_ca_guid = timewait_info->remote_ca_guid;
	__be32 remote_id = timewait_info->work.remote_id;

	while (*link) {
		parent = *link;
		cur_timewait_info = rb_entry(parent, struct cm_timewait_info,
					     remote_id_node);
		if (be32_lt(remote_id, cur_timewait_info->work.remote_id))
			link = &(*link)->rb_left;
		else if (be32_gt(remote_id, cur_timewait_info->work.remote_id))
			link = &(*link)->rb_right;
		else if (be64_lt(remote_ca_guid, cur_timewait_info->remote_ca_guid))
			link = &(*link)->rb_left;
		else if (be64_gt(remote_ca_guid, cur_timewait_info->remote_ca_guid))
			link = &(*link)->rb_right;
		else
			return cur_timewait_info;
	}
	timewait_info->inserted_remote_id = 1;
	rb_link_node(&timewait_info->remote_id_node, parent, link);
	rb_insert_color(&timewait_info->remote_id_node, &cm.remote_id_table);
	return NULL;
}

static struct cm_timewait_info * cm_find_remote_id(__be64 remote_ca_guid,
						   __be32 remote_id)
{
	struct rb_node *node = cm.remote_id_table.rb_node;
	struct cm_timewait_info *timewait_info;

	while (node) {
		timewait_info = rb_entry(node, struct cm_timewait_info,
					 remote_id_node);
		if (be32_lt(remote_id, timewait_info->work.remote_id))
			node = node->rb_left;
		else if (be32_gt(remote_id, timewait_info->work.remote_id))
			node = node->rb_right;
		else if (be64_lt(remote_ca_guid, timewait_info->remote_ca_guid))
			node = node->rb_left;
		else if (be64_gt(remote_ca_guid, timewait_info->remote_ca_guid))
			node = node->rb_right;
		else
			return timewait_info;
	}
	return NULL;
}

static struct cm_timewait_info * cm_insert_remote_qpn(struct cm_timewait_info
						      *timewait_info)
{
	struct rb_node **link = &cm.remote_qp_table.rb_node;
	struct rb_node *parent = NULL;
	struct cm_timewait_info *cur_timewait_info;
	__be64 remote_ca_guid = timewait_info->remote_ca_guid;
	__be32 remote_qpn = timewait_info->remote_qpn;

	while (*link) {
		parent = *link;
		cur_timewait_info = rb_entry(parent, struct cm_timewait_info,
					     remote_qp_node);
		if (be32_lt(remote_qpn, cur_timewait_info->remote_qpn))
			link = &(*link)->rb_left;
		else if (be32_gt(remote_qpn, cur_timewait_info->remote_qpn))
			link = &(*link)->rb_right;
		else if (be64_lt(remote_ca_guid, cur_timewait_info->remote_ca_guid))
			link = &(*link)->rb_left;
		else if (be64_gt(remote_ca_guid, cur_timewait_info->remote_ca_guid))
			link = &(*link)->rb_right;
		else
			return cur_timewait_info;
	}
	timewait_info->inserted_remote_qp = 1;
	rb_link_node(&timewait_info->remote_qp_node, parent, link);
	rb_insert_color(&timewait_info->remote_qp_node, &cm.remote_qp_table);
	return NULL;
}

static struct cm_id_private * cm_insert_remote_sidr(struct cm_id_private
						    *cm_id_priv)
{
	struct rb_node **link = &cm.remote_sidr_table.rb_node;
	struct rb_node *parent = NULL;
	struct cm_id_private *cur_cm_id_priv;
	union ib_gid *port_gid = &cm_id_priv->av.dgid;
	__be32 remote_id = cm_id_priv->id.remote_id;

	while (*link) {
		parent = *link;
		cur_cm_id_priv = rb_entry(parent, struct cm_id_private,
					  sidr_id_node);
		if (be32_lt(remote_id, cur_cm_id_priv->id.remote_id))
			link = &(*link)->rb_left;
		else if (be32_gt(remote_id, cur_cm_id_priv->id.remote_id))
			link = &(*link)->rb_right;
		else {
			int cmp;
			cmp = memcmp(port_gid, &cur_cm_id_priv->av.dgid,
				     sizeof *port_gid);
			if (cmp < 0)
				link = &(*link)->rb_left;
			else if (cmp > 0)
				link = &(*link)->rb_right;
			else
				return cur_cm_id_priv;
		}
	}
	rb_link_node(&cm_id_priv->sidr_id_node, parent, link);
	rb_insert_color(&cm_id_priv->sidr_id_node, &cm.remote_sidr_table);
	return NULL;
}

static struct cm_id_private *cm_alloc_id_priv(struct ib_device *device,
					      ib_cm_handler cm_handler,
					      void *context)
{
	struct cm_id_private *cm_id_priv;
	u32 id;
	int ret;

	cm_id_priv = kzalloc(sizeof *cm_id_priv, GFP_KERNEL);
	if (!cm_id_priv)
		return ERR_PTR(-ENOMEM);

	cm_id_priv->id.state = IB_CM_IDLE;
	cm_id_priv->id.device = device;
	cm_id_priv->id.cm_handler = cm_handler;
	cm_id_priv->id.context = context;
	cm_id_priv->id.remote_cm_qpn = 1;

	RB_CLEAR_NODE(&cm_id_priv->service_node);
	RB_CLEAR_NODE(&cm_id_priv->sidr_id_node);
	spin_lock_init(&cm_id_priv->lock);
	init_completion(&cm_id_priv->comp);
	INIT_LIST_HEAD(&cm_id_priv->work_list);
	INIT_LIST_HEAD(&cm_id_priv->prim_list);
	INIT_LIST_HEAD(&cm_id_priv->altr_list);
	atomic_set(&cm_id_priv->work_count, -1);
	refcount_set(&cm_id_priv->refcount, 1);

	ret = xa_alloc_cyclic_irq(&cm.local_id_table, &id, NULL, xa_limit_32b,
				  &cm.local_id_next, GFP_KERNEL);
<<<<<<< HEAD
	if (ret)
=======
	if (ret < 0)
>>>>>>> 358c7c61
		goto error;
	cm_id_priv->id.local_id = (__force __be32)id ^ cm.random_id_operand;

	return cm_id_priv;

error:
	kfree(cm_id_priv);
	return ERR_PTR(ret);
}

/*
 * Make the ID visible to the MAD handlers and other threads that use the
 * xarray.
 */
static void cm_finalize_id(struct cm_id_private *cm_id_priv)
{
	xa_store_irq(&cm.local_id_table, cm_local_id(cm_id_priv->id.local_id),
		     cm_id_priv, GFP_KERNEL);
}

struct ib_cm_id *ib_create_cm_id(struct ib_device *device,
				 ib_cm_handler cm_handler,
				 void *context)
{
	struct cm_id_private *cm_id_priv;

	cm_id_priv = cm_alloc_id_priv(device, cm_handler, context);
	if (IS_ERR(cm_id_priv))
		return ERR_CAST(cm_id_priv);

	cm_finalize_id(cm_id_priv);
	return &cm_id_priv->id;
}
EXPORT_SYMBOL(ib_create_cm_id);

static struct cm_work * cm_dequeue_work(struct cm_id_private *cm_id_priv)
{
	struct cm_work *work;

	if (list_empty(&cm_id_priv->work_list))
		return NULL;

	work = list_entry(cm_id_priv->work_list.next, struct cm_work, list);
	list_del(&work->list);
	return work;
}

static void cm_free_work(struct cm_work *work)
{
	if (work->mad_recv_wc)
		ib_free_recv_mad(work->mad_recv_wc);
	kfree(work);
}

static inline int cm_convert_to_ms(int iba_time)
{
	/* approximate conversion to ms from 4.096us x 2^iba_time */
	return 1 << max(iba_time - 8, 0);
}

/*
 * calculate: 4.096x2^ack_timeout = 4.096x2^ack_delay + 2x4.096x2^life_time
 * Because of how ack_timeout is stored, adding one doubles the timeout.
 * To avoid large timeouts, select the max(ack_delay, life_time + 1), and
 * increment it (round up) only if the other is within 50%.
 */
static u8 cm_ack_timeout(u8 ca_ack_delay, u8 packet_life_time)
{
	int ack_timeout = packet_life_time + 1;

	if (ack_timeout >= ca_ack_delay)
		ack_timeout += (ca_ack_delay >= (ack_timeout - 1));
	else
		ack_timeout = ca_ack_delay +
			      (ack_timeout >= (ca_ack_delay - 1));

	return min(31, ack_timeout);
}

static void cm_cleanup_timewait(struct cm_timewait_info *timewait_info)
{
	if (timewait_info->inserted_remote_id) {
		rb_erase(&timewait_info->remote_id_node, &cm.remote_id_table);
		timewait_info->inserted_remote_id = 0;
	}

	if (timewait_info->inserted_remote_qp) {
		rb_erase(&timewait_info->remote_qp_node, &cm.remote_qp_table);
		timewait_info->inserted_remote_qp = 0;
	}
}

static struct cm_timewait_info * cm_create_timewait_info(__be32 local_id)
{
	struct cm_timewait_info *timewait_info;

	timewait_info = kzalloc(sizeof *timewait_info, GFP_KERNEL);
	if (!timewait_info)
		return ERR_PTR(-ENOMEM);

	timewait_info->work.local_id = local_id;
	INIT_DELAYED_WORK(&timewait_info->work.work, cm_work_handler);
	timewait_info->work.cm_event.event = IB_CM_TIMEWAIT_EXIT;
	return timewait_info;
}

static void cm_enter_timewait(struct cm_id_private *cm_id_priv)
{
	int wait_time;
	unsigned long flags;
	struct cm_device *cm_dev;

	lockdep_assert_held(&cm_id_priv->lock);

	cm_dev = ib_get_client_data(cm_id_priv->id.device, &cm_client);
	if (!cm_dev)
		return;

	spin_lock_irqsave(&cm.lock, flags);
	cm_cleanup_timewait(cm_id_priv->timewait_info);
	list_add_tail(&cm_id_priv->timewait_info->list, &cm.timewait_list);
	spin_unlock_irqrestore(&cm.lock, flags);

	/*
	 * The cm_id could be destroyed by the user before we exit timewait.
	 * To protect against this, we search for the cm_id after exiting
	 * timewait before notifying the user that we've exited timewait.
	 */
	cm_id_priv->id.state = IB_CM_TIMEWAIT;
	wait_time = cm_convert_to_ms(cm_id_priv->av.timeout);

	/* Check if the device started its remove_one */
	spin_lock_irqsave(&cm.lock, flags);
	if (!cm_dev->going_down)
		queue_delayed_work(cm.wq, &cm_id_priv->timewait_info->work.work,
				   msecs_to_jiffies(wait_time));
	spin_unlock_irqrestore(&cm.lock, flags);

	cm_id_priv->timewait_info = NULL;
}

static void cm_reset_to_idle(struct cm_id_private *cm_id_priv)
{
	unsigned long flags;

	lockdep_assert_held(&cm_id_priv->lock);

	cm_id_priv->id.state = IB_CM_IDLE;
	if (cm_id_priv->timewait_info) {
		spin_lock_irqsave(&cm.lock, flags);
		cm_cleanup_timewait(cm_id_priv->timewait_info);
		spin_unlock_irqrestore(&cm.lock, flags);
		kfree(cm_id_priv->timewait_info);
		cm_id_priv->timewait_info = NULL;
	}
}

static void cm_destroy_id(struct ib_cm_id *cm_id, int err)
{
	struct cm_id_private *cm_id_priv;
	struct cm_work *work;

	cm_id_priv = container_of(cm_id, struct cm_id_private, id);
	spin_lock_irq(&cm_id_priv->lock);
retest:
	switch (cm_id->state) {
	case IB_CM_LISTEN:
		spin_lock(&cm.lock);
		if (--cm_id_priv->listen_sharecount > 0) {
			/* The id is still shared. */
			WARN_ON(refcount_read(&cm_id_priv->refcount) == 1);
			spin_unlock(&cm.lock);
			spin_unlock_irq(&cm_id_priv->lock);
			cm_deref_id(cm_id_priv);
			return;
		}
		cm_id->state = IB_CM_IDLE;
		rb_erase(&cm_id_priv->service_node, &cm.listen_service_table);
		RB_CLEAR_NODE(&cm_id_priv->service_node);
		spin_unlock(&cm.lock);
		break;
	case IB_CM_SIDR_REQ_SENT:
		cm_id->state = IB_CM_IDLE;
		ib_cancel_mad(cm_id_priv->av.port->mad_agent, cm_id_priv->msg);
		break;
	case IB_CM_SIDR_REQ_RCVD:
		cm_send_sidr_rep_locked(cm_id_priv,
					&(struct ib_cm_sidr_rep_param){
						.status = IB_SIDR_REJECT });
		/* cm_send_sidr_rep_locked will not move to IDLE if it fails */
		cm_id->state = IB_CM_IDLE;
		break;
	case IB_CM_REQ_SENT:
	case IB_CM_MRA_REQ_RCVD:
		ib_cancel_mad(cm_id_priv->av.port->mad_agent, cm_id_priv->msg);
		cm_send_rej_locked(cm_id_priv, IB_CM_REJ_TIMEOUT,
				   &cm_id_priv->id.device->node_guid,
				   sizeof(cm_id_priv->id.device->node_guid),
				   NULL, 0);
		break;
	case IB_CM_REQ_RCVD:
		if (err == -ENOMEM) {
			/* Do not reject to allow future retries. */
			cm_reset_to_idle(cm_id_priv);
		} else {
			cm_send_rej_locked(cm_id_priv,
					   IB_CM_REJ_CONSUMER_DEFINED, NULL, 0,
					   NULL, 0);
		}
		break;
	case IB_CM_REP_SENT:
	case IB_CM_MRA_REP_RCVD:
		ib_cancel_mad(cm_id_priv->av.port->mad_agent, cm_id_priv->msg);
		/* Fall through */
	case IB_CM_MRA_REQ_SENT:
	case IB_CM_REP_RCVD:
	case IB_CM_MRA_REP_SENT:
		cm_send_rej_locked(cm_id_priv, IB_CM_REJ_CONSUMER_DEFINED, NULL,
				   0, NULL, 0);
		break;
	case IB_CM_ESTABLISHED:
		if (cm_id_priv->qp_type == IB_QPT_XRC_TGT) {
			cm_id->state = IB_CM_IDLE;
			break;
		}
		cm_send_dreq_locked(cm_id_priv, NULL, 0);
		goto retest;
	case IB_CM_DREQ_SENT:
		ib_cancel_mad(cm_id_priv->av.port->mad_agent, cm_id_priv->msg);
		cm_enter_timewait(cm_id_priv);
		goto retest;
	case IB_CM_DREQ_RCVD:
		cm_send_drep_locked(cm_id_priv, NULL, 0);
		WARN_ON(cm_id->state != IB_CM_TIMEWAIT);
		goto retest;
	case IB_CM_TIMEWAIT:
		/*
		 * The cm_acquire_id in cm_timewait_handler will stop working
		 * once we do cm_free_id() below, so just move to idle here for
		 * consistency.
		 */
		cm_id->state = IB_CM_IDLE;
		break;
	case IB_CM_IDLE:
		break;
	}
	WARN_ON(cm_id->state != IB_CM_IDLE);

	spin_lock(&cm.lock);
	/* Required for cleanup paths related cm_req_handler() */
	if (cm_id_priv->timewait_info) {
		cm_cleanup_timewait(cm_id_priv->timewait_info);
		kfree(cm_id_priv->timewait_info);
		cm_id_priv->timewait_info = NULL;
	}
	if (!list_empty(&cm_id_priv->altr_list) &&
	    (!cm_id_priv->altr_send_port_not_ready))
		list_del(&cm_id_priv->altr_list);
	if (!list_empty(&cm_id_priv->prim_list) &&
	    (!cm_id_priv->prim_send_port_not_ready))
		list_del(&cm_id_priv->prim_list);
	WARN_ON(cm_id_priv->listen_sharecount);
	WARN_ON(!RB_EMPTY_NODE(&cm_id_priv->service_node));
	if (!RB_EMPTY_NODE(&cm_id_priv->sidr_id_node))
		rb_erase(&cm_id_priv->sidr_id_node, &cm.remote_sidr_table);
	spin_unlock(&cm.lock);
	spin_unlock_irq(&cm_id_priv->lock);

	cm_free_id(cm_id->local_id);
	cm_deref_id(cm_id_priv);
	wait_for_completion(&cm_id_priv->comp);
	while ((work = cm_dequeue_work(cm_id_priv)) != NULL)
		cm_free_work(work);

	rdma_destroy_ah_attr(&cm_id_priv->av.ah_attr);
	rdma_destroy_ah_attr(&cm_id_priv->alt_av.ah_attr);
	kfree(cm_id_priv->private_data);
	kfree_rcu(cm_id_priv, rcu);
}

void ib_destroy_cm_id(struct ib_cm_id *cm_id)
{
	cm_destroy_id(cm_id, 0);
}
EXPORT_SYMBOL(ib_destroy_cm_id);

static int cm_init_listen(struct cm_id_private *cm_id_priv, __be64 service_id,
			  __be64 service_mask)
{
	service_mask = service_mask ? service_mask : ~cpu_to_be64(0);
	service_id &= service_mask;
	if ((service_id & IB_SERVICE_ID_AGN_MASK) == IB_CM_ASSIGN_SERVICE_ID &&
	    (service_id != IB_CM_ASSIGN_SERVICE_ID))
		return -EINVAL;

	if (service_id == IB_CM_ASSIGN_SERVICE_ID) {
		cm_id_priv->id.service_id = cpu_to_be64(cm.listen_service_id++);
		cm_id_priv->id.service_mask = ~cpu_to_be64(0);
	} else {
		cm_id_priv->id.service_id = service_id;
		cm_id_priv->id.service_mask = service_mask;
	}
	return 0;
}

/**
 * ib_cm_listen - Initiates listening on the specified service ID for
 *   connection and service ID resolution requests.
 * @cm_id: Connection identifier associated with the listen request.
 * @service_id: Service identifier matched against incoming connection
 *   and service ID resolution requests.  The service ID should be specified
 *   network-byte order.  If set to IB_CM_ASSIGN_SERVICE_ID, the CM will
 *   assign a service ID to the caller.
 * @service_mask: Mask applied to service ID used to listen across a
 *   range of service IDs.  If set to 0, the service ID is matched
 *   exactly.  This parameter is ignored if %service_id is set to
 *   IB_CM_ASSIGN_SERVICE_ID.
 */
int ib_cm_listen(struct ib_cm_id *cm_id, __be64 service_id, __be64 service_mask)
{
	struct cm_id_private *cm_id_priv =
		container_of(cm_id, struct cm_id_private, id);
	unsigned long flags;
	int ret;

	spin_lock_irqsave(&cm_id_priv->lock, flags);
	if (cm_id_priv->id.state != IB_CM_IDLE) {
		ret = -EINVAL;
		goto out;
	}

	ret = cm_init_listen(cm_id_priv, service_id, service_mask);
	if (ret)
		goto out;

	if (!cm_insert_listen(cm_id_priv, NULL)) {
		ret = -EBUSY;
		goto out;
	}

	cm_id_priv->id.state = IB_CM_LISTEN;
	ret = 0;

out:
	spin_unlock_irqrestore(&cm_id_priv->lock, flags);
	return ret;
}
EXPORT_SYMBOL(ib_cm_listen);

/**
 * Create a new listening ib_cm_id and listen on the given service ID.
 *
 * If there's an existing ID listening on that same device and service ID,
 * return it.
 *
 * @device: Device associated with the cm_id.  All related communication will
 * be associated with the specified device.
 * @cm_handler: Callback invoked to notify the user of CM events.
 * @service_id: Service identifier matched against incoming connection
 *   and service ID resolution requests.  The service ID should be specified
 *   network-byte order.  If set to IB_CM_ASSIGN_SERVICE_ID, the CM will
 *   assign a service ID to the caller.
 *
 * Callers should call ib_destroy_cm_id when done with the listener ID.
 */
struct ib_cm_id *ib_cm_insert_listen(struct ib_device *device,
				     ib_cm_handler cm_handler,
				     __be64 service_id)
{
	struct cm_id_private *listen_id_priv;
	struct cm_id_private *cm_id_priv;
	int err = 0;

	/* Create an ID in advance, since the creation may sleep */
	cm_id_priv = cm_alloc_id_priv(device, cm_handler, NULL);
	if (IS_ERR(cm_id_priv))
		return ERR_CAST(cm_id_priv);

	err = cm_init_listen(cm_id_priv, service_id, 0);
	if (err)
		return ERR_PTR(err);

	spin_lock_irq(&cm_id_priv->lock);
	listen_id_priv = cm_insert_listen(cm_id_priv, cm_handler);
	if (listen_id_priv != cm_id_priv) {
		spin_unlock_irq(&cm_id_priv->lock);
		ib_destroy_cm_id(&cm_id_priv->id);
		if (!listen_id_priv)
			return ERR_PTR(-EINVAL);
		return &listen_id_priv->id;
	}
	cm_id_priv->id.state = IB_CM_LISTEN;
	spin_unlock_irq(&cm_id_priv->lock);

	/*
	 * A listen ID does not need to be in the xarray since it does not
	 * receive mads, is not placed in the remote_id or remote_qpn rbtree,
	 * and does not enter timewait.
	 */

	return &cm_id_priv->id;
}
EXPORT_SYMBOL(ib_cm_insert_listen);

static __be64 cm_form_tid(struct cm_id_private *cm_id_priv)
{
	u64 hi_tid, low_tid;

	hi_tid   = ((u64) cm_id_priv->av.port->mad_agent->hi_tid) << 32;
	low_tid  = (u64)cm_id_priv->id.local_id;
	return cpu_to_be64(hi_tid | low_tid);
}

static void cm_format_mad_hdr(struct ib_mad_hdr *hdr,
			      __be16 attr_id, __be64 tid)
{
	hdr->base_version  = IB_MGMT_BASE_VERSION;
	hdr->mgmt_class	   = IB_MGMT_CLASS_CM;
	hdr->class_version = IB_CM_CLASS_VERSION;
	hdr->method	   = IB_MGMT_METHOD_SEND;
	hdr->attr_id	   = attr_id;
	hdr->tid	   = tid;
}

static void cm_format_req(struct cm_req_msg *req_msg,
			  struct cm_id_private *cm_id_priv,
			  struct ib_cm_req_param *param)
{
	struct sa_path_rec *pri_path = param->primary_path;
	struct sa_path_rec *alt_path = param->alternate_path;
	bool pri_ext = false;

	if (pri_path->rec_type == SA_PATH_REC_TYPE_OPA)
		pri_ext = opa_is_extended_lid(pri_path->opa.dlid,
					      pri_path->opa.slid);

	cm_format_mad_hdr(&req_msg->hdr, CM_REQ_ATTR_ID,
			  cm_form_tid(cm_id_priv));

	IBA_SET(CM_REQ_LOCAL_COMM_ID, req_msg,
		be32_to_cpu(cm_id_priv->id.local_id));
	IBA_SET(CM_REQ_SERVICE_ID, req_msg, be64_to_cpu(param->service_id));
	IBA_SET(CM_REQ_LOCAL_CA_GUID, req_msg,
		be64_to_cpu(cm_id_priv->id.device->node_guid));
	IBA_SET(CM_REQ_LOCAL_QPN, req_msg, param->qp_num);
	IBA_SET(CM_REQ_INITIATOR_DEPTH, req_msg, param->initiator_depth);
	IBA_SET(CM_REQ_REMOTE_CM_RESPONSE_TIMEOUT, req_msg,
		param->remote_cm_response_timeout);
	cm_req_set_qp_type(req_msg, param->qp_type);
	IBA_SET(CM_REQ_END_TO_END_FLOW_CONTROL, req_msg, param->flow_control);
	IBA_SET(CM_REQ_STARTING_PSN, req_msg, param->starting_psn);
	IBA_SET(CM_REQ_LOCAL_CM_RESPONSE_TIMEOUT, req_msg,
		param->local_cm_response_timeout);
	IBA_SET(CM_REQ_PARTITION_KEY, req_msg,
		be16_to_cpu(param->primary_path->pkey));
	IBA_SET(CM_REQ_PATH_PACKET_PAYLOAD_MTU, req_msg,
		param->primary_path->mtu);
	IBA_SET(CM_REQ_MAX_CM_RETRIES, req_msg, param->max_cm_retries);

	if (param->qp_type != IB_QPT_XRC_INI) {
		IBA_SET(CM_REQ_RESPONDER_RESOURCES, req_msg,
			param->responder_resources);
		IBA_SET(CM_REQ_RETRY_COUNT, req_msg, param->retry_count);
		IBA_SET(CM_REQ_RNR_RETRY_COUNT, req_msg,
			param->rnr_retry_count);
		IBA_SET(CM_REQ_SRQ, req_msg, param->srq);
	}

	*IBA_GET_MEM_PTR(CM_REQ_PRIMARY_LOCAL_PORT_GID, req_msg) =
		pri_path->sgid;
	*IBA_GET_MEM_PTR(CM_REQ_PRIMARY_REMOTE_PORT_GID, req_msg) =
		pri_path->dgid;
	if (pri_ext) {
		IBA_GET_MEM_PTR(CM_REQ_PRIMARY_LOCAL_PORT_GID, req_msg)
			->global.interface_id =
			OPA_MAKE_ID(be32_to_cpu(pri_path->opa.slid));
		IBA_GET_MEM_PTR(CM_REQ_PRIMARY_REMOTE_PORT_GID, req_msg)
			->global.interface_id =
			OPA_MAKE_ID(be32_to_cpu(pri_path->opa.dlid));
	}
	if (pri_path->hop_limit <= 1) {
		IBA_SET(CM_REQ_PRIMARY_LOCAL_PORT_LID, req_msg,
			be16_to_cpu(pri_ext ? 0 :
					      htons(ntohl(sa_path_get_slid(
						      pri_path)))));
		IBA_SET(CM_REQ_PRIMARY_REMOTE_PORT_LID, req_msg,
			be16_to_cpu(pri_ext ? 0 :
					      htons(ntohl(sa_path_get_dlid(
						      pri_path)))));
	} else {
		/* Work-around until there's a way to obtain remote LID info */
		IBA_SET(CM_REQ_PRIMARY_LOCAL_PORT_LID, req_msg,
			be16_to_cpu(IB_LID_PERMISSIVE));
		IBA_SET(CM_REQ_PRIMARY_REMOTE_PORT_LID, req_msg,
			be16_to_cpu(IB_LID_PERMISSIVE));
	}
	IBA_SET(CM_REQ_PRIMARY_FLOW_LABEL, req_msg,
		be32_to_cpu(pri_path->flow_label));
	IBA_SET(CM_REQ_PRIMARY_PACKET_RATE, req_msg, pri_path->rate);
	IBA_SET(CM_REQ_PRIMARY_TRAFFIC_CLASS, req_msg, pri_path->traffic_class);
	IBA_SET(CM_REQ_PRIMARY_HOP_LIMIT, req_msg, pri_path->hop_limit);
	IBA_SET(CM_REQ_PRIMARY_SL, req_msg, pri_path->sl);
	IBA_SET(CM_REQ_PRIMARY_SUBNET_LOCAL, req_msg,
		(pri_path->hop_limit <= 1));
	IBA_SET(CM_REQ_PRIMARY_LOCAL_ACK_TIMEOUT, req_msg,
		cm_ack_timeout(cm_id_priv->av.port->cm_dev->ack_delay,
			       pri_path->packet_life_time));

	if (alt_path) {
		bool alt_ext = false;

		if (alt_path->rec_type == SA_PATH_REC_TYPE_OPA)
			alt_ext = opa_is_extended_lid(alt_path->opa.dlid,
						      alt_path->opa.slid);

		*IBA_GET_MEM_PTR(CM_REQ_ALTERNATE_LOCAL_PORT_GID, req_msg) =
			alt_path->sgid;
		*IBA_GET_MEM_PTR(CM_REQ_ALTERNATE_REMOTE_PORT_GID, req_msg) =
			alt_path->dgid;
		if (alt_ext) {
			IBA_GET_MEM_PTR(CM_REQ_ALTERNATE_LOCAL_PORT_GID,
					req_msg)
				->global.interface_id =
				OPA_MAKE_ID(be32_to_cpu(alt_path->opa.slid));
			IBA_GET_MEM_PTR(CM_REQ_ALTERNATE_REMOTE_PORT_GID,
					req_msg)
				->global.interface_id =
				OPA_MAKE_ID(be32_to_cpu(alt_path->opa.dlid));
		}
		if (alt_path->hop_limit <= 1) {
			IBA_SET(CM_REQ_ALTERNATE_LOCAL_PORT_LID, req_msg,
				be16_to_cpu(
					alt_ext ? 0 :
						  htons(ntohl(sa_path_get_slid(
							  alt_path)))));
			IBA_SET(CM_REQ_ALTERNATE_REMOTE_PORT_LID, req_msg,
				be16_to_cpu(
					alt_ext ? 0 :
						  htons(ntohl(sa_path_get_dlid(
							  alt_path)))));
		} else {
			IBA_SET(CM_REQ_ALTERNATE_LOCAL_PORT_LID, req_msg,
				be16_to_cpu(IB_LID_PERMISSIVE));
			IBA_SET(CM_REQ_ALTERNATE_REMOTE_PORT_LID, req_msg,
				be16_to_cpu(IB_LID_PERMISSIVE));
		}
		IBA_SET(CM_REQ_ALTERNATE_FLOW_LABEL, req_msg,
			be32_to_cpu(alt_path->flow_label));
		IBA_SET(CM_REQ_ALTERNATE_PACKET_RATE, req_msg, alt_path->rate);
		IBA_SET(CM_REQ_ALTERNATE_TRAFFIC_CLASS, req_msg,
			alt_path->traffic_class);
		IBA_SET(CM_REQ_ALTERNATE_HOP_LIMIT, req_msg,
			alt_path->hop_limit);
		IBA_SET(CM_REQ_ALTERNATE_SL, req_msg, alt_path->sl);
		IBA_SET(CM_REQ_ALTERNATE_SUBNET_LOCAL, req_msg,
			(alt_path->hop_limit <= 1));
		IBA_SET(CM_REQ_ALTERNATE_LOCAL_ACK_TIMEOUT, req_msg,
			cm_ack_timeout(cm_id_priv->av.port->cm_dev->ack_delay,
				       alt_path->packet_life_time));
	}

	if (param->private_data && param->private_data_len)
		IBA_SET_MEM(CM_REQ_PRIVATE_DATA, req_msg, param->private_data,
			    param->private_data_len);
}

static int cm_validate_req_param(struct ib_cm_req_param *param)
{
	if (!param->primary_path)
		return -EINVAL;

	if (param->qp_type != IB_QPT_RC && param->qp_type != IB_QPT_UC &&
	    param->qp_type != IB_QPT_XRC_INI)
		return -EINVAL;

	if (param->private_data &&
	    param->private_data_len > IB_CM_REQ_PRIVATE_DATA_SIZE)
		return -EINVAL;

	if (param->alternate_path &&
	    (param->alternate_path->pkey != param->primary_path->pkey ||
	     param->alternate_path->mtu != param->primary_path->mtu))
		return -EINVAL;

	return 0;
}

int ib_send_cm_req(struct ib_cm_id *cm_id,
		   struct ib_cm_req_param *param)
{
	struct cm_id_private *cm_id_priv;
	struct cm_req_msg *req_msg;
	unsigned long flags;
	int ret;

	ret = cm_validate_req_param(param);
	if (ret)
		return ret;

	/* Verify that we're not in timewait. */
	cm_id_priv = container_of(cm_id, struct cm_id_private, id);
	spin_lock_irqsave(&cm_id_priv->lock, flags);
	if (cm_id->state != IB_CM_IDLE || WARN_ON(cm_id_priv->timewait_info)) {
		spin_unlock_irqrestore(&cm_id_priv->lock, flags);
		ret = -EINVAL;
		goto out;
	}
	spin_unlock_irqrestore(&cm_id_priv->lock, flags);

	cm_id_priv->timewait_info = cm_create_timewait_info(cm_id_priv->
							    id.local_id);
	if (IS_ERR(cm_id_priv->timewait_info)) {
		ret = PTR_ERR(cm_id_priv->timewait_info);
		goto out;
	}

	ret = cm_init_av_by_path(param->primary_path,
				 param->ppath_sgid_attr, &cm_id_priv->av,
				 cm_id_priv);
	if (ret)
		goto out;
	if (param->alternate_path) {
		ret = cm_init_av_by_path(param->alternate_path, NULL,
					 &cm_id_priv->alt_av, cm_id_priv);
		if (ret)
			goto out;
	}
	cm_id->service_id = param->service_id;
	cm_id->service_mask = ~cpu_to_be64(0);
	cm_id_priv->timeout_ms = cm_convert_to_ms(
				    param->primary_path->packet_life_time) * 2 +
				 cm_convert_to_ms(
				    param->remote_cm_response_timeout);
	cm_id_priv->max_cm_retries = param->max_cm_retries;
	cm_id_priv->initiator_depth = param->initiator_depth;
	cm_id_priv->responder_resources = param->responder_resources;
	cm_id_priv->retry_count = param->retry_count;
	cm_id_priv->path_mtu = param->primary_path->mtu;
	cm_id_priv->pkey = param->primary_path->pkey;
	cm_id_priv->qp_type = param->qp_type;

	ret = cm_alloc_msg(cm_id_priv, &cm_id_priv->msg);
	if (ret)
		goto out;

	req_msg = (struct cm_req_msg *) cm_id_priv->msg->mad;
	cm_format_req(req_msg, cm_id_priv, param);
	cm_id_priv->tid = req_msg->hdr.tid;
	cm_id_priv->msg->timeout_ms = cm_id_priv->timeout_ms;
	cm_id_priv->msg->context[1] = (void *) (unsigned long) IB_CM_REQ_SENT;

	cm_id_priv->local_qpn = cpu_to_be32(IBA_GET(CM_REQ_LOCAL_QPN, req_msg));
	cm_id_priv->rq_psn = cpu_to_be32(IBA_GET(CM_REQ_STARTING_PSN, req_msg));

	spin_lock_irqsave(&cm_id_priv->lock, flags);
	ret = ib_post_send_mad(cm_id_priv->msg, NULL);
	if (ret) {
		spin_unlock_irqrestore(&cm_id_priv->lock, flags);
		goto error2;
	}
	BUG_ON(cm_id->state != IB_CM_IDLE);
	cm_id->state = IB_CM_REQ_SENT;
	spin_unlock_irqrestore(&cm_id_priv->lock, flags);
	return 0;

error2:	cm_free_msg(cm_id_priv->msg);
out:	return ret;
}
EXPORT_SYMBOL(ib_send_cm_req);

static int cm_issue_rej(struct cm_port *port,
			struct ib_mad_recv_wc *mad_recv_wc,
			enum ib_cm_rej_reason reason,
			enum cm_msg_response msg_rejected,
			void *ari, u8 ari_length)
{
	struct ib_mad_send_buf *msg = NULL;
	struct cm_rej_msg *rej_msg, *rcv_msg;
	int ret;

	ret = cm_alloc_response_msg(port, mad_recv_wc, &msg);
	if (ret)
		return ret;

	/* We just need common CM header information.  Cast to any message. */
	rcv_msg = (struct cm_rej_msg *) mad_recv_wc->recv_buf.mad;
	rej_msg = (struct cm_rej_msg *) msg->mad;

	cm_format_mad_hdr(&rej_msg->hdr, CM_REJ_ATTR_ID, rcv_msg->hdr.tid);
	IBA_SET(CM_REJ_REMOTE_COMM_ID, rej_msg,
		IBA_GET(CM_REJ_LOCAL_COMM_ID, rcv_msg));
	IBA_SET(CM_REJ_LOCAL_COMM_ID, rej_msg,
		IBA_GET(CM_REJ_REMOTE_COMM_ID, rcv_msg));
	IBA_SET(CM_REJ_MESSAGE_REJECTED, rej_msg, msg_rejected);
	IBA_SET(CM_REJ_REASON, rej_msg, reason);

	if (ari && ari_length) {
		IBA_SET(CM_REJ_REJECTED_INFO_LENGTH, rej_msg, ari_length);
		IBA_SET_MEM(CM_REJ_ARI, rej_msg, ari, ari_length);
	}

	ret = ib_post_send_mad(msg, NULL);
	if (ret)
		cm_free_msg(msg);

	return ret;
}

static bool cm_req_has_alt_path(struct cm_req_msg *req_msg)
{
	return ((cpu_to_be16(
			IBA_GET(CM_REQ_ALTERNATE_LOCAL_PORT_LID, req_msg))) ||
		(ib_is_opa_gid(IBA_GET_MEM_PTR(CM_REQ_ALTERNATE_LOCAL_PORT_GID,
					       req_msg))));
}

static void cm_path_set_rec_type(struct ib_device *ib_device, u8 port_num,
				 struct sa_path_rec *path, union ib_gid *gid)
{
	if (ib_is_opa_gid(gid) && rdma_cap_opa_ah(ib_device, port_num))
		path->rec_type = SA_PATH_REC_TYPE_OPA;
	else
		path->rec_type = SA_PATH_REC_TYPE_IB;
}

static void cm_format_path_lid_from_req(struct cm_req_msg *req_msg,
					struct sa_path_rec *primary_path,
					struct sa_path_rec *alt_path)
{
	u32 lid;

	if (primary_path->rec_type != SA_PATH_REC_TYPE_OPA) {
		sa_path_set_dlid(primary_path,
				 IBA_GET(CM_REQ_PRIMARY_LOCAL_PORT_LID,
					 req_msg));
		sa_path_set_slid(primary_path,
				 IBA_GET(CM_REQ_PRIMARY_REMOTE_PORT_LID,
					 req_msg));
	} else {
		lid = opa_get_lid_from_gid(IBA_GET_MEM_PTR(
			CM_REQ_PRIMARY_LOCAL_PORT_GID, req_msg));
		sa_path_set_dlid(primary_path, lid);

		lid = opa_get_lid_from_gid(IBA_GET_MEM_PTR(
			CM_REQ_PRIMARY_REMOTE_PORT_GID, req_msg));
		sa_path_set_slid(primary_path, lid);
	}

	if (!cm_req_has_alt_path(req_msg))
		return;

	if (alt_path->rec_type != SA_PATH_REC_TYPE_OPA) {
		sa_path_set_dlid(alt_path,
				 IBA_GET(CM_REQ_ALTERNATE_LOCAL_PORT_LID,
					 req_msg));
		sa_path_set_slid(alt_path,
				 IBA_GET(CM_REQ_ALTERNATE_REMOTE_PORT_LID,
					 req_msg));
	} else {
		lid = opa_get_lid_from_gid(IBA_GET_MEM_PTR(
			CM_REQ_ALTERNATE_LOCAL_PORT_GID, req_msg));
		sa_path_set_dlid(alt_path, lid);

		lid = opa_get_lid_from_gid(IBA_GET_MEM_PTR(
			CM_REQ_ALTERNATE_REMOTE_PORT_GID, req_msg));
		sa_path_set_slid(alt_path, lid);
	}
}

static void cm_format_paths_from_req(struct cm_req_msg *req_msg,
				     struct sa_path_rec *primary_path,
				     struct sa_path_rec *alt_path)
{
	primary_path->dgid =
		*IBA_GET_MEM_PTR(CM_REQ_PRIMARY_LOCAL_PORT_GID, req_msg);
	primary_path->sgid =
		*IBA_GET_MEM_PTR(CM_REQ_PRIMARY_REMOTE_PORT_GID, req_msg);
	primary_path->flow_label =
		cpu_to_be32(IBA_GET(CM_REQ_PRIMARY_FLOW_LABEL, req_msg));
	primary_path->hop_limit = IBA_GET(CM_REQ_PRIMARY_HOP_LIMIT, req_msg);
	primary_path->traffic_class =
		IBA_GET(CM_REQ_PRIMARY_TRAFFIC_CLASS, req_msg);
	primary_path->reversible = 1;
	primary_path->pkey =
		cpu_to_be16(IBA_GET(CM_REQ_PARTITION_KEY, req_msg));
	primary_path->sl = IBA_GET(CM_REQ_PRIMARY_SL, req_msg);
	primary_path->mtu_selector = IB_SA_EQ;
	primary_path->mtu = IBA_GET(CM_REQ_PATH_PACKET_PAYLOAD_MTU, req_msg);
	primary_path->rate_selector = IB_SA_EQ;
	primary_path->rate = IBA_GET(CM_REQ_PRIMARY_PACKET_RATE, req_msg);
	primary_path->packet_life_time_selector = IB_SA_EQ;
	primary_path->packet_life_time =
		IBA_GET(CM_REQ_PRIMARY_LOCAL_ACK_TIMEOUT, req_msg);
	primary_path->packet_life_time -= (primary_path->packet_life_time > 0);
	primary_path->service_id =
		cpu_to_be64(IBA_GET(CM_REQ_SERVICE_ID, req_msg));
	if (sa_path_is_roce(primary_path))
		primary_path->roce.route_resolved = false;

	if (cm_req_has_alt_path(req_msg)) {
		alt_path->dgid = *IBA_GET_MEM_PTR(
			CM_REQ_ALTERNATE_LOCAL_PORT_GID, req_msg);
		alt_path->sgid = *IBA_GET_MEM_PTR(
			CM_REQ_ALTERNATE_REMOTE_PORT_GID, req_msg);
		alt_path->flow_label = cpu_to_be32(
			IBA_GET(CM_REQ_ALTERNATE_FLOW_LABEL, req_msg));
		alt_path->hop_limit =
			IBA_GET(CM_REQ_ALTERNATE_HOP_LIMIT, req_msg);
		alt_path->traffic_class =
			IBA_GET(CM_REQ_ALTERNATE_TRAFFIC_CLASS, req_msg);
		alt_path->reversible = 1;
		alt_path->pkey =
			cpu_to_be16(IBA_GET(CM_REQ_PARTITION_KEY, req_msg));
		alt_path->sl = IBA_GET(CM_REQ_ALTERNATE_SL, req_msg);
		alt_path->mtu_selector = IB_SA_EQ;
		alt_path->mtu =
			IBA_GET(CM_REQ_PATH_PACKET_PAYLOAD_MTU, req_msg);
		alt_path->rate_selector = IB_SA_EQ;
		alt_path->rate = IBA_GET(CM_REQ_ALTERNATE_PACKET_RATE, req_msg);
		alt_path->packet_life_time_selector = IB_SA_EQ;
		alt_path->packet_life_time =
			IBA_GET(CM_REQ_ALTERNATE_LOCAL_ACK_TIMEOUT, req_msg);
		alt_path->packet_life_time -= (alt_path->packet_life_time > 0);
		alt_path->service_id =
			cpu_to_be64(IBA_GET(CM_REQ_SERVICE_ID, req_msg));

		if (sa_path_is_roce(alt_path))
			alt_path->roce.route_resolved = false;
	}
	cm_format_path_lid_from_req(req_msg, primary_path, alt_path);
}

static u16 cm_get_bth_pkey(struct cm_work *work)
{
	struct ib_device *ib_dev = work->port->cm_dev->ib_device;
	u8 port_num = work->port->port_num;
	u16 pkey_index = work->mad_recv_wc->wc->pkey_index;
	u16 pkey;
	int ret;

	ret = ib_get_cached_pkey(ib_dev, port_num, pkey_index, &pkey);
	if (ret) {
		dev_warn_ratelimited(&ib_dev->dev, "ib_cm: Couldn't retrieve pkey for incoming request (port %d, pkey index %d). %d\n",
				     port_num, pkey_index, ret);
		return 0;
	}

	return pkey;
}

/**
 * Convert OPA SGID to IB SGID
 * ULPs (such as IPoIB) do not understand OPA GIDs and will
 * reject them as the local_gid will not match the sgid. Therefore,
 * change the pathrec's SGID to an IB SGID.
 *
 * @work: Work completion
 * @path: Path record
 */
static void cm_opa_to_ib_sgid(struct cm_work *work,
			      struct sa_path_rec *path)
{
	struct ib_device *dev = work->port->cm_dev->ib_device;
	u8 port_num = work->port->port_num;

	if (rdma_cap_opa_ah(dev, port_num) &&
	    (ib_is_opa_gid(&path->sgid))) {
		union ib_gid sgid;

		if (rdma_query_gid(dev, port_num, 0, &sgid)) {
			dev_warn(&dev->dev,
				 "Error updating sgid in CM request\n");
			return;
		}

		path->sgid = sgid;
	}
}

static void cm_format_req_event(struct cm_work *work,
				struct cm_id_private *cm_id_priv,
				struct ib_cm_id *listen_id)
{
	struct cm_req_msg *req_msg;
	struct ib_cm_req_event_param *param;

	req_msg = (struct cm_req_msg *)work->mad_recv_wc->recv_buf.mad;
	param = &work->cm_event.param.req_rcvd;
	param->listen_id = listen_id;
	param->bth_pkey = cm_get_bth_pkey(work);
	param->port = cm_id_priv->av.port->port_num;
	param->primary_path = &work->path[0];
	cm_opa_to_ib_sgid(work, param->primary_path);
	if (cm_req_has_alt_path(req_msg)) {
		param->alternate_path = &work->path[1];
		cm_opa_to_ib_sgid(work, param->alternate_path);
	} else {
		param->alternate_path = NULL;
	}
	param->remote_ca_guid =
		cpu_to_be64(IBA_GET(CM_REQ_LOCAL_CA_GUID, req_msg));
	param->remote_qkey = IBA_GET(CM_REQ_LOCAL_Q_KEY, req_msg);
	param->remote_qpn = IBA_GET(CM_REQ_LOCAL_QPN, req_msg);
	param->qp_type = cm_req_get_qp_type(req_msg);
	param->starting_psn = IBA_GET(CM_REQ_STARTING_PSN, req_msg);
	param->responder_resources = IBA_GET(CM_REQ_INITIATOR_DEPTH, req_msg);
	param->initiator_depth = IBA_GET(CM_REQ_RESPONDER_RESOURCES, req_msg);
	param->local_cm_response_timeout =
		IBA_GET(CM_REQ_REMOTE_CM_RESPONSE_TIMEOUT, req_msg);
	param->flow_control = IBA_GET(CM_REQ_END_TO_END_FLOW_CONTROL, req_msg);
	param->remote_cm_response_timeout =
		IBA_GET(CM_REQ_LOCAL_CM_RESPONSE_TIMEOUT, req_msg);
	param->retry_count = IBA_GET(CM_REQ_RETRY_COUNT, req_msg);
	param->rnr_retry_count = IBA_GET(CM_REQ_RNR_RETRY_COUNT, req_msg);
	param->srq = IBA_GET(CM_REQ_SRQ, req_msg);
	param->ppath_sgid_attr = cm_id_priv->av.ah_attr.grh.sgid_attr;
	work->cm_event.private_data =
		IBA_GET_MEM_PTR(CM_REQ_PRIVATE_DATA, req_msg);
}

static void cm_process_work(struct cm_id_private *cm_id_priv,
			    struct cm_work *work)
{
	int ret;

	/* We will typically only have the current event to report. */
	ret = cm_id_priv->id.cm_handler(&cm_id_priv->id, &work->cm_event);
	cm_free_work(work);

	while (!ret && !atomic_add_negative(-1, &cm_id_priv->work_count)) {
		spin_lock_irq(&cm_id_priv->lock);
		work = cm_dequeue_work(cm_id_priv);
		spin_unlock_irq(&cm_id_priv->lock);
		if (!work)
			return;

		ret = cm_id_priv->id.cm_handler(&cm_id_priv->id,
						&work->cm_event);
		cm_free_work(work);
	}
	cm_deref_id(cm_id_priv);
	if (ret)
		cm_destroy_id(&cm_id_priv->id, ret);
}

static void cm_format_mra(struct cm_mra_msg *mra_msg,
			  struct cm_id_private *cm_id_priv,
			  enum cm_msg_response msg_mraed, u8 service_timeout,
			  const void *private_data, u8 private_data_len)
{
	cm_format_mad_hdr(&mra_msg->hdr, CM_MRA_ATTR_ID, cm_id_priv->tid);
	IBA_SET(CM_MRA_MESSAGE_MRAED, mra_msg, msg_mraed);
	IBA_SET(CM_MRA_LOCAL_COMM_ID, mra_msg,
		be32_to_cpu(cm_id_priv->id.local_id));
	IBA_SET(CM_MRA_REMOTE_COMM_ID, mra_msg,
		be32_to_cpu(cm_id_priv->id.remote_id));
	IBA_SET(CM_MRA_SERVICE_TIMEOUT, mra_msg, service_timeout);

	if (private_data && private_data_len)
		IBA_SET_MEM(CM_MRA_PRIVATE_DATA, mra_msg, private_data,
			    private_data_len);
}

static void cm_format_rej(struct cm_rej_msg *rej_msg,
			  struct cm_id_private *cm_id_priv,
			  enum ib_cm_rej_reason reason, void *ari,
			  u8 ari_length, const void *private_data,
			  u8 private_data_len, enum ib_cm_state state)
{
	lockdep_assert_held(&cm_id_priv->lock);

	cm_format_mad_hdr(&rej_msg->hdr, CM_REJ_ATTR_ID, cm_id_priv->tid);
	IBA_SET(CM_REJ_REMOTE_COMM_ID, rej_msg,
		be32_to_cpu(cm_id_priv->id.remote_id));

	switch (state) {
	case IB_CM_REQ_RCVD:
		IBA_SET(CM_REJ_LOCAL_COMM_ID, rej_msg, be32_to_cpu(0));
		IBA_SET(CM_REJ_MESSAGE_REJECTED, rej_msg, CM_MSG_RESPONSE_REQ);
		break;
	case IB_CM_MRA_REQ_SENT:
		IBA_SET(CM_REJ_LOCAL_COMM_ID, rej_msg,
			be32_to_cpu(cm_id_priv->id.local_id));
		IBA_SET(CM_REJ_MESSAGE_REJECTED, rej_msg, CM_MSG_RESPONSE_REQ);
		break;
	case IB_CM_REP_RCVD:
	case IB_CM_MRA_REP_SENT:
		IBA_SET(CM_REJ_LOCAL_COMM_ID, rej_msg,
			be32_to_cpu(cm_id_priv->id.local_id));
		IBA_SET(CM_REJ_MESSAGE_REJECTED, rej_msg, CM_MSG_RESPONSE_REP);
		break;
	default:
		IBA_SET(CM_REJ_LOCAL_COMM_ID, rej_msg,
			be32_to_cpu(cm_id_priv->id.local_id));
		IBA_SET(CM_REJ_MESSAGE_REJECTED, rej_msg,
			CM_MSG_RESPONSE_OTHER);
		break;
	}

	IBA_SET(CM_REJ_REASON, rej_msg, reason);
	if (ari && ari_length) {
		IBA_SET(CM_REJ_REJECTED_INFO_LENGTH, rej_msg, ari_length);
		IBA_SET_MEM(CM_REJ_ARI, rej_msg, ari, ari_length);
	}

	if (private_data && private_data_len)
		IBA_SET_MEM(CM_REJ_PRIVATE_DATA, rej_msg, private_data,
			    private_data_len);
}

static void cm_dup_req_handler(struct cm_work *work,
			       struct cm_id_private *cm_id_priv)
{
	struct ib_mad_send_buf *msg = NULL;
	int ret;

	atomic_long_inc(&work->port->counter_group[CM_RECV_DUPLICATES].
			counter[CM_REQ_COUNTER]);

	/* Quick state check to discard duplicate REQs. */
	spin_lock_irq(&cm_id_priv->lock);
	if (cm_id_priv->id.state == IB_CM_REQ_RCVD) {
		spin_unlock_irq(&cm_id_priv->lock);
		return;
	}
	spin_unlock_irq(&cm_id_priv->lock);

	ret = cm_alloc_response_msg(work->port, work->mad_recv_wc, &msg);
	if (ret)
		return;

	spin_lock_irq(&cm_id_priv->lock);
	switch (cm_id_priv->id.state) {
	case IB_CM_MRA_REQ_SENT:
		cm_format_mra((struct cm_mra_msg *) msg->mad, cm_id_priv,
			      CM_MSG_RESPONSE_REQ, cm_id_priv->service_timeout,
			      cm_id_priv->private_data,
			      cm_id_priv->private_data_len);
		break;
	case IB_CM_TIMEWAIT:
		cm_format_rej((struct cm_rej_msg *)msg->mad, cm_id_priv,
			      IB_CM_REJ_STALE_CONN, NULL, 0, NULL, 0,
			      IB_CM_TIMEWAIT);
		break;
	default:
		goto unlock;
	}
	spin_unlock_irq(&cm_id_priv->lock);

	ret = ib_post_send_mad(msg, NULL);
	if (ret)
		goto free;
	return;

unlock:	spin_unlock_irq(&cm_id_priv->lock);
free:	cm_free_msg(msg);
}

static struct cm_id_private * cm_match_req(struct cm_work *work,
					   struct cm_id_private *cm_id_priv)
{
	struct cm_id_private *listen_cm_id_priv, *cur_cm_id_priv;
	struct cm_timewait_info *timewait_info;
	struct cm_req_msg *req_msg;
	struct ib_cm_id *cm_id;

	req_msg = (struct cm_req_msg *)work->mad_recv_wc->recv_buf.mad;

	/* Check for possible duplicate REQ. */
	spin_lock_irq(&cm.lock);
	timewait_info = cm_insert_remote_id(cm_id_priv->timewait_info);
	if (timewait_info) {
		cur_cm_id_priv = cm_acquire_id(timewait_info->work.local_id,
					   timewait_info->work.remote_id);
		spin_unlock_irq(&cm.lock);
		if (cur_cm_id_priv) {
			cm_dup_req_handler(work, cur_cm_id_priv);
			cm_deref_id(cur_cm_id_priv);
		}
		return NULL;
	}

	/* Check for stale connections. */
	timewait_info = cm_insert_remote_qpn(cm_id_priv->timewait_info);
	if (timewait_info) {
		cm_cleanup_timewait(cm_id_priv->timewait_info);
		cur_cm_id_priv = cm_acquire_id(timewait_info->work.local_id,
					   timewait_info->work.remote_id);

		spin_unlock_irq(&cm.lock);
		cm_issue_rej(work->port, work->mad_recv_wc,
			     IB_CM_REJ_STALE_CONN, CM_MSG_RESPONSE_REQ,
			     NULL, 0);
		if (cur_cm_id_priv) {
			cm_id = &cur_cm_id_priv->id;
			ib_send_cm_dreq(cm_id, NULL, 0);
			cm_deref_id(cur_cm_id_priv);
		}
		return NULL;
	}

	/* Find matching listen request. */
	listen_cm_id_priv = cm_find_listen(
		cm_id_priv->id.device,
		cpu_to_be64(IBA_GET(CM_REQ_SERVICE_ID, req_msg)));
	if (!listen_cm_id_priv) {
		cm_cleanup_timewait(cm_id_priv->timewait_info);
		spin_unlock_irq(&cm.lock);
		cm_issue_rej(work->port, work->mad_recv_wc,
			     IB_CM_REJ_INVALID_SERVICE_ID, CM_MSG_RESPONSE_REQ,
			     NULL, 0);
		return NULL;
	}
	refcount_inc(&listen_cm_id_priv->refcount);
	spin_unlock_irq(&cm.lock);
	return listen_cm_id_priv;
}

/*
 * Work-around for inter-subnet connections.  If the LIDs are permissive,
 * we need to override the LID/SL data in the REQ with the LID information
 * in the work completion.
 */
static void cm_process_routed_req(struct cm_req_msg *req_msg, struct ib_wc *wc)
{
	if (!IBA_GET(CM_REQ_PRIMARY_SUBNET_LOCAL, req_msg)) {
		if (cpu_to_be16(IBA_GET(CM_REQ_PRIMARY_LOCAL_PORT_LID,
					req_msg)) == IB_LID_PERMISSIVE) {
			IBA_SET(CM_REQ_PRIMARY_LOCAL_PORT_LID, req_msg,
				be16_to_cpu(ib_lid_be16(wc->slid)));
			IBA_SET(CM_REQ_PRIMARY_SL, req_msg, wc->sl);
		}

		if (cpu_to_be16(IBA_GET(CM_REQ_PRIMARY_REMOTE_PORT_LID,
					req_msg)) == IB_LID_PERMISSIVE)
			IBA_SET(CM_REQ_PRIMARY_REMOTE_PORT_LID, req_msg,
				wc->dlid_path_bits);
	}

	if (!IBA_GET(CM_REQ_ALTERNATE_SUBNET_LOCAL, req_msg)) {
		if (cpu_to_be16(IBA_GET(CM_REQ_ALTERNATE_LOCAL_PORT_LID,
					req_msg)) == IB_LID_PERMISSIVE) {
			IBA_SET(CM_REQ_ALTERNATE_LOCAL_PORT_LID, req_msg,
				be16_to_cpu(ib_lid_be16(wc->slid)));
			IBA_SET(CM_REQ_ALTERNATE_SL, req_msg, wc->sl);
		}

		if (cpu_to_be16(IBA_GET(CM_REQ_ALTERNATE_REMOTE_PORT_LID,
					req_msg)) == IB_LID_PERMISSIVE)
			IBA_SET(CM_REQ_ALTERNATE_REMOTE_PORT_LID, req_msg,
				wc->dlid_path_bits);
	}
}

static int cm_req_handler(struct cm_work *work)
{
	struct cm_id_private *cm_id_priv, *listen_cm_id_priv;
	struct cm_req_msg *req_msg;
	const struct ib_global_route *grh;
	const struct ib_gid_attr *gid_attr;
	int ret;

	req_msg = (struct cm_req_msg *)work->mad_recv_wc->recv_buf.mad;

	cm_id_priv =
		cm_alloc_id_priv(work->port->cm_dev->ib_device, NULL, NULL);
	if (IS_ERR(cm_id_priv))
		return PTR_ERR(cm_id_priv);

	cm_id_priv->id.remote_id =
		cpu_to_be32(IBA_GET(CM_REQ_LOCAL_COMM_ID, req_msg));
	cm_id_priv->id.service_id =
		cpu_to_be64(IBA_GET(CM_REQ_SERVICE_ID, req_msg));
	cm_id_priv->id.service_mask = ~cpu_to_be64(0);
	cm_id_priv->tid = req_msg->hdr.tid;
	cm_id_priv->timeout_ms = cm_convert_to_ms(
		IBA_GET(CM_REQ_LOCAL_CM_RESPONSE_TIMEOUT, req_msg));
	cm_id_priv->max_cm_retries = IBA_GET(CM_REQ_MAX_CM_RETRIES, req_msg);
	cm_id_priv->remote_qpn =
		cpu_to_be32(IBA_GET(CM_REQ_LOCAL_QPN, req_msg));
	cm_id_priv->initiator_depth =
		IBA_GET(CM_REQ_RESPONDER_RESOURCES, req_msg);
	cm_id_priv->responder_resources =
		IBA_GET(CM_REQ_INITIATOR_DEPTH, req_msg);
	cm_id_priv->path_mtu = IBA_GET(CM_REQ_PATH_PACKET_PAYLOAD_MTU, req_msg);
	cm_id_priv->pkey = cpu_to_be16(IBA_GET(CM_REQ_PARTITION_KEY, req_msg));
	cm_id_priv->sq_psn = cpu_to_be32(IBA_GET(CM_REQ_STARTING_PSN, req_msg));
	cm_id_priv->retry_count = IBA_GET(CM_REQ_RETRY_COUNT, req_msg);
	cm_id_priv->rnr_retry_count = IBA_GET(CM_REQ_RNR_RETRY_COUNT, req_msg);
	cm_id_priv->qp_type = cm_req_get_qp_type(req_msg);

	ret = cm_init_av_for_response(work->port, work->mad_recv_wc->wc,
				      work->mad_recv_wc->recv_buf.grh,
				      &cm_id_priv->av);
	if (ret)
		goto destroy;
	cm_id_priv->timewait_info = cm_create_timewait_info(cm_id_priv->
							    id.local_id);
	if (IS_ERR(cm_id_priv->timewait_info)) {
		ret = PTR_ERR(cm_id_priv->timewait_info);
		goto destroy;
	}
	cm_id_priv->timewait_info->work.remote_id = cm_id_priv->id.remote_id;
	cm_id_priv->timewait_info->remote_ca_guid =
		cpu_to_be64(IBA_GET(CM_REQ_LOCAL_CA_GUID, req_msg));
	cm_id_priv->timewait_info->remote_qpn = cm_id_priv->remote_qpn;

	/*
	 * Note that the ID pointer is not in the xarray at this point,
	 * so this set is only visible to the local thread.
	 */
	cm_id_priv->id.state = IB_CM_REQ_RCVD;

	listen_cm_id_priv = cm_match_req(work, cm_id_priv);
	if (!listen_cm_id_priv) {
		pr_debug("%s: local_id %d, no listen_cm_id_priv\n", __func__,
			 be32_to_cpu(cm_id_priv->id.local_id));
		cm_id_priv->id.state = IB_CM_IDLE;
		ret = -EINVAL;
		goto destroy;
	}

	cm_process_routed_req(req_msg, work->mad_recv_wc->wc);

	memset(&work->path[0], 0, sizeof(work->path[0]));
	if (cm_req_has_alt_path(req_msg))
		memset(&work->path[1], 0, sizeof(work->path[1]));
	grh = rdma_ah_read_grh(&cm_id_priv->av.ah_attr);
	gid_attr = grh->sgid_attr;

	if (gid_attr &&
	    rdma_protocol_roce(work->port->cm_dev->ib_device,
			       work->port->port_num)) {
		work->path[0].rec_type =
			sa_conv_gid_to_pathrec_type(gid_attr->gid_type);
	} else {
		cm_path_set_rec_type(
			work->port->cm_dev->ib_device, work->port->port_num,
			&work->path[0],
			IBA_GET_MEM_PTR(CM_REQ_PRIMARY_LOCAL_PORT_GID,
					req_msg));
	}
	if (cm_req_has_alt_path(req_msg))
		work->path[1].rec_type = work->path[0].rec_type;
	cm_format_paths_from_req(req_msg, &work->path[0],
				 &work->path[1]);
	if (cm_id_priv->av.ah_attr.type == RDMA_AH_ATTR_TYPE_ROCE)
		sa_path_set_dmac(&work->path[0],
				 cm_id_priv->av.ah_attr.roce.dmac);
	work->path[0].hop_limit = grh->hop_limit;
	ret = cm_init_av_by_path(&work->path[0], gid_attr, &cm_id_priv->av,
				 cm_id_priv);
	if (ret) {
		int err;

		err = rdma_query_gid(work->port->cm_dev->ib_device,
				     work->port->port_num, 0,
				     &work->path[0].sgid);
		if (err)
			ib_send_cm_rej(&cm_id_priv->id, IB_CM_REJ_INVALID_GID,
				       NULL, 0, NULL, 0);
		else
			ib_send_cm_rej(&cm_id_priv->id, IB_CM_REJ_INVALID_GID,
				       &work->path[0].sgid,
				       sizeof(work->path[0].sgid),
				       NULL, 0);
		goto rejected;
	}
	if (cm_req_has_alt_path(req_msg)) {
		ret = cm_init_av_by_path(&work->path[1], NULL,
					 &cm_id_priv->alt_av, cm_id_priv);
		if (ret) {
			ib_send_cm_rej(&cm_id_priv->id,
				       IB_CM_REJ_INVALID_ALT_GID,
				       &work->path[0].sgid,
				       sizeof(work->path[0].sgid), NULL, 0);
			goto rejected;
		}
	}

	cm_id_priv->id.cm_handler = listen_cm_id_priv->id.cm_handler;
	cm_id_priv->id.context = listen_cm_id_priv->id.context;
	cm_format_req_event(work, cm_id_priv, &listen_cm_id_priv->id);

	/* Now MAD handlers can see the new ID */
	spin_lock_irq(&cm_id_priv->lock);
	cm_finalize_id(cm_id_priv);

	/* Refcount belongs to the event, pairs with cm_process_work() */
	refcount_inc(&cm_id_priv->refcount);
	atomic_inc(&cm_id_priv->work_count);
	spin_unlock_irq(&cm_id_priv->lock);
	cm_process_work(cm_id_priv, work);
	/*
	 * Since this ID was just created and was not made visible to other MAD
	 * handlers until the cm_finalize_id() above we know that the
	 * cm_process_work() will deliver the event and the listen_cm_id
	 * embedded in the event can be derefed here.
	 */
	cm_deref_id(listen_cm_id_priv);
	return 0;

rejected:
	cm_deref_id(listen_cm_id_priv);
destroy:
	ib_destroy_cm_id(&cm_id_priv->id);
	return ret;
}

static void cm_format_rep(struct cm_rep_msg *rep_msg,
			  struct cm_id_private *cm_id_priv,
			  struct ib_cm_rep_param *param)
{
	cm_format_mad_hdr(&rep_msg->hdr, CM_REP_ATTR_ID, cm_id_priv->tid);
	IBA_SET(CM_REP_LOCAL_COMM_ID, rep_msg,
		be32_to_cpu(cm_id_priv->id.local_id));
	IBA_SET(CM_REP_REMOTE_COMM_ID, rep_msg,
		be32_to_cpu(cm_id_priv->id.remote_id));
	IBA_SET(CM_REP_STARTING_PSN, rep_msg, param->starting_psn);
	IBA_SET(CM_REP_RESPONDER_RESOURCES, rep_msg,
		param->responder_resources);
	IBA_SET(CM_REP_TARGET_ACK_DELAY, rep_msg,
		cm_id_priv->av.port->cm_dev->ack_delay);
	IBA_SET(CM_REP_FAILOVER_ACCEPTED, rep_msg, param->failover_accepted);
	IBA_SET(CM_REP_RNR_RETRY_COUNT, rep_msg, param->rnr_retry_count);
	IBA_SET(CM_REP_LOCAL_CA_GUID, rep_msg,
		be64_to_cpu(cm_id_priv->id.device->node_guid));

	if (cm_id_priv->qp_type != IB_QPT_XRC_TGT) {
		IBA_SET(CM_REP_INITIATOR_DEPTH, rep_msg,
			param->initiator_depth);
		IBA_SET(CM_REP_END_TO_END_FLOW_CONTROL, rep_msg,
			param->flow_control);
		IBA_SET(CM_REP_SRQ, rep_msg, param->srq);
		IBA_SET(CM_REP_LOCAL_QPN, rep_msg, param->qp_num);
	} else {
		IBA_SET(CM_REP_SRQ, rep_msg, 1);
		IBA_SET(CM_REP_LOCAL_EE_CONTEXT_NUMBER, rep_msg, param->qp_num);
	}

	if (param->private_data && param->private_data_len)
		IBA_SET_MEM(CM_REP_PRIVATE_DATA, rep_msg, param->private_data,
			    param->private_data_len);
}

int ib_send_cm_rep(struct ib_cm_id *cm_id,
		   struct ib_cm_rep_param *param)
{
	struct cm_id_private *cm_id_priv;
	struct ib_mad_send_buf *msg;
	struct cm_rep_msg *rep_msg;
	unsigned long flags;
	int ret;

	if (param->private_data &&
	    param->private_data_len > IB_CM_REP_PRIVATE_DATA_SIZE)
		return -EINVAL;

	cm_id_priv = container_of(cm_id, struct cm_id_private, id);
	spin_lock_irqsave(&cm_id_priv->lock, flags);
	if (cm_id->state != IB_CM_REQ_RCVD &&
	    cm_id->state != IB_CM_MRA_REQ_SENT) {
		pr_debug("%s: local_comm_id %d, cm_id->state: %d\n", __func__,
			 be32_to_cpu(cm_id_priv->id.local_id), cm_id->state);
		ret = -EINVAL;
		goto out;
	}

	ret = cm_alloc_msg(cm_id_priv, &msg);
	if (ret)
		goto out;

	rep_msg = (struct cm_rep_msg *) msg->mad;
	cm_format_rep(rep_msg, cm_id_priv, param);
	msg->timeout_ms = cm_id_priv->timeout_ms;
	msg->context[1] = (void *) (unsigned long) IB_CM_REP_SENT;

	ret = ib_post_send_mad(msg, NULL);
	if (ret) {
		spin_unlock_irqrestore(&cm_id_priv->lock, flags);
		cm_free_msg(msg);
		return ret;
	}

	cm_id->state = IB_CM_REP_SENT;
	cm_id_priv->msg = msg;
	cm_id_priv->initiator_depth = param->initiator_depth;
	cm_id_priv->responder_resources = param->responder_resources;
	cm_id_priv->rq_psn = cpu_to_be32(IBA_GET(CM_REP_STARTING_PSN, rep_msg));
	WARN_ONCE(param->qp_num & 0xFF000000,
		  "IBTA declares QPN to be 24 bits, but it is 0x%X\n",
		  param->qp_num);
	cm_id_priv->local_qpn = cpu_to_be32(param->qp_num & 0xFFFFFF);

out:	spin_unlock_irqrestore(&cm_id_priv->lock, flags);
	return ret;
}
EXPORT_SYMBOL(ib_send_cm_rep);

static void cm_format_rtu(struct cm_rtu_msg *rtu_msg,
			  struct cm_id_private *cm_id_priv,
			  const void *private_data,
			  u8 private_data_len)
{
	cm_format_mad_hdr(&rtu_msg->hdr, CM_RTU_ATTR_ID, cm_id_priv->tid);
	IBA_SET(CM_RTU_LOCAL_COMM_ID, rtu_msg,
		be32_to_cpu(cm_id_priv->id.local_id));
	IBA_SET(CM_RTU_REMOTE_COMM_ID, rtu_msg,
		be32_to_cpu(cm_id_priv->id.remote_id));

	if (private_data && private_data_len)
		IBA_SET_MEM(CM_RTU_PRIVATE_DATA, rtu_msg, private_data,
			    private_data_len);
}

int ib_send_cm_rtu(struct ib_cm_id *cm_id,
		   const void *private_data,
		   u8 private_data_len)
{
	struct cm_id_private *cm_id_priv;
	struct ib_mad_send_buf *msg;
	unsigned long flags;
	void *data;
	int ret;

	if (private_data && private_data_len > IB_CM_RTU_PRIVATE_DATA_SIZE)
		return -EINVAL;

	data = cm_copy_private_data(private_data, private_data_len);
	if (IS_ERR(data))
		return PTR_ERR(data);

	cm_id_priv = container_of(cm_id, struct cm_id_private, id);
	spin_lock_irqsave(&cm_id_priv->lock, flags);
	if (cm_id->state != IB_CM_REP_RCVD &&
	    cm_id->state != IB_CM_MRA_REP_SENT) {
		pr_debug("%s: local_id %d, cm_id->state %d\n", __func__,
			 be32_to_cpu(cm_id->local_id), cm_id->state);
		ret = -EINVAL;
		goto error;
	}

	ret = cm_alloc_msg(cm_id_priv, &msg);
	if (ret)
		goto error;

	cm_format_rtu((struct cm_rtu_msg *) msg->mad, cm_id_priv,
		      private_data, private_data_len);

	ret = ib_post_send_mad(msg, NULL);
	if (ret) {
		spin_unlock_irqrestore(&cm_id_priv->lock, flags);
		cm_free_msg(msg);
		kfree(data);
		return ret;
	}

	cm_id->state = IB_CM_ESTABLISHED;
	cm_set_private_data(cm_id_priv, data, private_data_len);
	spin_unlock_irqrestore(&cm_id_priv->lock, flags);
	return 0;

error:	spin_unlock_irqrestore(&cm_id_priv->lock, flags);
	kfree(data);
	return ret;
}
EXPORT_SYMBOL(ib_send_cm_rtu);

static void cm_format_rep_event(struct cm_work *work, enum ib_qp_type qp_type)
{
	struct cm_rep_msg *rep_msg;
	struct ib_cm_rep_event_param *param;

	rep_msg = (struct cm_rep_msg *)work->mad_recv_wc->recv_buf.mad;
	param = &work->cm_event.param.rep_rcvd;
	param->remote_ca_guid =
		cpu_to_be64(IBA_GET(CM_REP_LOCAL_CA_GUID, rep_msg));
	param->remote_qkey = IBA_GET(CM_REP_LOCAL_Q_KEY, rep_msg);
	param->remote_qpn = be32_to_cpu(cm_rep_get_qpn(rep_msg, qp_type));
	param->starting_psn = IBA_GET(CM_REP_STARTING_PSN, rep_msg);
	param->responder_resources = IBA_GET(CM_REP_INITIATOR_DEPTH, rep_msg);
	param->initiator_depth = IBA_GET(CM_REP_RESPONDER_RESOURCES, rep_msg);
	param->target_ack_delay = IBA_GET(CM_REP_TARGET_ACK_DELAY, rep_msg);
	param->failover_accepted = IBA_GET(CM_REP_FAILOVER_ACCEPTED, rep_msg);
	param->flow_control = IBA_GET(CM_REP_END_TO_END_FLOW_CONTROL, rep_msg);
	param->rnr_retry_count = IBA_GET(CM_REP_RNR_RETRY_COUNT, rep_msg);
	param->srq = IBA_GET(CM_REP_SRQ, rep_msg);
	work->cm_event.private_data =
		IBA_GET_MEM_PTR(CM_REP_PRIVATE_DATA, rep_msg);
}

static void cm_dup_rep_handler(struct cm_work *work)
{
	struct cm_id_private *cm_id_priv;
	struct cm_rep_msg *rep_msg;
	struct ib_mad_send_buf *msg = NULL;
	int ret;

	rep_msg = (struct cm_rep_msg *) work->mad_recv_wc->recv_buf.mad;
	cm_id_priv = cm_acquire_id(
		cpu_to_be32(IBA_GET(CM_REP_REMOTE_COMM_ID, rep_msg)),
		cpu_to_be32(IBA_GET(CM_REP_LOCAL_COMM_ID, rep_msg)));
	if (!cm_id_priv)
		return;

	atomic_long_inc(&work->port->counter_group[CM_RECV_DUPLICATES].
			counter[CM_REP_COUNTER]);
	ret = cm_alloc_response_msg(work->port, work->mad_recv_wc, &msg);
	if (ret)
		goto deref;

	spin_lock_irq(&cm_id_priv->lock);
	if (cm_id_priv->id.state == IB_CM_ESTABLISHED)
		cm_format_rtu((struct cm_rtu_msg *) msg->mad, cm_id_priv,
			      cm_id_priv->private_data,
			      cm_id_priv->private_data_len);
	else if (cm_id_priv->id.state == IB_CM_MRA_REP_SENT)
		cm_format_mra((struct cm_mra_msg *) msg->mad, cm_id_priv,
			      CM_MSG_RESPONSE_REP, cm_id_priv->service_timeout,
			      cm_id_priv->private_data,
			      cm_id_priv->private_data_len);
	else
		goto unlock;
	spin_unlock_irq(&cm_id_priv->lock);

	ret = ib_post_send_mad(msg, NULL);
	if (ret)
		goto free;
	goto deref;

unlock:	spin_unlock_irq(&cm_id_priv->lock);
free:	cm_free_msg(msg);
deref:	cm_deref_id(cm_id_priv);
}

static int cm_rep_handler(struct cm_work *work)
{
	struct cm_id_private *cm_id_priv;
	struct cm_rep_msg *rep_msg;
	int ret;
	struct cm_id_private *cur_cm_id_priv;
	struct ib_cm_id *cm_id;
	struct cm_timewait_info *timewait_info;

	rep_msg = (struct cm_rep_msg *)work->mad_recv_wc->recv_buf.mad;
	cm_id_priv = cm_acquire_id(
		cpu_to_be32(IBA_GET(CM_REP_REMOTE_COMM_ID, rep_msg)), 0);
	if (!cm_id_priv) {
		cm_dup_rep_handler(work);
		pr_debug("%s: remote_comm_id %d, no cm_id_priv\n", __func__,
			 IBA_GET(CM_REP_REMOTE_COMM_ID, rep_msg));
		return -EINVAL;
	}

	cm_format_rep_event(work, cm_id_priv->qp_type);

	spin_lock_irq(&cm_id_priv->lock);
	switch (cm_id_priv->id.state) {
	case IB_CM_REQ_SENT:
	case IB_CM_MRA_REQ_RCVD:
		break;
	default:
		ret = -EINVAL;
		pr_debug(
			"%s: cm_id_priv->id.state: %d, local_comm_id %d, remote_comm_id %d\n",
			__func__, cm_id_priv->id.state,
			IBA_GET(CM_REP_LOCAL_COMM_ID, rep_msg),
			IBA_GET(CM_REP_REMOTE_COMM_ID, rep_msg));
		spin_unlock_irq(&cm_id_priv->lock);
		goto error;
	}

	cm_id_priv->timewait_info->work.remote_id =
		cpu_to_be32(IBA_GET(CM_REP_LOCAL_COMM_ID, rep_msg));
	cm_id_priv->timewait_info->remote_ca_guid =
		cpu_to_be64(IBA_GET(CM_REP_LOCAL_CA_GUID, rep_msg));
	cm_id_priv->timewait_info->remote_qpn = cm_rep_get_qpn(rep_msg, cm_id_priv->qp_type);

	spin_lock(&cm.lock);
	/* Check for duplicate REP. */
	if (cm_insert_remote_id(cm_id_priv->timewait_info)) {
		spin_unlock(&cm.lock);
		spin_unlock_irq(&cm_id_priv->lock);
		ret = -EINVAL;
		pr_debug("%s: Failed to insert remote id %d\n", __func__,
			 IBA_GET(CM_REP_REMOTE_COMM_ID, rep_msg));
		goto error;
	}
	/* Check for a stale connection. */
	timewait_info = cm_insert_remote_qpn(cm_id_priv->timewait_info);
	if (timewait_info) {
		rb_erase(&cm_id_priv->timewait_info->remote_id_node,
			 &cm.remote_id_table);
		cm_id_priv->timewait_info->inserted_remote_id = 0;
		cur_cm_id_priv = cm_acquire_id(timewait_info->work.local_id,
					   timewait_info->work.remote_id);

		spin_unlock(&cm.lock);
		spin_unlock_irq(&cm_id_priv->lock);
		cm_issue_rej(work->port, work->mad_recv_wc,
			     IB_CM_REJ_STALE_CONN, CM_MSG_RESPONSE_REP,
			     NULL, 0);
		ret = -EINVAL;
		pr_debug(
			"%s: Stale connection. local_comm_id %d, remote_comm_id %d\n",
			__func__, IBA_GET(CM_REP_LOCAL_COMM_ID, rep_msg),
			IBA_GET(CM_REP_REMOTE_COMM_ID, rep_msg));

		if (cur_cm_id_priv) {
			cm_id = &cur_cm_id_priv->id;
			ib_send_cm_dreq(cm_id, NULL, 0);
			cm_deref_id(cur_cm_id_priv);
		}

		goto error;
	}
	spin_unlock(&cm.lock);

	cm_id_priv->id.state = IB_CM_REP_RCVD;
	cm_id_priv->id.remote_id =
		cpu_to_be32(IBA_GET(CM_REP_LOCAL_COMM_ID, rep_msg));
	cm_id_priv->remote_qpn = cm_rep_get_qpn(rep_msg, cm_id_priv->qp_type);
	cm_id_priv->initiator_depth =
		IBA_GET(CM_REP_RESPONDER_RESOURCES, rep_msg);
	cm_id_priv->responder_resources =
		IBA_GET(CM_REP_INITIATOR_DEPTH, rep_msg);
	cm_id_priv->sq_psn = cpu_to_be32(IBA_GET(CM_REP_STARTING_PSN, rep_msg));
	cm_id_priv->rnr_retry_count = IBA_GET(CM_REP_RNR_RETRY_COUNT, rep_msg);
	cm_id_priv->target_ack_delay =
		IBA_GET(CM_REP_TARGET_ACK_DELAY, rep_msg);
	cm_id_priv->av.timeout =
			cm_ack_timeout(cm_id_priv->target_ack_delay,
				       cm_id_priv->av.timeout - 1);
	cm_id_priv->alt_av.timeout =
			cm_ack_timeout(cm_id_priv->target_ack_delay,
				       cm_id_priv->alt_av.timeout - 1);

	ib_cancel_mad(cm_id_priv->av.port->mad_agent, cm_id_priv->msg);
	ret = atomic_inc_and_test(&cm_id_priv->work_count);
	if (!ret)
		list_add_tail(&work->list, &cm_id_priv->work_list);
	spin_unlock_irq(&cm_id_priv->lock);

	if (ret)
		cm_process_work(cm_id_priv, work);
	else
		cm_deref_id(cm_id_priv);
	return 0;

error:
	cm_deref_id(cm_id_priv);
	return ret;
}

static int cm_establish_handler(struct cm_work *work)
{
	struct cm_id_private *cm_id_priv;
	int ret;

	/* See comment in cm_establish about lookup. */
	cm_id_priv = cm_acquire_id(work->local_id, work->remote_id);
	if (!cm_id_priv)
		return -EINVAL;

	spin_lock_irq(&cm_id_priv->lock);
	if (cm_id_priv->id.state != IB_CM_ESTABLISHED) {
		spin_unlock_irq(&cm_id_priv->lock);
		goto out;
	}

	ib_cancel_mad(cm_id_priv->av.port->mad_agent, cm_id_priv->msg);
	ret = atomic_inc_and_test(&cm_id_priv->work_count);
	if (!ret)
		list_add_tail(&work->list, &cm_id_priv->work_list);
	spin_unlock_irq(&cm_id_priv->lock);

	if (ret)
		cm_process_work(cm_id_priv, work);
	else
		cm_deref_id(cm_id_priv);
	return 0;
out:
	cm_deref_id(cm_id_priv);
	return -EINVAL;
}

static int cm_rtu_handler(struct cm_work *work)
{
	struct cm_id_private *cm_id_priv;
	struct cm_rtu_msg *rtu_msg;
	int ret;

	rtu_msg = (struct cm_rtu_msg *)work->mad_recv_wc->recv_buf.mad;
	cm_id_priv = cm_acquire_id(
		cpu_to_be32(IBA_GET(CM_RTU_REMOTE_COMM_ID, rtu_msg)),
		cpu_to_be32(IBA_GET(CM_RTU_LOCAL_COMM_ID, rtu_msg)));
	if (!cm_id_priv)
		return -EINVAL;

	work->cm_event.private_data =
		IBA_GET_MEM_PTR(CM_RTU_PRIVATE_DATA, rtu_msg);

	spin_lock_irq(&cm_id_priv->lock);
	if (cm_id_priv->id.state != IB_CM_REP_SENT &&
	    cm_id_priv->id.state != IB_CM_MRA_REP_RCVD) {
		spin_unlock_irq(&cm_id_priv->lock);
		atomic_long_inc(&work->port->counter_group[CM_RECV_DUPLICATES].
				counter[CM_RTU_COUNTER]);
		goto out;
	}
	cm_id_priv->id.state = IB_CM_ESTABLISHED;

	ib_cancel_mad(cm_id_priv->av.port->mad_agent, cm_id_priv->msg);
	ret = atomic_inc_and_test(&cm_id_priv->work_count);
	if (!ret)
		list_add_tail(&work->list, &cm_id_priv->work_list);
	spin_unlock_irq(&cm_id_priv->lock);

	if (ret)
		cm_process_work(cm_id_priv, work);
	else
		cm_deref_id(cm_id_priv);
	return 0;
out:
	cm_deref_id(cm_id_priv);
	return -EINVAL;
}

static void cm_format_dreq(struct cm_dreq_msg *dreq_msg,
			  struct cm_id_private *cm_id_priv,
			  const void *private_data,
			  u8 private_data_len)
{
	cm_format_mad_hdr(&dreq_msg->hdr, CM_DREQ_ATTR_ID,
			  cm_form_tid(cm_id_priv));
	IBA_SET(CM_DREQ_LOCAL_COMM_ID, dreq_msg,
		be32_to_cpu(cm_id_priv->id.local_id));
	IBA_SET(CM_DREQ_REMOTE_COMM_ID, dreq_msg,
		be32_to_cpu(cm_id_priv->id.remote_id));
	IBA_SET(CM_DREQ_REMOTE_QPN_EECN, dreq_msg,
		be32_to_cpu(cm_id_priv->remote_qpn));

	if (private_data && private_data_len)
		IBA_SET_MEM(CM_DREQ_PRIVATE_DATA, dreq_msg, private_data,
			    private_data_len);
}

static int cm_send_dreq_locked(struct cm_id_private *cm_id_priv,
			       const void *private_data, u8 private_data_len)
{
	struct ib_mad_send_buf *msg;
	int ret;

	lockdep_assert_held(&cm_id_priv->lock);

	if (private_data && private_data_len > IB_CM_DREQ_PRIVATE_DATA_SIZE)
		return -EINVAL;

	if (cm_id_priv->id.state != IB_CM_ESTABLISHED) {
		pr_debug("%s: local_id %d, cm_id->state: %d\n", __func__,
			 be32_to_cpu(cm_id_priv->id.local_id),
			 cm_id_priv->id.state);
		return -EINVAL;
	}

	if (cm_id_priv->id.lap_state == IB_CM_LAP_SENT ||
	    cm_id_priv->id.lap_state == IB_CM_MRA_LAP_RCVD)
		ib_cancel_mad(cm_id_priv->av.port->mad_agent, cm_id_priv->msg);

	ret = cm_alloc_msg(cm_id_priv, &msg);
	if (ret) {
		cm_enter_timewait(cm_id_priv);
		return ret;
	}

	cm_format_dreq((struct cm_dreq_msg *) msg->mad, cm_id_priv,
		       private_data, private_data_len);
	msg->timeout_ms = cm_id_priv->timeout_ms;
	msg->context[1] = (void *) (unsigned long) IB_CM_DREQ_SENT;

	ret = ib_post_send_mad(msg, NULL);
	if (ret) {
		cm_enter_timewait(cm_id_priv);
		cm_free_msg(msg);
		return ret;
	}

	cm_id_priv->id.state = IB_CM_DREQ_SENT;
	cm_id_priv->msg = msg;
	return 0;
}

int ib_send_cm_dreq(struct ib_cm_id *cm_id, const void *private_data,
		    u8 private_data_len)
{
	struct cm_id_private *cm_id_priv =
		container_of(cm_id, struct cm_id_private, id);
	unsigned long flags;
	int ret;

	spin_lock_irqsave(&cm_id_priv->lock, flags);
	ret = cm_send_dreq_locked(cm_id_priv, private_data, private_data_len);
	spin_unlock_irqrestore(&cm_id_priv->lock, flags);
	return ret;
}
EXPORT_SYMBOL(ib_send_cm_dreq);

static void cm_format_drep(struct cm_drep_msg *drep_msg,
			  struct cm_id_private *cm_id_priv,
			  const void *private_data,
			  u8 private_data_len)
{
	cm_format_mad_hdr(&drep_msg->hdr, CM_DREP_ATTR_ID, cm_id_priv->tid);
	IBA_SET(CM_DREP_LOCAL_COMM_ID, drep_msg,
		be32_to_cpu(cm_id_priv->id.local_id));
	IBA_SET(CM_DREP_REMOTE_COMM_ID, drep_msg,
		be32_to_cpu(cm_id_priv->id.remote_id));

	if (private_data && private_data_len)
		IBA_SET_MEM(CM_DREP_PRIVATE_DATA, drep_msg, private_data,
			    private_data_len);
}

static int cm_send_drep_locked(struct cm_id_private *cm_id_priv,
			       void *private_data, u8 private_data_len)
{
	struct ib_mad_send_buf *msg;
	int ret;

	lockdep_assert_held(&cm_id_priv->lock);

	if (private_data && private_data_len > IB_CM_DREP_PRIVATE_DATA_SIZE)
		return -EINVAL;

	if (cm_id_priv->id.state != IB_CM_DREQ_RCVD) {
		pr_debug(
			"%s: local_id %d, cm_idcm_id->state(%d) != IB_CM_DREQ_RCVD\n",
			__func__, be32_to_cpu(cm_id_priv->id.local_id),
			cm_id_priv->id.state);
		kfree(private_data);
		return -EINVAL;
	}

	cm_set_private_data(cm_id_priv, private_data, private_data_len);
	cm_enter_timewait(cm_id_priv);

	ret = cm_alloc_msg(cm_id_priv, &msg);
	if (ret)
		return ret;

	cm_format_drep((struct cm_drep_msg *) msg->mad, cm_id_priv,
		       private_data, private_data_len);

	ret = ib_post_send_mad(msg, NULL);
	if (ret) {
		cm_free_msg(msg);
		return ret;
	}
	return 0;
}

int ib_send_cm_drep(struct ib_cm_id *cm_id, const void *private_data,
		    u8 private_data_len)
{
	struct cm_id_private *cm_id_priv =
		container_of(cm_id, struct cm_id_private, id);
	unsigned long flags;
	void *data;
	int ret;

	data = cm_copy_private_data(private_data, private_data_len);
	if (IS_ERR(data))
		return PTR_ERR(data);

	spin_lock_irqsave(&cm_id_priv->lock, flags);
	ret = cm_send_drep_locked(cm_id_priv, data, private_data_len);
	spin_unlock_irqrestore(&cm_id_priv->lock, flags);
	return ret;
}
EXPORT_SYMBOL(ib_send_cm_drep);

static int cm_issue_drep(struct cm_port *port,
			 struct ib_mad_recv_wc *mad_recv_wc)
{
	struct ib_mad_send_buf *msg = NULL;
	struct cm_dreq_msg *dreq_msg;
	struct cm_drep_msg *drep_msg;
	int ret;

	ret = cm_alloc_response_msg(port, mad_recv_wc, &msg);
	if (ret)
		return ret;

	dreq_msg = (struct cm_dreq_msg *) mad_recv_wc->recv_buf.mad;
	drep_msg = (struct cm_drep_msg *) msg->mad;

	cm_format_mad_hdr(&drep_msg->hdr, CM_DREP_ATTR_ID, dreq_msg->hdr.tid);
	IBA_SET(CM_DREP_REMOTE_COMM_ID, drep_msg,
		IBA_GET(CM_DREQ_LOCAL_COMM_ID, dreq_msg));
	IBA_SET(CM_DREP_LOCAL_COMM_ID, drep_msg,
		IBA_GET(CM_DREQ_REMOTE_COMM_ID, dreq_msg));

	ret = ib_post_send_mad(msg, NULL);
	if (ret)
		cm_free_msg(msg);

	return ret;
}

static int cm_dreq_handler(struct cm_work *work)
{
	struct cm_id_private *cm_id_priv;
	struct cm_dreq_msg *dreq_msg;
	struct ib_mad_send_buf *msg = NULL;
	int ret;

	dreq_msg = (struct cm_dreq_msg *)work->mad_recv_wc->recv_buf.mad;
	cm_id_priv = cm_acquire_id(
		cpu_to_be32(IBA_GET(CM_DREQ_REMOTE_COMM_ID, dreq_msg)),
		cpu_to_be32(IBA_GET(CM_DREQ_LOCAL_COMM_ID, dreq_msg)));
	if (!cm_id_priv) {
		atomic_long_inc(&work->port->counter_group[CM_RECV_DUPLICATES].
				counter[CM_DREQ_COUNTER]);
		cm_issue_drep(work->port, work->mad_recv_wc);
		pr_debug(
			"%s: no cm_id_priv, local_comm_id %d, remote_comm_id %d\n",
			__func__, IBA_GET(CM_DREQ_LOCAL_COMM_ID, dreq_msg),
			IBA_GET(CM_DREQ_REMOTE_COMM_ID, dreq_msg));
		return -EINVAL;
	}

	work->cm_event.private_data =
		IBA_GET_MEM_PTR(CM_DREQ_PRIVATE_DATA, dreq_msg);

	spin_lock_irq(&cm_id_priv->lock);
	if (cm_id_priv->local_qpn !=
	    cpu_to_be32(IBA_GET(CM_DREQ_REMOTE_QPN_EECN, dreq_msg)))
		goto unlock;

	switch (cm_id_priv->id.state) {
	case IB_CM_REP_SENT:
	case IB_CM_DREQ_SENT:
		ib_cancel_mad(cm_id_priv->av.port->mad_agent, cm_id_priv->msg);
		break;
	case IB_CM_ESTABLISHED:
		if (cm_id_priv->id.lap_state == IB_CM_LAP_SENT ||
		    cm_id_priv->id.lap_state == IB_CM_MRA_LAP_RCVD)
			ib_cancel_mad(cm_id_priv->av.port->mad_agent, cm_id_priv->msg);
		break;
	case IB_CM_MRA_REP_RCVD:
		break;
	case IB_CM_TIMEWAIT:
		atomic_long_inc(&work->port->counter_group[CM_RECV_DUPLICATES].
				counter[CM_DREQ_COUNTER]);
		msg = cm_alloc_response_msg_no_ah(work->port, work->mad_recv_wc);
		if (IS_ERR(msg))
			goto unlock;

		cm_format_drep((struct cm_drep_msg *) msg->mad, cm_id_priv,
			       cm_id_priv->private_data,
			       cm_id_priv->private_data_len);
		spin_unlock_irq(&cm_id_priv->lock);

		if (cm_create_response_msg_ah(work->port, work->mad_recv_wc, msg) ||
		    ib_post_send_mad(msg, NULL))
			cm_free_msg(msg);
		goto deref;
	case IB_CM_DREQ_RCVD:
		atomic_long_inc(&work->port->counter_group[CM_RECV_DUPLICATES].
				counter[CM_DREQ_COUNTER]);
		goto unlock;
	default:
		pr_debug("%s: local_id %d, cm_id_priv->id.state: %d\n",
			 __func__, be32_to_cpu(cm_id_priv->id.local_id),
			 cm_id_priv->id.state);
		goto unlock;
	}
	cm_id_priv->id.state = IB_CM_DREQ_RCVD;
	cm_id_priv->tid = dreq_msg->hdr.tid;
	ret = atomic_inc_and_test(&cm_id_priv->work_count);
	if (!ret)
		list_add_tail(&work->list, &cm_id_priv->work_list);
	spin_unlock_irq(&cm_id_priv->lock);

	if (ret)
		cm_process_work(cm_id_priv, work);
	else
		cm_deref_id(cm_id_priv);
	return 0;

unlock:	spin_unlock_irq(&cm_id_priv->lock);
deref:	cm_deref_id(cm_id_priv);
	return -EINVAL;
}

static int cm_drep_handler(struct cm_work *work)
{
	struct cm_id_private *cm_id_priv;
	struct cm_drep_msg *drep_msg;
	int ret;

	drep_msg = (struct cm_drep_msg *)work->mad_recv_wc->recv_buf.mad;
	cm_id_priv = cm_acquire_id(
		cpu_to_be32(IBA_GET(CM_DREP_REMOTE_COMM_ID, drep_msg)),
		cpu_to_be32(IBA_GET(CM_DREP_LOCAL_COMM_ID, drep_msg)));
	if (!cm_id_priv)
		return -EINVAL;

	work->cm_event.private_data =
		IBA_GET_MEM_PTR(CM_DREP_PRIVATE_DATA, drep_msg);

	spin_lock_irq(&cm_id_priv->lock);
	if (cm_id_priv->id.state != IB_CM_DREQ_SENT &&
	    cm_id_priv->id.state != IB_CM_DREQ_RCVD) {
		spin_unlock_irq(&cm_id_priv->lock);
		goto out;
	}
	cm_enter_timewait(cm_id_priv);

	ib_cancel_mad(cm_id_priv->av.port->mad_agent, cm_id_priv->msg);
	ret = atomic_inc_and_test(&cm_id_priv->work_count);
	if (!ret)
		list_add_tail(&work->list, &cm_id_priv->work_list);
	spin_unlock_irq(&cm_id_priv->lock);

	if (ret)
		cm_process_work(cm_id_priv, work);
	else
		cm_deref_id(cm_id_priv);
	return 0;
out:
	cm_deref_id(cm_id_priv);
	return -EINVAL;
}

static int cm_send_rej_locked(struct cm_id_private *cm_id_priv,
			      enum ib_cm_rej_reason reason, void *ari,
			      u8 ari_length, const void *private_data,
			      u8 private_data_len)
{
<<<<<<< HEAD
=======
	enum ib_cm_state state = cm_id_priv->id.state;
>>>>>>> 358c7c61
	struct ib_mad_send_buf *msg;
	int ret;

	lockdep_assert_held(&cm_id_priv->lock);

	if ((private_data && private_data_len > IB_CM_REJ_PRIVATE_DATA_SIZE) ||
	    (ari && ari_length > IB_CM_REJ_ARI_LENGTH))
		return -EINVAL;

<<<<<<< HEAD
	switch (cm_id_priv->id.state) {
=======
	switch (state) {
>>>>>>> 358c7c61
	case IB_CM_REQ_SENT:
	case IB_CM_MRA_REQ_RCVD:
	case IB_CM_REQ_RCVD:
	case IB_CM_MRA_REQ_SENT:
	case IB_CM_REP_RCVD:
	case IB_CM_MRA_REP_SENT:
		cm_reset_to_idle(cm_id_priv);
		ret = cm_alloc_msg(cm_id_priv, &msg);
		if (ret)
			return ret;
		cm_format_rej((struct cm_rej_msg *)msg->mad, cm_id_priv, reason,
<<<<<<< HEAD
			      ari, ari_length, private_data, private_data_len);
=======
			      ari, ari_length, private_data, private_data_len,
			      state);
>>>>>>> 358c7c61
		break;
	case IB_CM_REP_SENT:
	case IB_CM_MRA_REP_RCVD:
		cm_enter_timewait(cm_id_priv);
		ret = cm_alloc_msg(cm_id_priv, &msg);
		if (ret)
			return ret;
		cm_format_rej((struct cm_rej_msg *)msg->mad, cm_id_priv, reason,
<<<<<<< HEAD
			      ari, ari_length, private_data, private_data_len);
=======
			      ari, ari_length, private_data, private_data_len,
			      state);
>>>>>>> 358c7c61
		break;
	default:
		pr_debug("%s: local_id %d, cm_id->state: %d\n", __func__,
			 be32_to_cpu(cm_id_priv->id.local_id),
			 cm_id_priv->id.state);
		return -EINVAL;
	}

	ret = ib_post_send_mad(msg, NULL);
	if (ret) {
		cm_free_msg(msg);
		return ret;
	}

	return 0;
}

int ib_send_cm_rej(struct ib_cm_id *cm_id, enum ib_cm_rej_reason reason,
		   void *ari, u8 ari_length, const void *private_data,
		   u8 private_data_len)
{
	struct cm_id_private *cm_id_priv =
		container_of(cm_id, struct cm_id_private, id);
	unsigned long flags;
	int ret;

	spin_lock_irqsave(&cm_id_priv->lock, flags);
	ret = cm_send_rej_locked(cm_id_priv, reason, ari, ari_length,
				 private_data, private_data_len);
	spin_unlock_irqrestore(&cm_id_priv->lock, flags);
	return ret;
}
EXPORT_SYMBOL(ib_send_cm_rej);

static void cm_format_rej_event(struct cm_work *work)
{
	struct cm_rej_msg *rej_msg;
	struct ib_cm_rej_event_param *param;

	rej_msg = (struct cm_rej_msg *)work->mad_recv_wc->recv_buf.mad;
	param = &work->cm_event.param.rej_rcvd;
	param->ari = IBA_GET_MEM_PTR(CM_REJ_ARI, rej_msg);
	param->ari_length = IBA_GET(CM_REJ_REJECTED_INFO_LENGTH, rej_msg);
	param->reason = IBA_GET(CM_REJ_REASON, rej_msg);
	work->cm_event.private_data =
		IBA_GET_MEM_PTR(CM_REJ_PRIVATE_DATA, rej_msg);
}

static struct cm_id_private * cm_acquire_rejected_id(struct cm_rej_msg *rej_msg)
{
	struct cm_timewait_info *timewait_info;
	struct cm_id_private *cm_id_priv;
	__be32 remote_id;

	remote_id = cpu_to_be32(IBA_GET(CM_REJ_LOCAL_COMM_ID, rej_msg));

	if (IBA_GET(CM_REJ_REASON, rej_msg) == IB_CM_REJ_TIMEOUT) {
		spin_lock_irq(&cm.lock);
		timewait_info = cm_find_remote_id(
			*((__be64 *)IBA_GET_MEM_PTR(CM_REJ_ARI, rej_msg)),
			remote_id);
		if (!timewait_info) {
			spin_unlock_irq(&cm.lock);
			return NULL;
		}
		cm_id_priv =
			cm_acquire_id(timewait_info->work.local_id, remote_id);
		spin_unlock_irq(&cm.lock);
	} else if (IBA_GET(CM_REJ_MESSAGE_REJECTED, rej_msg) ==
		   CM_MSG_RESPONSE_REQ)
		cm_id_priv = cm_acquire_id(
			cpu_to_be32(IBA_GET(CM_REJ_REMOTE_COMM_ID, rej_msg)),
			0);
	else
		cm_id_priv = cm_acquire_id(
			cpu_to_be32(IBA_GET(CM_REJ_REMOTE_COMM_ID, rej_msg)),
			remote_id);

	return cm_id_priv;
}

static int cm_rej_handler(struct cm_work *work)
{
	struct cm_id_private *cm_id_priv;
	struct cm_rej_msg *rej_msg;
	int ret;

	rej_msg = (struct cm_rej_msg *)work->mad_recv_wc->recv_buf.mad;
	cm_id_priv = cm_acquire_rejected_id(rej_msg);
	if (!cm_id_priv)
		return -EINVAL;

	cm_format_rej_event(work);

	spin_lock_irq(&cm_id_priv->lock);
	switch (cm_id_priv->id.state) {
	case IB_CM_REQ_SENT:
	case IB_CM_MRA_REQ_RCVD:
	case IB_CM_REP_SENT:
	case IB_CM_MRA_REP_RCVD:
		ib_cancel_mad(cm_id_priv->av.port->mad_agent, cm_id_priv->msg);
		/* fall through */
	case IB_CM_REQ_RCVD:
	case IB_CM_MRA_REQ_SENT:
		if (IBA_GET(CM_REJ_REASON, rej_msg) == IB_CM_REJ_STALE_CONN)
			cm_enter_timewait(cm_id_priv);
		else
			cm_reset_to_idle(cm_id_priv);
		break;
	case IB_CM_DREQ_SENT:
		ib_cancel_mad(cm_id_priv->av.port->mad_agent, cm_id_priv->msg);
		/* fall through */
	case IB_CM_REP_RCVD:
	case IB_CM_MRA_REP_SENT:
		cm_enter_timewait(cm_id_priv);
		break;
	case IB_CM_ESTABLISHED:
		if (cm_id_priv->id.lap_state == IB_CM_LAP_UNINIT ||
		    cm_id_priv->id.lap_state == IB_CM_LAP_SENT) {
			if (cm_id_priv->id.lap_state == IB_CM_LAP_SENT)
				ib_cancel_mad(cm_id_priv->av.port->mad_agent,
					      cm_id_priv->msg);
			cm_enter_timewait(cm_id_priv);
			break;
		}
		/* fall through */
	default:
		pr_debug("%s: local_id %d, cm_id_priv->id.state: %d\n",
			 __func__, be32_to_cpu(cm_id_priv->id.local_id),
			 cm_id_priv->id.state);
		spin_unlock_irq(&cm_id_priv->lock);
		ret = -EINVAL;
		goto out;
	}

	ret = atomic_inc_and_test(&cm_id_priv->work_count);
	if (!ret)
		list_add_tail(&work->list, &cm_id_priv->work_list);
	spin_unlock_irq(&cm_id_priv->lock);

	if (ret)
		cm_process_work(cm_id_priv, work);
	else
		cm_deref_id(cm_id_priv);
	return 0;
out:
	cm_deref_id(cm_id_priv);
	return -EINVAL;
}

int ib_send_cm_mra(struct ib_cm_id *cm_id,
		   u8 service_timeout,
		   const void *private_data,
		   u8 private_data_len)
{
	struct cm_id_private *cm_id_priv;
	struct ib_mad_send_buf *msg;
	enum ib_cm_state cm_state;
	enum ib_cm_lap_state lap_state;
	enum cm_msg_response msg_response;
	void *data;
	unsigned long flags;
	int ret;

	if (private_data && private_data_len > IB_CM_MRA_PRIVATE_DATA_SIZE)
		return -EINVAL;

	data = cm_copy_private_data(private_data, private_data_len);
	if (IS_ERR(data))
		return PTR_ERR(data);

	cm_id_priv = container_of(cm_id, struct cm_id_private, id);

	spin_lock_irqsave(&cm_id_priv->lock, flags);
	switch(cm_id_priv->id.state) {
	case IB_CM_REQ_RCVD:
		cm_state = IB_CM_MRA_REQ_SENT;
		lap_state = cm_id->lap_state;
		msg_response = CM_MSG_RESPONSE_REQ;
		break;
	case IB_CM_REP_RCVD:
		cm_state = IB_CM_MRA_REP_SENT;
		lap_state = cm_id->lap_state;
		msg_response = CM_MSG_RESPONSE_REP;
		break;
	case IB_CM_ESTABLISHED:
		if (cm_id->lap_state == IB_CM_LAP_RCVD) {
			cm_state = cm_id->state;
			lap_state = IB_CM_MRA_LAP_SENT;
			msg_response = CM_MSG_RESPONSE_OTHER;
			break;
		}
		/* fall through */
	default:
		pr_debug("%s: local_id %d, cm_id_priv->id.state: %d\n",
			 __func__, be32_to_cpu(cm_id_priv->id.local_id),
			 cm_id_priv->id.state);
		ret = -EINVAL;
		goto error1;
	}

	if (!(service_timeout & IB_CM_MRA_FLAG_DELAY)) {
		ret = cm_alloc_msg(cm_id_priv, &msg);
		if (ret)
			goto error1;

		cm_format_mra((struct cm_mra_msg *) msg->mad, cm_id_priv,
			      msg_response, service_timeout,
			      private_data, private_data_len);
		ret = ib_post_send_mad(msg, NULL);
		if (ret)
			goto error2;
	}

	cm_id->state = cm_state;
	cm_id->lap_state = lap_state;
	cm_id_priv->service_timeout = service_timeout;
	cm_set_private_data(cm_id_priv, data, private_data_len);
	spin_unlock_irqrestore(&cm_id_priv->lock, flags);
	return 0;

error1:	spin_unlock_irqrestore(&cm_id_priv->lock, flags);
	kfree(data);
	return ret;

error2:	spin_unlock_irqrestore(&cm_id_priv->lock, flags);
	kfree(data);
	cm_free_msg(msg);
	return ret;
}
EXPORT_SYMBOL(ib_send_cm_mra);

static struct cm_id_private * cm_acquire_mraed_id(struct cm_mra_msg *mra_msg)
{
	switch (IBA_GET(CM_MRA_MESSAGE_MRAED, mra_msg)) {
	case CM_MSG_RESPONSE_REQ:
		return cm_acquire_id(
			cpu_to_be32(IBA_GET(CM_MRA_REMOTE_COMM_ID, mra_msg)),
			0);
	case CM_MSG_RESPONSE_REP:
	case CM_MSG_RESPONSE_OTHER:
		return cm_acquire_id(
			cpu_to_be32(IBA_GET(CM_MRA_REMOTE_COMM_ID, mra_msg)),
			cpu_to_be32(IBA_GET(CM_MRA_LOCAL_COMM_ID, mra_msg)));
	default:
		return NULL;
	}
}

static int cm_mra_handler(struct cm_work *work)
{
	struct cm_id_private *cm_id_priv;
	struct cm_mra_msg *mra_msg;
	int timeout, ret;

	mra_msg = (struct cm_mra_msg *)work->mad_recv_wc->recv_buf.mad;
	cm_id_priv = cm_acquire_mraed_id(mra_msg);
	if (!cm_id_priv)
		return -EINVAL;

	work->cm_event.private_data =
		IBA_GET_MEM_PTR(CM_MRA_PRIVATE_DATA, mra_msg);
	work->cm_event.param.mra_rcvd.service_timeout =
		IBA_GET(CM_MRA_SERVICE_TIMEOUT, mra_msg);
	timeout = cm_convert_to_ms(IBA_GET(CM_MRA_SERVICE_TIMEOUT, mra_msg)) +
		  cm_convert_to_ms(cm_id_priv->av.timeout);

	spin_lock_irq(&cm_id_priv->lock);
	switch (cm_id_priv->id.state) {
	case IB_CM_REQ_SENT:
		if (IBA_GET(CM_MRA_MESSAGE_MRAED, mra_msg) !=
			    CM_MSG_RESPONSE_REQ ||
		    ib_modify_mad(cm_id_priv->av.port->mad_agent,
				  cm_id_priv->msg, timeout))
			goto out;
		cm_id_priv->id.state = IB_CM_MRA_REQ_RCVD;
		break;
	case IB_CM_REP_SENT:
		if (IBA_GET(CM_MRA_MESSAGE_MRAED, mra_msg) !=
			    CM_MSG_RESPONSE_REP ||
		    ib_modify_mad(cm_id_priv->av.port->mad_agent,
				  cm_id_priv->msg, timeout))
			goto out;
		cm_id_priv->id.state = IB_CM_MRA_REP_RCVD;
		break;
	case IB_CM_ESTABLISHED:
		if (IBA_GET(CM_MRA_MESSAGE_MRAED, mra_msg) !=
			    CM_MSG_RESPONSE_OTHER ||
		    cm_id_priv->id.lap_state != IB_CM_LAP_SENT ||
		    ib_modify_mad(cm_id_priv->av.port->mad_agent,
				  cm_id_priv->msg, timeout)) {
			if (cm_id_priv->id.lap_state == IB_CM_MRA_LAP_RCVD)
				atomic_long_inc(&work->port->
						counter_group[CM_RECV_DUPLICATES].
						counter[CM_MRA_COUNTER]);
			goto out;
		}
		cm_id_priv->id.lap_state = IB_CM_MRA_LAP_RCVD;
		break;
	case IB_CM_MRA_REQ_RCVD:
	case IB_CM_MRA_REP_RCVD:
		atomic_long_inc(&work->port->counter_group[CM_RECV_DUPLICATES].
				counter[CM_MRA_COUNTER]);
		/* fall through */
	default:
		pr_debug("%s local_id %d, cm_id_priv->id.state: %d\n",
			 __func__, be32_to_cpu(cm_id_priv->id.local_id),
			 cm_id_priv->id.state);
		goto out;
	}

	cm_id_priv->msg->context[1] = (void *) (unsigned long)
				      cm_id_priv->id.state;
	ret = atomic_inc_and_test(&cm_id_priv->work_count);
	if (!ret)
		list_add_tail(&work->list, &cm_id_priv->work_list);
	spin_unlock_irq(&cm_id_priv->lock);

	if (ret)
		cm_process_work(cm_id_priv, work);
	else
		cm_deref_id(cm_id_priv);
	return 0;
out:
	spin_unlock_irq(&cm_id_priv->lock);
	cm_deref_id(cm_id_priv);
	return -EINVAL;
}

static void cm_format_path_lid_from_lap(struct cm_lap_msg *lap_msg,
					struct sa_path_rec *path)
{
	u32 lid;

	if (path->rec_type != SA_PATH_REC_TYPE_OPA) {
		sa_path_set_dlid(path, IBA_GET(CM_LAP_ALTERNATE_LOCAL_PORT_LID,
					       lap_msg));
		sa_path_set_slid(path, IBA_GET(CM_LAP_ALTERNATE_REMOTE_PORT_LID,
					       lap_msg));
	} else {
		lid = opa_get_lid_from_gid(IBA_GET_MEM_PTR(
			CM_LAP_ALTERNATE_LOCAL_PORT_GID, lap_msg));
		sa_path_set_dlid(path, lid);

		lid = opa_get_lid_from_gid(IBA_GET_MEM_PTR(
			CM_LAP_ALTERNATE_REMOTE_PORT_GID, lap_msg));
		sa_path_set_slid(path, lid);
	}
}

static void cm_format_path_from_lap(struct cm_id_private *cm_id_priv,
				    struct sa_path_rec *path,
				    struct cm_lap_msg *lap_msg)
{
	path->dgid = *IBA_GET_MEM_PTR(CM_LAP_ALTERNATE_LOCAL_PORT_GID, lap_msg);
	path->sgid =
		*IBA_GET_MEM_PTR(CM_LAP_ALTERNATE_REMOTE_PORT_GID, lap_msg);
	path->flow_label =
		cpu_to_be32(IBA_GET(CM_LAP_ALTERNATE_FLOW_LABEL, lap_msg));
	path->hop_limit = IBA_GET(CM_LAP_ALTERNATE_HOP_LIMIT, lap_msg);
	path->traffic_class = IBA_GET(CM_LAP_ALTERNATE_TRAFFIC_CLASS, lap_msg);
	path->reversible = 1;
	path->pkey = cm_id_priv->pkey;
	path->sl = IBA_GET(CM_LAP_ALTERNATE_SL, lap_msg);
	path->mtu_selector = IB_SA_EQ;
	path->mtu = cm_id_priv->path_mtu;
	path->rate_selector = IB_SA_EQ;
	path->rate = IBA_GET(CM_LAP_ALTERNATE_PACKET_RATE, lap_msg);
	path->packet_life_time_selector = IB_SA_EQ;
	path->packet_life_time =
		IBA_GET(CM_LAP_ALTERNATE_LOCAL_ACK_TIMEOUT, lap_msg);
	path->packet_life_time -= (path->packet_life_time > 0);
	cm_format_path_lid_from_lap(lap_msg, path);
}

static int cm_lap_handler(struct cm_work *work)
{
	struct cm_id_private *cm_id_priv;
	struct cm_lap_msg *lap_msg;
	struct ib_cm_lap_event_param *param;
	struct ib_mad_send_buf *msg = NULL;
	int ret;

	/* Currently Alternate path messages are not supported for
	 * RoCE link layer.
	 */
	if (rdma_protocol_roce(work->port->cm_dev->ib_device,
			       work->port->port_num))
		return -EINVAL;

	/* todo: verify LAP request and send reject APR if invalid. */
	lap_msg = (struct cm_lap_msg *)work->mad_recv_wc->recv_buf.mad;
	cm_id_priv = cm_acquire_id(
		cpu_to_be32(IBA_GET(CM_LAP_REMOTE_COMM_ID, lap_msg)),
		cpu_to_be32(IBA_GET(CM_LAP_LOCAL_COMM_ID, lap_msg)));
	if (!cm_id_priv)
		return -EINVAL;

	param = &work->cm_event.param.lap_rcvd;
	memset(&work->path[0], 0, sizeof(work->path[1]));
	cm_path_set_rec_type(work->port->cm_dev->ib_device,
			     work->port->port_num, &work->path[0],
			     IBA_GET_MEM_PTR(CM_LAP_ALTERNATE_LOCAL_PORT_GID,
					     lap_msg));
	param->alternate_path = &work->path[0];
	cm_format_path_from_lap(cm_id_priv, param->alternate_path, lap_msg);
	work->cm_event.private_data =
		IBA_GET_MEM_PTR(CM_LAP_PRIVATE_DATA, lap_msg);

	spin_lock_irq(&cm_id_priv->lock);
	if (cm_id_priv->id.state != IB_CM_ESTABLISHED)
		goto unlock;

	switch (cm_id_priv->id.lap_state) {
	case IB_CM_LAP_UNINIT:
	case IB_CM_LAP_IDLE:
		break;
	case IB_CM_MRA_LAP_SENT:
		atomic_long_inc(&work->port->counter_group[CM_RECV_DUPLICATES].
				counter[CM_LAP_COUNTER]);
		msg = cm_alloc_response_msg_no_ah(work->port, work->mad_recv_wc);
		if (IS_ERR(msg))
			goto unlock;

		cm_format_mra((struct cm_mra_msg *) msg->mad, cm_id_priv,
			      CM_MSG_RESPONSE_OTHER,
			      cm_id_priv->service_timeout,
			      cm_id_priv->private_data,
			      cm_id_priv->private_data_len);
		spin_unlock_irq(&cm_id_priv->lock);

		if (cm_create_response_msg_ah(work->port, work->mad_recv_wc, msg) ||
		    ib_post_send_mad(msg, NULL))
			cm_free_msg(msg);
		goto deref;
	case IB_CM_LAP_RCVD:
		atomic_long_inc(&work->port->counter_group[CM_RECV_DUPLICATES].
				counter[CM_LAP_COUNTER]);
		goto unlock;
	default:
		goto unlock;
	}

	ret = cm_init_av_for_lap(work->port, work->mad_recv_wc->wc,
				 work->mad_recv_wc->recv_buf.grh,
				 &cm_id_priv->av);
	if (ret)
		goto unlock;

	ret = cm_init_av_by_path(param->alternate_path, NULL,
				 &cm_id_priv->alt_av, cm_id_priv);
	if (ret)
		goto unlock;

	cm_id_priv->id.lap_state = IB_CM_LAP_RCVD;
	cm_id_priv->tid = lap_msg->hdr.tid;
	ret = atomic_inc_and_test(&cm_id_priv->work_count);
	if (!ret)
		list_add_tail(&work->list, &cm_id_priv->work_list);
	spin_unlock_irq(&cm_id_priv->lock);

	if (ret)
		cm_process_work(cm_id_priv, work);
	else
		cm_deref_id(cm_id_priv);
	return 0;

unlock:	spin_unlock_irq(&cm_id_priv->lock);
deref:	cm_deref_id(cm_id_priv);
	return -EINVAL;
}

static int cm_apr_handler(struct cm_work *work)
{
	struct cm_id_private *cm_id_priv;
	struct cm_apr_msg *apr_msg;
	int ret;

	/* Currently Alternate path messages are not supported for
	 * RoCE link layer.
	 */
	if (rdma_protocol_roce(work->port->cm_dev->ib_device,
			       work->port->port_num))
		return -EINVAL;

	apr_msg = (struct cm_apr_msg *)work->mad_recv_wc->recv_buf.mad;
	cm_id_priv = cm_acquire_id(
		cpu_to_be32(IBA_GET(CM_APR_REMOTE_COMM_ID, apr_msg)),
		cpu_to_be32(IBA_GET(CM_APR_LOCAL_COMM_ID, apr_msg)));
	if (!cm_id_priv)
		return -EINVAL; /* Unmatched reply. */

	work->cm_event.param.apr_rcvd.ap_status =
		IBA_GET(CM_APR_AR_STATUS, apr_msg);
	work->cm_event.param.apr_rcvd.apr_info =
		IBA_GET_MEM_PTR(CM_APR_ADDITIONAL_INFORMATION, apr_msg);
	work->cm_event.param.apr_rcvd.info_len =
		IBA_GET(CM_APR_ADDITIONAL_INFORMATION_LENGTH, apr_msg);
	work->cm_event.private_data =
		IBA_GET_MEM_PTR(CM_APR_PRIVATE_DATA, apr_msg);

	spin_lock_irq(&cm_id_priv->lock);
	if (cm_id_priv->id.state != IB_CM_ESTABLISHED ||
	    (cm_id_priv->id.lap_state != IB_CM_LAP_SENT &&
	     cm_id_priv->id.lap_state != IB_CM_MRA_LAP_RCVD)) {
		spin_unlock_irq(&cm_id_priv->lock);
		goto out;
	}
	cm_id_priv->id.lap_state = IB_CM_LAP_IDLE;
	ib_cancel_mad(cm_id_priv->av.port->mad_agent, cm_id_priv->msg);
	cm_id_priv->msg = NULL;

	ret = atomic_inc_and_test(&cm_id_priv->work_count);
	if (!ret)
		list_add_tail(&work->list, &cm_id_priv->work_list);
	spin_unlock_irq(&cm_id_priv->lock);

	if (ret)
		cm_process_work(cm_id_priv, work);
	else
		cm_deref_id(cm_id_priv);
	return 0;
out:
	cm_deref_id(cm_id_priv);
	return -EINVAL;
}

static int cm_timewait_handler(struct cm_work *work)
{
	struct cm_timewait_info *timewait_info;
	struct cm_id_private *cm_id_priv;
	int ret;

	timewait_info = container_of(work, struct cm_timewait_info, work);
	spin_lock_irq(&cm.lock);
	list_del(&timewait_info->list);
	spin_unlock_irq(&cm.lock);

	cm_id_priv = cm_acquire_id(timewait_info->work.local_id,
				   timewait_info->work.remote_id);
	if (!cm_id_priv)
		return -EINVAL;

	spin_lock_irq(&cm_id_priv->lock);
	if (cm_id_priv->id.state != IB_CM_TIMEWAIT ||
	    cm_id_priv->remote_qpn != timewait_info->remote_qpn) {
		spin_unlock_irq(&cm_id_priv->lock);
		goto out;
	}
	cm_id_priv->id.state = IB_CM_IDLE;
	ret = atomic_inc_and_test(&cm_id_priv->work_count);
	if (!ret)
		list_add_tail(&work->list, &cm_id_priv->work_list);
	spin_unlock_irq(&cm_id_priv->lock);

	if (ret)
		cm_process_work(cm_id_priv, work);
	else
		cm_deref_id(cm_id_priv);
	return 0;
out:
	cm_deref_id(cm_id_priv);
	return -EINVAL;
}

static void cm_format_sidr_req(struct cm_sidr_req_msg *sidr_req_msg,
			       struct cm_id_private *cm_id_priv,
			       struct ib_cm_sidr_req_param *param)
{
	cm_format_mad_hdr(&sidr_req_msg->hdr, CM_SIDR_REQ_ATTR_ID,
			  cm_form_tid(cm_id_priv));
	IBA_SET(CM_SIDR_REQ_REQUESTID, sidr_req_msg,
		be32_to_cpu(cm_id_priv->id.local_id));
	IBA_SET(CM_SIDR_REQ_PARTITION_KEY, sidr_req_msg,
		be16_to_cpu(param->path->pkey));
	IBA_SET(CM_SIDR_REQ_SERVICEID, sidr_req_msg,
		be64_to_cpu(param->service_id));

	if (param->private_data && param->private_data_len)
		IBA_SET_MEM(CM_SIDR_REQ_PRIVATE_DATA, sidr_req_msg,
			    param->private_data, param->private_data_len);
}

int ib_send_cm_sidr_req(struct ib_cm_id *cm_id,
			struct ib_cm_sidr_req_param *param)
{
	struct cm_id_private *cm_id_priv;
	struct ib_mad_send_buf *msg;
	unsigned long flags;
	int ret;

	if (!param->path || (param->private_data &&
	     param->private_data_len > IB_CM_SIDR_REQ_PRIVATE_DATA_SIZE))
		return -EINVAL;

	cm_id_priv = container_of(cm_id, struct cm_id_private, id);
	ret = cm_init_av_by_path(param->path, param->sgid_attr,
				 &cm_id_priv->av,
				 cm_id_priv);
	if (ret)
		goto out;

	cm_id->service_id = param->service_id;
	cm_id->service_mask = ~cpu_to_be64(0);
	cm_id_priv->timeout_ms = param->timeout_ms;
	cm_id_priv->max_cm_retries = param->max_cm_retries;
	ret = cm_alloc_msg(cm_id_priv, &msg);
	if (ret)
		goto out;

	cm_format_sidr_req((struct cm_sidr_req_msg *) msg->mad, cm_id_priv,
			   param);
	msg->timeout_ms = cm_id_priv->timeout_ms;
	msg->context[1] = (void *) (unsigned long) IB_CM_SIDR_REQ_SENT;

	spin_lock_irqsave(&cm_id_priv->lock, flags);
	if (cm_id->state == IB_CM_IDLE)
		ret = ib_post_send_mad(msg, NULL);
	else
		ret = -EINVAL;

	if (ret) {
		spin_unlock_irqrestore(&cm_id_priv->lock, flags);
		cm_free_msg(msg);
		goto out;
	}
	cm_id->state = IB_CM_SIDR_REQ_SENT;
	cm_id_priv->msg = msg;
	spin_unlock_irqrestore(&cm_id_priv->lock, flags);
out:
	return ret;
}
EXPORT_SYMBOL(ib_send_cm_sidr_req);

static void cm_format_sidr_req_event(struct cm_work *work,
				     const struct cm_id_private *rx_cm_id,
				     struct ib_cm_id *listen_id)
{
	struct cm_sidr_req_msg *sidr_req_msg;
	struct ib_cm_sidr_req_event_param *param;

	sidr_req_msg = (struct cm_sidr_req_msg *)
				work->mad_recv_wc->recv_buf.mad;
	param = &work->cm_event.param.sidr_req_rcvd;
	param->pkey = IBA_GET(CM_SIDR_REQ_PARTITION_KEY, sidr_req_msg);
	param->listen_id = listen_id;
	param->service_id =
		cpu_to_be64(IBA_GET(CM_SIDR_REQ_SERVICEID, sidr_req_msg));
	param->bth_pkey = cm_get_bth_pkey(work);
	param->port = work->port->port_num;
	param->sgid_attr = rx_cm_id->av.ah_attr.grh.sgid_attr;
	work->cm_event.private_data =
		IBA_GET_MEM_PTR(CM_SIDR_REQ_PRIVATE_DATA, sidr_req_msg);
}

static int cm_sidr_req_handler(struct cm_work *work)
{
	struct cm_id_private *cm_id_priv, *listen_cm_id_priv;
	struct cm_sidr_req_msg *sidr_req_msg;
	struct ib_wc *wc;
	int ret;

	cm_id_priv =
		cm_alloc_id_priv(work->port->cm_dev->ib_device, NULL, NULL);
	if (IS_ERR(cm_id_priv))
		return PTR_ERR(cm_id_priv);

	/* Record SGID/SLID and request ID for lookup. */
	sidr_req_msg = (struct cm_sidr_req_msg *)
				work->mad_recv_wc->recv_buf.mad;

	cm_id_priv->id.remote_id =
		cpu_to_be32(IBA_GET(CM_SIDR_REQ_REQUESTID, sidr_req_msg));
	cm_id_priv->id.service_id =
		cpu_to_be64(IBA_GET(CM_SIDR_REQ_SERVICEID, sidr_req_msg));
	cm_id_priv->id.service_mask = ~cpu_to_be64(0);
	cm_id_priv->tid = sidr_req_msg->hdr.tid;

	wc = work->mad_recv_wc->wc;
	cm_id_priv->av.dgid.global.subnet_prefix = cpu_to_be64(wc->slid);
	cm_id_priv->av.dgid.global.interface_id = 0;
	ret = cm_init_av_for_response(work->port, work->mad_recv_wc->wc,
				      work->mad_recv_wc->recv_buf.grh,
				      &cm_id_priv->av);
	if (ret)
		goto out;

	spin_lock_irq(&cm.lock);
	listen_cm_id_priv = cm_insert_remote_sidr(cm_id_priv);
	if (listen_cm_id_priv) {
		spin_unlock_irq(&cm.lock);
		atomic_long_inc(&work->port->counter_group[CM_RECV_DUPLICATES].
				counter[CM_SIDR_REQ_COUNTER]);
		goto out; /* Duplicate message. */
	}
	cm_id_priv->id.state = IB_CM_SIDR_REQ_RCVD;
	listen_cm_id_priv = cm_find_listen(cm_id_priv->id.device,
					   cm_id_priv->id.service_id);
	if (!listen_cm_id_priv) {
		spin_unlock_irq(&cm.lock);
		ib_send_cm_sidr_rep(&cm_id_priv->id,
				    &(struct ib_cm_sidr_rep_param){
					    .status = IB_SIDR_UNSUPPORTED });
		goto out; /* No match. */
	}
	refcount_inc(&listen_cm_id_priv->refcount);
	spin_unlock_irq(&cm.lock);

	cm_id_priv->id.cm_handler = listen_cm_id_priv->id.cm_handler;
	cm_id_priv->id.context = listen_cm_id_priv->id.context;

	/*
	 * A SIDR ID does not need to be in the xarray since it does not receive
	 * mads, is not placed in the remote_id or remote_qpn rbtree, and does
	 * not enter timewait.
	 */

	cm_format_sidr_req_event(work, cm_id_priv, &listen_cm_id_priv->id);
	ret = cm_id_priv->id.cm_handler(&cm_id_priv->id, &work->cm_event);
	cm_free_work(work);
	/*
	 * A pointer to the listen_cm_id is held in the event, so this deref
	 * must be after the event is delivered above.
	 */
	cm_deref_id(listen_cm_id_priv);
	if (ret)
		cm_destroy_id(&cm_id_priv->id, ret);
	return 0;
out:
	ib_destroy_cm_id(&cm_id_priv->id);
	return -EINVAL;
}

static void cm_format_sidr_rep(struct cm_sidr_rep_msg *sidr_rep_msg,
			       struct cm_id_private *cm_id_priv,
			       struct ib_cm_sidr_rep_param *param)
{
	cm_format_mad_hdr(&sidr_rep_msg->hdr, CM_SIDR_REP_ATTR_ID,
			  cm_id_priv->tid);
	IBA_SET(CM_SIDR_REP_REQUESTID, sidr_rep_msg,
		be32_to_cpu(cm_id_priv->id.remote_id));
	IBA_SET(CM_SIDR_REP_STATUS, sidr_rep_msg, param->status);
	IBA_SET(CM_SIDR_REP_QPN, sidr_rep_msg, param->qp_num);
	IBA_SET(CM_SIDR_REP_SERVICEID, sidr_rep_msg,
		be64_to_cpu(cm_id_priv->id.service_id));
	IBA_SET(CM_SIDR_REP_Q_KEY, sidr_rep_msg, param->qkey);

	if (param->info && param->info_length)
		IBA_SET_MEM(CM_SIDR_REP_ADDITIONAL_INFORMATION, sidr_rep_msg,
			    param->info, param->info_length);

	if (param->private_data && param->private_data_len)
		IBA_SET_MEM(CM_SIDR_REP_PRIVATE_DATA, sidr_rep_msg,
			    param->private_data, param->private_data_len);
}

static int cm_send_sidr_rep_locked(struct cm_id_private *cm_id_priv,
				   struct ib_cm_sidr_rep_param *param)
{
	struct ib_mad_send_buf *msg;
	int ret;

	lockdep_assert_held(&cm_id_priv->lock);

	if ((param->info && param->info_length > IB_CM_SIDR_REP_INFO_LENGTH) ||
	    (param->private_data &&
	     param->private_data_len > IB_CM_SIDR_REP_PRIVATE_DATA_SIZE))
		return -EINVAL;

	if (cm_id_priv->id.state != IB_CM_SIDR_REQ_RCVD)
		return -EINVAL;

	ret = cm_alloc_msg(cm_id_priv, &msg);
	if (ret)
		return ret;

	cm_format_sidr_rep((struct cm_sidr_rep_msg *) msg->mad, cm_id_priv,
			   param);
	ret = ib_post_send_mad(msg, NULL);
	if (ret) {
		cm_free_msg(msg);
		return ret;
	}
	cm_id_priv->id.state = IB_CM_IDLE;
	if (!RB_EMPTY_NODE(&cm_id_priv->sidr_id_node)) {
		rb_erase(&cm_id_priv->sidr_id_node, &cm.remote_sidr_table);
		RB_CLEAR_NODE(&cm_id_priv->sidr_id_node);
	}
	return 0;
}

int ib_send_cm_sidr_rep(struct ib_cm_id *cm_id,
			struct ib_cm_sidr_rep_param *param)
{
	struct cm_id_private *cm_id_priv =
		container_of(cm_id, struct cm_id_private, id);
	unsigned long flags;
	int ret;

	spin_lock_irqsave(&cm_id_priv->lock, flags);
	ret = cm_send_sidr_rep_locked(cm_id_priv, param);
	spin_unlock_irqrestore(&cm_id_priv->lock, flags);
	return ret;
}
EXPORT_SYMBOL(ib_send_cm_sidr_rep);

static void cm_format_sidr_rep_event(struct cm_work *work,
				     const struct cm_id_private *cm_id_priv)
{
	struct cm_sidr_rep_msg *sidr_rep_msg;
	struct ib_cm_sidr_rep_event_param *param;

	sidr_rep_msg = (struct cm_sidr_rep_msg *)
				work->mad_recv_wc->recv_buf.mad;
	param = &work->cm_event.param.sidr_rep_rcvd;
	param->status = IBA_GET(CM_SIDR_REP_STATUS, sidr_rep_msg);
	param->qkey = IBA_GET(CM_SIDR_REP_Q_KEY, sidr_rep_msg);
	param->qpn = IBA_GET(CM_SIDR_REP_QPN, sidr_rep_msg);
	param->info = IBA_GET_MEM_PTR(CM_SIDR_REP_ADDITIONAL_INFORMATION,
				      sidr_rep_msg);
	param->info_len = IBA_GET(CM_SIDR_REP_ADDITIONAL_INFORMATION_LENGTH,
				  sidr_rep_msg);
	param->sgid_attr = cm_id_priv->av.ah_attr.grh.sgid_attr;
	work->cm_event.private_data =
		IBA_GET_MEM_PTR(CM_SIDR_REP_PRIVATE_DATA, sidr_rep_msg);
}

static int cm_sidr_rep_handler(struct cm_work *work)
{
	struct cm_sidr_rep_msg *sidr_rep_msg;
	struct cm_id_private *cm_id_priv;

	sidr_rep_msg = (struct cm_sidr_rep_msg *)
				work->mad_recv_wc->recv_buf.mad;
	cm_id_priv = cm_acquire_id(
		cpu_to_be32(IBA_GET(CM_SIDR_REP_REQUESTID, sidr_rep_msg)), 0);
	if (!cm_id_priv)
		return -EINVAL; /* Unmatched reply. */

	spin_lock_irq(&cm_id_priv->lock);
	if (cm_id_priv->id.state != IB_CM_SIDR_REQ_SENT) {
		spin_unlock_irq(&cm_id_priv->lock);
		goto out;
	}
	cm_id_priv->id.state = IB_CM_IDLE;
	ib_cancel_mad(cm_id_priv->av.port->mad_agent, cm_id_priv->msg);
	spin_unlock_irq(&cm_id_priv->lock);

	cm_format_sidr_rep_event(work, cm_id_priv);
	cm_process_work(cm_id_priv, work);
	return 0;
out:
	cm_deref_id(cm_id_priv);
	return -EINVAL;
}

static void cm_process_send_error(struct ib_mad_send_buf *msg,
				  enum ib_wc_status wc_status)
{
	struct cm_id_private *cm_id_priv;
	struct ib_cm_event cm_event;
	enum ib_cm_state state;
	int ret;

	memset(&cm_event, 0, sizeof cm_event);
	cm_id_priv = msg->context[0];

	/* Discard old sends or ones without a response. */
	spin_lock_irq(&cm_id_priv->lock);
	state = (enum ib_cm_state) (unsigned long) msg->context[1];
	if (msg != cm_id_priv->msg || state != cm_id_priv->id.state)
		goto discard;

	pr_debug_ratelimited("CM: failed sending MAD in state %d. (%s)\n",
			     state, ib_wc_status_msg(wc_status));
	switch (state) {
	case IB_CM_REQ_SENT:
	case IB_CM_MRA_REQ_RCVD:
		cm_reset_to_idle(cm_id_priv);
		cm_event.event = IB_CM_REQ_ERROR;
		break;
	case IB_CM_REP_SENT:
	case IB_CM_MRA_REP_RCVD:
		cm_reset_to_idle(cm_id_priv);
		cm_event.event = IB_CM_REP_ERROR;
		break;
	case IB_CM_DREQ_SENT:
		cm_enter_timewait(cm_id_priv);
		cm_event.event = IB_CM_DREQ_ERROR;
		break;
	case IB_CM_SIDR_REQ_SENT:
		cm_id_priv->id.state = IB_CM_IDLE;
		cm_event.event = IB_CM_SIDR_REQ_ERROR;
		break;
	default:
		goto discard;
	}
	spin_unlock_irq(&cm_id_priv->lock);
	cm_event.param.send_status = wc_status;

	/* No other events can occur on the cm_id at this point. */
	ret = cm_id_priv->id.cm_handler(&cm_id_priv->id, &cm_event);
	cm_free_msg(msg);
	if (ret)
		ib_destroy_cm_id(&cm_id_priv->id);
	return;
discard:
	spin_unlock_irq(&cm_id_priv->lock);
	cm_free_msg(msg);
}

static void cm_send_handler(struct ib_mad_agent *mad_agent,
			    struct ib_mad_send_wc *mad_send_wc)
{
	struct ib_mad_send_buf *msg = mad_send_wc->send_buf;
	struct cm_port *port;
	u16 attr_index;

	port = mad_agent->context;
	attr_index = be16_to_cpu(((struct ib_mad_hdr *)
				  msg->mad)->attr_id) - CM_ATTR_ID_OFFSET;

	/*
	 * If the send was in response to a received message (context[0] is not
	 * set to a cm_id), and is not a REJ, then it is a send that was
	 * manually retried.
	 */
	if (!msg->context[0] && (attr_index != CM_REJ_COUNTER))
		msg->retries = 1;

	atomic_long_add(1 + msg->retries,
			&port->counter_group[CM_XMIT].counter[attr_index]);
	if (msg->retries)
		atomic_long_add(msg->retries,
				&port->counter_group[CM_XMIT_RETRIES].
				counter[attr_index]);

	switch (mad_send_wc->status) {
	case IB_WC_SUCCESS:
	case IB_WC_WR_FLUSH_ERR:
		cm_free_msg(msg);
		break;
	default:
		if (msg->context[0] && msg->context[1])
			cm_process_send_error(msg, mad_send_wc->status);
		else
			cm_free_msg(msg);
		break;
	}
}

static void cm_work_handler(struct work_struct *_work)
{
	struct cm_work *work = container_of(_work, struct cm_work, work.work);
	int ret;

	switch (work->cm_event.event) {
	case IB_CM_REQ_RECEIVED:
		ret = cm_req_handler(work);
		break;
	case IB_CM_MRA_RECEIVED:
		ret = cm_mra_handler(work);
		break;
	case IB_CM_REJ_RECEIVED:
		ret = cm_rej_handler(work);
		break;
	case IB_CM_REP_RECEIVED:
		ret = cm_rep_handler(work);
		break;
	case IB_CM_RTU_RECEIVED:
		ret = cm_rtu_handler(work);
		break;
	case IB_CM_USER_ESTABLISHED:
		ret = cm_establish_handler(work);
		break;
	case IB_CM_DREQ_RECEIVED:
		ret = cm_dreq_handler(work);
		break;
	case IB_CM_DREP_RECEIVED:
		ret = cm_drep_handler(work);
		break;
	case IB_CM_SIDR_REQ_RECEIVED:
		ret = cm_sidr_req_handler(work);
		break;
	case IB_CM_SIDR_REP_RECEIVED:
		ret = cm_sidr_rep_handler(work);
		break;
	case IB_CM_LAP_RECEIVED:
		ret = cm_lap_handler(work);
		break;
	case IB_CM_APR_RECEIVED:
		ret = cm_apr_handler(work);
		break;
	case IB_CM_TIMEWAIT_EXIT:
		ret = cm_timewait_handler(work);
		break;
	default:
		pr_debug("cm_event.event: 0x%x\n", work->cm_event.event);
		ret = -EINVAL;
		break;
	}
	if (ret)
		cm_free_work(work);
}

static int cm_establish(struct ib_cm_id *cm_id)
{
	struct cm_id_private *cm_id_priv;
	struct cm_work *work;
	unsigned long flags;
	int ret = 0;
	struct cm_device *cm_dev;

	cm_dev = ib_get_client_data(cm_id->device, &cm_client);
	if (!cm_dev)
		return -ENODEV;

	work = kmalloc(sizeof *work, GFP_ATOMIC);
	if (!work)
		return -ENOMEM;

	cm_id_priv = container_of(cm_id, struct cm_id_private, id);
	spin_lock_irqsave(&cm_id_priv->lock, flags);
	switch (cm_id->state)
	{
	case IB_CM_REP_SENT:
	case IB_CM_MRA_REP_RCVD:
		cm_id->state = IB_CM_ESTABLISHED;
		break;
	case IB_CM_ESTABLISHED:
		ret = -EISCONN;
		break;
	default:
		pr_debug("%s: local_id %d, cm_id->state: %d\n", __func__,
			 be32_to_cpu(cm_id->local_id), cm_id->state);
		ret = -EINVAL;
		break;
	}
	spin_unlock_irqrestore(&cm_id_priv->lock, flags);

	if (ret) {
		kfree(work);
		goto out;
	}

	/*
	 * The CM worker thread may try to destroy the cm_id before it
	 * can execute this work item.  To prevent potential deadlock,
	 * we need to find the cm_id once we're in the context of the
	 * worker thread, rather than holding a reference on it.
	 */
	INIT_DELAYED_WORK(&work->work, cm_work_handler);
	work->local_id = cm_id->local_id;
	work->remote_id = cm_id->remote_id;
	work->mad_recv_wc = NULL;
	work->cm_event.event = IB_CM_USER_ESTABLISHED;

	/* Check if the device started its remove_one */
	spin_lock_irqsave(&cm.lock, flags);
	if (!cm_dev->going_down) {
		queue_delayed_work(cm.wq, &work->work, 0);
	} else {
		kfree(work);
		ret = -ENODEV;
	}
	spin_unlock_irqrestore(&cm.lock, flags);

out:
	return ret;
}

static int cm_migrate(struct ib_cm_id *cm_id)
{
	struct cm_id_private *cm_id_priv;
	struct cm_av tmp_av;
	unsigned long flags;
	int tmp_send_port_not_ready;
	int ret = 0;

	cm_id_priv = container_of(cm_id, struct cm_id_private, id);
	spin_lock_irqsave(&cm_id_priv->lock, flags);
	if (cm_id->state == IB_CM_ESTABLISHED &&
	    (cm_id->lap_state == IB_CM_LAP_UNINIT ||
	     cm_id->lap_state == IB_CM_LAP_IDLE)) {
		cm_id->lap_state = IB_CM_LAP_IDLE;
		/* Swap address vector */
		tmp_av = cm_id_priv->av;
		cm_id_priv->av = cm_id_priv->alt_av;
		cm_id_priv->alt_av = tmp_av;
		/* Swap port send ready state */
		tmp_send_port_not_ready = cm_id_priv->prim_send_port_not_ready;
		cm_id_priv->prim_send_port_not_ready = cm_id_priv->altr_send_port_not_ready;
		cm_id_priv->altr_send_port_not_ready = tmp_send_port_not_ready;
	} else
		ret = -EINVAL;
	spin_unlock_irqrestore(&cm_id_priv->lock, flags);

	return ret;
}

int ib_cm_notify(struct ib_cm_id *cm_id, enum ib_event_type event)
{
	int ret;

	switch (event) {
	case IB_EVENT_COMM_EST:
		ret = cm_establish(cm_id);
		break;
	case IB_EVENT_PATH_MIG:
		ret = cm_migrate(cm_id);
		break;
	default:
		ret = -EINVAL;
	}
	return ret;
}
EXPORT_SYMBOL(ib_cm_notify);

static void cm_recv_handler(struct ib_mad_agent *mad_agent,
			    struct ib_mad_send_buf *send_buf,
			    struct ib_mad_recv_wc *mad_recv_wc)
{
	struct cm_port *port = mad_agent->context;
	struct cm_work *work;
	enum ib_cm_event_type event;
	bool alt_path = false;
	u16 attr_id;
	int paths = 0;
	int going_down = 0;

	switch (mad_recv_wc->recv_buf.mad->mad_hdr.attr_id) {
	case CM_REQ_ATTR_ID:
		alt_path = cm_req_has_alt_path((struct cm_req_msg *)
						mad_recv_wc->recv_buf.mad);
		paths = 1 + (alt_path != 0);
		event = IB_CM_REQ_RECEIVED;
		break;
	case CM_MRA_ATTR_ID:
		event = IB_CM_MRA_RECEIVED;
		break;
	case CM_REJ_ATTR_ID:
		event = IB_CM_REJ_RECEIVED;
		break;
	case CM_REP_ATTR_ID:
		event = IB_CM_REP_RECEIVED;
		break;
	case CM_RTU_ATTR_ID:
		event = IB_CM_RTU_RECEIVED;
		break;
	case CM_DREQ_ATTR_ID:
		event = IB_CM_DREQ_RECEIVED;
		break;
	case CM_DREP_ATTR_ID:
		event = IB_CM_DREP_RECEIVED;
		break;
	case CM_SIDR_REQ_ATTR_ID:
		event = IB_CM_SIDR_REQ_RECEIVED;
		break;
	case CM_SIDR_REP_ATTR_ID:
		event = IB_CM_SIDR_REP_RECEIVED;
		break;
	case CM_LAP_ATTR_ID:
		paths = 1;
		event = IB_CM_LAP_RECEIVED;
		break;
	case CM_APR_ATTR_ID:
		event = IB_CM_APR_RECEIVED;
		break;
	default:
		ib_free_recv_mad(mad_recv_wc);
		return;
	}

	attr_id = be16_to_cpu(mad_recv_wc->recv_buf.mad->mad_hdr.attr_id);
	atomic_long_inc(&port->counter_group[CM_RECV].
			counter[attr_id - CM_ATTR_ID_OFFSET]);

	work = kmalloc(struct_size(work, path, paths), GFP_KERNEL);
	if (!work) {
		ib_free_recv_mad(mad_recv_wc);
		return;
	}

	INIT_DELAYED_WORK(&work->work, cm_work_handler);
	work->cm_event.event = event;
	work->mad_recv_wc = mad_recv_wc;
	work->port = port;

	/* Check if the device started its remove_one */
	spin_lock_irq(&cm.lock);
	if (!port->cm_dev->going_down)
		queue_delayed_work(cm.wq, &work->work, 0);
	else
		going_down = 1;
	spin_unlock_irq(&cm.lock);

	if (going_down) {
		kfree(work);
		ib_free_recv_mad(mad_recv_wc);
	}
}

static int cm_init_qp_init_attr(struct cm_id_private *cm_id_priv,
				struct ib_qp_attr *qp_attr,
				int *qp_attr_mask)
{
	unsigned long flags;
	int ret;

	spin_lock_irqsave(&cm_id_priv->lock, flags);
	switch (cm_id_priv->id.state) {
	case IB_CM_REQ_SENT:
	case IB_CM_MRA_REQ_RCVD:
	case IB_CM_REQ_RCVD:
	case IB_CM_MRA_REQ_SENT:
	case IB_CM_REP_RCVD:
	case IB_CM_MRA_REP_SENT:
	case IB_CM_REP_SENT:
	case IB_CM_MRA_REP_RCVD:
	case IB_CM_ESTABLISHED:
		*qp_attr_mask = IB_QP_STATE | IB_QP_ACCESS_FLAGS |
				IB_QP_PKEY_INDEX | IB_QP_PORT;
		qp_attr->qp_access_flags = IB_ACCESS_REMOTE_WRITE;
		if (cm_id_priv->responder_resources)
			qp_attr->qp_access_flags |= IB_ACCESS_REMOTE_READ |
						    IB_ACCESS_REMOTE_ATOMIC;
		qp_attr->pkey_index = cm_id_priv->av.pkey_index;
		qp_attr->port_num = cm_id_priv->av.port->port_num;
		ret = 0;
		break;
	default:
		pr_debug("%s: local_id %d, cm_id_priv->id.state: %d\n",
			 __func__, be32_to_cpu(cm_id_priv->id.local_id),
			 cm_id_priv->id.state);
		ret = -EINVAL;
		break;
	}
	spin_unlock_irqrestore(&cm_id_priv->lock, flags);
	return ret;
}

static int cm_init_qp_rtr_attr(struct cm_id_private *cm_id_priv,
			       struct ib_qp_attr *qp_attr,
			       int *qp_attr_mask)
{
	unsigned long flags;
	int ret;

	spin_lock_irqsave(&cm_id_priv->lock, flags);
	switch (cm_id_priv->id.state) {
	case IB_CM_REQ_RCVD:
	case IB_CM_MRA_REQ_SENT:
	case IB_CM_REP_RCVD:
	case IB_CM_MRA_REP_SENT:
	case IB_CM_REP_SENT:
	case IB_CM_MRA_REP_RCVD:
	case IB_CM_ESTABLISHED:
		*qp_attr_mask = IB_QP_STATE | IB_QP_AV | IB_QP_PATH_MTU |
				IB_QP_DEST_QPN | IB_QP_RQ_PSN;
		qp_attr->ah_attr = cm_id_priv->av.ah_attr;
		qp_attr->path_mtu = cm_id_priv->path_mtu;
		qp_attr->dest_qp_num = be32_to_cpu(cm_id_priv->remote_qpn);
		qp_attr->rq_psn = be32_to_cpu(cm_id_priv->rq_psn);
		if (cm_id_priv->qp_type == IB_QPT_RC ||
		    cm_id_priv->qp_type == IB_QPT_XRC_TGT) {
			*qp_attr_mask |= IB_QP_MAX_DEST_RD_ATOMIC |
					 IB_QP_MIN_RNR_TIMER;
			qp_attr->max_dest_rd_atomic =
					cm_id_priv->responder_resources;
			qp_attr->min_rnr_timer = 0;
		}
		if (rdma_ah_get_dlid(&cm_id_priv->alt_av.ah_attr)) {
			*qp_attr_mask |= IB_QP_ALT_PATH;
			qp_attr->alt_port_num = cm_id_priv->alt_av.port->port_num;
			qp_attr->alt_pkey_index = cm_id_priv->alt_av.pkey_index;
			qp_attr->alt_timeout = cm_id_priv->alt_av.timeout;
			qp_attr->alt_ah_attr = cm_id_priv->alt_av.ah_attr;
		}
		ret = 0;
		break;
	default:
		pr_debug("%s: local_id %d, cm_id_priv->id.state: %d\n",
			 __func__, be32_to_cpu(cm_id_priv->id.local_id),
			 cm_id_priv->id.state);
		ret = -EINVAL;
		break;
	}
	spin_unlock_irqrestore(&cm_id_priv->lock, flags);
	return ret;
}

static int cm_init_qp_rts_attr(struct cm_id_private *cm_id_priv,
			       struct ib_qp_attr *qp_attr,
			       int *qp_attr_mask)
{
	unsigned long flags;
	int ret;

	spin_lock_irqsave(&cm_id_priv->lock, flags);
	switch (cm_id_priv->id.state) {
	/* Allow transition to RTS before sending REP */
	case IB_CM_REQ_RCVD:
	case IB_CM_MRA_REQ_SENT:

	case IB_CM_REP_RCVD:
	case IB_CM_MRA_REP_SENT:
	case IB_CM_REP_SENT:
	case IB_CM_MRA_REP_RCVD:
	case IB_CM_ESTABLISHED:
		if (cm_id_priv->id.lap_state == IB_CM_LAP_UNINIT) {
			*qp_attr_mask = IB_QP_STATE | IB_QP_SQ_PSN;
			qp_attr->sq_psn = be32_to_cpu(cm_id_priv->sq_psn);
			switch (cm_id_priv->qp_type) {
			case IB_QPT_RC:
			case IB_QPT_XRC_INI:
				*qp_attr_mask |= IB_QP_RETRY_CNT | IB_QP_RNR_RETRY |
						 IB_QP_MAX_QP_RD_ATOMIC;
				qp_attr->retry_cnt = cm_id_priv->retry_count;
				qp_attr->rnr_retry = cm_id_priv->rnr_retry_count;
				qp_attr->max_rd_atomic = cm_id_priv->initiator_depth;
				/* fall through */
			case IB_QPT_XRC_TGT:
				*qp_attr_mask |= IB_QP_TIMEOUT;
				qp_attr->timeout = cm_id_priv->av.timeout;
				break;
			default:
				break;
			}
			if (rdma_ah_get_dlid(&cm_id_priv->alt_av.ah_attr)) {
				*qp_attr_mask |= IB_QP_PATH_MIG_STATE;
				qp_attr->path_mig_state = IB_MIG_REARM;
			}
		} else {
			*qp_attr_mask = IB_QP_ALT_PATH | IB_QP_PATH_MIG_STATE;
			qp_attr->alt_port_num = cm_id_priv->alt_av.port->port_num;
			qp_attr->alt_pkey_index = cm_id_priv->alt_av.pkey_index;
			qp_attr->alt_timeout = cm_id_priv->alt_av.timeout;
			qp_attr->alt_ah_attr = cm_id_priv->alt_av.ah_attr;
			qp_attr->path_mig_state = IB_MIG_REARM;
		}
		ret = 0;
		break;
	default:
		pr_debug("%s: local_id %d, cm_id_priv->id.state: %d\n",
			 __func__, be32_to_cpu(cm_id_priv->id.local_id),
			 cm_id_priv->id.state);
		ret = -EINVAL;
		break;
	}
	spin_unlock_irqrestore(&cm_id_priv->lock, flags);
	return ret;
}

int ib_cm_init_qp_attr(struct ib_cm_id *cm_id,
		       struct ib_qp_attr *qp_attr,
		       int *qp_attr_mask)
{
	struct cm_id_private *cm_id_priv;
	int ret;

	cm_id_priv = container_of(cm_id, struct cm_id_private, id);
	switch (qp_attr->qp_state) {
	case IB_QPS_INIT:
		ret = cm_init_qp_init_attr(cm_id_priv, qp_attr, qp_attr_mask);
		break;
	case IB_QPS_RTR:
		ret = cm_init_qp_rtr_attr(cm_id_priv, qp_attr, qp_attr_mask);
		break;
	case IB_QPS_RTS:
		ret = cm_init_qp_rts_attr(cm_id_priv, qp_attr, qp_attr_mask);
		break;
	default:
		ret = -EINVAL;
		break;
	}
	return ret;
}
EXPORT_SYMBOL(ib_cm_init_qp_attr);

static ssize_t cm_show_counter(struct kobject *obj, struct attribute *attr,
			       char *buf)
{
	struct cm_counter_group *group;
	struct cm_counter_attribute *cm_attr;

	group = container_of(obj, struct cm_counter_group, obj);
	cm_attr = container_of(attr, struct cm_counter_attribute, attr);

	return sprintf(buf, "%ld\n",
		       atomic_long_read(&group->counter[cm_attr->index]));
}

static const struct sysfs_ops cm_counter_ops = {
	.show = cm_show_counter
};

static struct kobj_type cm_counter_obj_type = {
	.sysfs_ops = &cm_counter_ops,
	.default_attrs = cm_counter_default_attrs
};

static char *cm_devnode(struct device *dev, umode_t *mode)
{
	if (mode)
		*mode = 0666;
	return kasprintf(GFP_KERNEL, "infiniband/%s", dev_name(dev));
}

struct class cm_class = {
	.owner   = THIS_MODULE,
	.name    = "infiniband_cm",
	.devnode = cm_devnode,
};
EXPORT_SYMBOL(cm_class);

static int cm_create_port_fs(struct cm_port *port)
{
	int i, ret;

	for (i = 0; i < CM_COUNTER_GROUPS; i++) {
		ret = ib_port_register_module_stat(port->cm_dev->ib_device,
						   port->port_num,
						   &port->counter_group[i].obj,
						   &cm_counter_obj_type,
						   counter_group_names[i]);
		if (ret)
			goto error;
	}

	return 0;

error:
	while (i--)
		ib_port_unregister_module_stat(&port->counter_group[i].obj);
	return ret;

}

static void cm_remove_port_fs(struct cm_port *port)
{
	int i;

	for (i = 0; i < CM_COUNTER_GROUPS; i++)
		ib_port_unregister_module_stat(&port->counter_group[i].obj);

}

static void cm_add_one(struct ib_device *ib_device)
{
	struct cm_device *cm_dev;
	struct cm_port *port;
	struct ib_mad_reg_req reg_req = {
		.mgmt_class = IB_MGMT_CLASS_CM,
		.mgmt_class_version = IB_CM_CLASS_VERSION,
	};
	struct ib_port_modify port_modify = {
		.set_port_cap_mask = IB_PORT_CM_SUP
	};
	unsigned long flags;
	int ret;
	int count = 0;
	u8 i;

	cm_dev = kzalloc(struct_size(cm_dev, port, ib_device->phys_port_cnt),
			 GFP_KERNEL);
	if (!cm_dev)
		return;

	cm_dev->ib_device = ib_device;
	cm_dev->ack_delay = ib_device->attrs.local_ca_ack_delay;
	cm_dev->going_down = 0;

	set_bit(IB_MGMT_METHOD_SEND, reg_req.method_mask);
	for (i = 1; i <= ib_device->phys_port_cnt; i++) {
		if (!rdma_cap_ib_cm(ib_device, i))
			continue;

		port = kzalloc(sizeof *port, GFP_KERNEL);
		if (!port)
			goto error1;

		cm_dev->port[i-1] = port;
		port->cm_dev = cm_dev;
		port->port_num = i;

		INIT_LIST_HEAD(&port->cm_priv_prim_list);
		INIT_LIST_HEAD(&port->cm_priv_altr_list);

		ret = cm_create_port_fs(port);
		if (ret)
			goto error1;

		port->mad_agent = ib_register_mad_agent(ib_device, i,
							IB_QPT_GSI,
							&reg_req,
							0,
							cm_send_handler,
							cm_recv_handler,
							port,
							0);
		if (IS_ERR(port->mad_agent))
			goto error2;

		ret = ib_modify_port(ib_device, i, 0, &port_modify);
		if (ret)
			goto error3;

		count++;
	}

	if (!count)
		goto free;

	ib_set_client_data(ib_device, &cm_client, cm_dev);

	write_lock_irqsave(&cm.device_lock, flags);
	list_add_tail(&cm_dev->list, &cm.device_list);
	write_unlock_irqrestore(&cm.device_lock, flags);
	return;

error3:
	ib_unregister_mad_agent(port->mad_agent);
error2:
	cm_remove_port_fs(port);
error1:
	port_modify.set_port_cap_mask = 0;
	port_modify.clr_port_cap_mask = IB_PORT_CM_SUP;
	kfree(port);
	while (--i) {
		if (!rdma_cap_ib_cm(ib_device, i))
			continue;

		port = cm_dev->port[i-1];
		ib_modify_port(ib_device, port->port_num, 0, &port_modify);
		ib_unregister_mad_agent(port->mad_agent);
		cm_remove_port_fs(port);
		kfree(port);
	}
free:
	kfree(cm_dev);
}

static void cm_remove_one(struct ib_device *ib_device, void *client_data)
{
	struct cm_device *cm_dev = client_data;
	struct cm_port *port;
	struct cm_id_private *cm_id_priv;
	struct ib_mad_agent *cur_mad_agent;
	struct ib_port_modify port_modify = {
		.clr_port_cap_mask = IB_PORT_CM_SUP
	};
	unsigned long flags;
	int i;

	if (!cm_dev)
		return;

	write_lock_irqsave(&cm.device_lock, flags);
	list_del(&cm_dev->list);
	write_unlock_irqrestore(&cm.device_lock, flags);

	spin_lock_irq(&cm.lock);
	cm_dev->going_down = 1;
	spin_unlock_irq(&cm.lock);

	for (i = 1; i <= ib_device->phys_port_cnt; i++) {
		if (!rdma_cap_ib_cm(ib_device, i))
			continue;

		port = cm_dev->port[i-1];
		ib_modify_port(ib_device, port->port_num, 0, &port_modify);
		/* Mark all the cm_id's as not valid */
		spin_lock_irq(&cm.lock);
		list_for_each_entry(cm_id_priv, &port->cm_priv_altr_list, altr_list)
			cm_id_priv->altr_send_port_not_ready = 1;
		list_for_each_entry(cm_id_priv, &port->cm_priv_prim_list, prim_list)
			cm_id_priv->prim_send_port_not_ready = 1;
		spin_unlock_irq(&cm.lock);
		/*
		 * We flush the queue here after the going_down set, this
		 * verify that no new works will be queued in the recv handler,
		 * after that we can call the unregister_mad_agent
		 */
		flush_workqueue(cm.wq);
		spin_lock_irq(&cm.state_lock);
		cur_mad_agent = port->mad_agent;
		port->mad_agent = NULL;
		spin_unlock_irq(&cm.state_lock);
		ib_unregister_mad_agent(cur_mad_agent);
		cm_remove_port_fs(port);
		kfree(port);
	}

	kfree(cm_dev);
}

static int __init ib_cm_init(void)
{
	int ret;

	INIT_LIST_HEAD(&cm.device_list);
	rwlock_init(&cm.device_lock);
	spin_lock_init(&cm.lock);
	spin_lock_init(&cm.state_lock);
	cm.listen_service_table = RB_ROOT;
	cm.listen_service_id = be64_to_cpu(IB_CM_ASSIGN_SERVICE_ID);
	cm.remote_id_table = RB_ROOT;
	cm.remote_qp_table = RB_ROOT;
	cm.remote_sidr_table = RB_ROOT;
	xa_init_flags(&cm.local_id_table, XA_FLAGS_ALLOC | XA_FLAGS_LOCK_IRQ);
	get_random_bytes(&cm.random_id_operand, sizeof cm.random_id_operand);
	INIT_LIST_HEAD(&cm.timewait_list);

	ret = class_register(&cm_class);
	if (ret) {
		ret = -ENOMEM;
		goto error1;
	}

	cm.wq = alloc_workqueue("ib_cm", 0, 1);
	if (!cm.wq) {
		ret = -ENOMEM;
		goto error2;
	}

	ret = ib_register_client(&cm_client);
	if (ret)
		goto error3;

	return 0;
error3:
	destroy_workqueue(cm.wq);
error2:
	class_unregister(&cm_class);
error1:
	return ret;
}

static void __exit ib_cm_cleanup(void)
{
	struct cm_timewait_info *timewait_info, *tmp;

	spin_lock_irq(&cm.lock);
	list_for_each_entry(timewait_info, &cm.timewait_list, list)
		cancel_delayed_work(&timewait_info->work.work);
	spin_unlock_irq(&cm.lock);

	ib_unregister_client(&cm_client);
	destroy_workqueue(cm.wq);

	list_for_each_entry_safe(timewait_info, tmp, &cm.timewait_list, list) {
		list_del(&timewait_info->list);
		kfree(timewait_info);
	}

	class_unregister(&cm_class);
	WARN_ON(!xa_empty(&cm.local_id_table));
}

module_init(ib_cm_init);
module_exit(ib_cm_cleanup);<|MERGE_RESOLUTION|>--- conflicted
+++ resolved
@@ -862,11 +862,7 @@
 
 	ret = xa_alloc_cyclic_irq(&cm.local_id_table, &id, NULL, xa_limit_32b,
 				  &cm.local_id_next, GFP_KERNEL);
-<<<<<<< HEAD
-	if (ret)
-=======
 	if (ret < 0)
->>>>>>> 358c7c61
 		goto error;
 	cm_id_priv->id.local_id = (__force __be32)id ^ cm.random_id_operand;
 
@@ -2907,10 +2903,7 @@
 			      u8 ari_length, const void *private_data,
 			      u8 private_data_len)
 {
-<<<<<<< HEAD
-=======
 	enum ib_cm_state state = cm_id_priv->id.state;
->>>>>>> 358c7c61
 	struct ib_mad_send_buf *msg;
 	int ret;
 
@@ -2920,11 +2913,7 @@
 	    (ari && ari_length > IB_CM_REJ_ARI_LENGTH))
 		return -EINVAL;
 
-<<<<<<< HEAD
-	switch (cm_id_priv->id.state) {
-=======
 	switch (state) {
->>>>>>> 358c7c61
 	case IB_CM_REQ_SENT:
 	case IB_CM_MRA_REQ_RCVD:
 	case IB_CM_REQ_RCVD:
@@ -2936,12 +2925,8 @@
 		if (ret)
 			return ret;
 		cm_format_rej((struct cm_rej_msg *)msg->mad, cm_id_priv, reason,
-<<<<<<< HEAD
-			      ari, ari_length, private_data, private_data_len);
-=======
 			      ari, ari_length, private_data, private_data_len,
 			      state);
->>>>>>> 358c7c61
 		break;
 	case IB_CM_REP_SENT:
 	case IB_CM_MRA_REP_RCVD:
@@ -2950,12 +2935,8 @@
 		if (ret)
 			return ret;
 		cm_format_rej((struct cm_rej_msg *)msg->mad, cm_id_priv, reason,
-<<<<<<< HEAD
-			      ari, ari_length, private_data, private_data_len);
-=======
 			      ari, ari_length, private_data, private_data_len,
 			      state);
->>>>>>> 358c7c61
 		break;
 	default:
 		pr_debug("%s: local_id %d, cm_id->state: %d\n", __func__,
