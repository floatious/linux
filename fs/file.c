--- conflicted
+++ resolved
@@ -720,21 +720,12 @@
 		if (file) {
 			spin_unlock(&files->file_lock);
 			filp_close(file, files);
-<<<<<<< HEAD
 			cond_resched();
 			spin_lock(&files->file_lock);
 		} else if (need_resched()) {
 			spin_unlock(&files->file_lock);
 			cond_resched();
 			spin_lock(&files->file_lock);
-=======
-			cond_resched();
-			spin_lock(&files->file_lock);
-		} else if (need_resched()) {
-			spin_unlock(&files->file_lock);
-			cond_resched();
-			spin_lock(&files->file_lock);
->>>>>>> 0c383648
 		}
 	}
 	spin_unlock(&files->file_lock);
@@ -929,18 +920,8 @@
 		struct file __rcu *file;
 
 		file = __get_file_rcu(f);
-<<<<<<< HEAD
-		if (unlikely(!file))
-			return NULL;
-
-		if (unlikely(IS_ERR(file)))
-			continue;
-
-		return file;
-=======
 		if (!IS_ERR(file))
 			return file;
->>>>>>> 0c383648
 	}
 }
 EXPORT_SYMBOL_GPL(get_file_rcu);
