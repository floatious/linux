// SPDX-License-Identifier: GPL-2.0-only
/* Object lifetime handling and tracing.
 *
 * Copyright (C) 2022 Red Hat, Inc. All Rights Reserved.
 * Written by David Howells (dhowells@redhat.com)
 */

#include <linux/slab.h>
#include <linux/mempool.h>
#include <linux/delay.h>
#include "internal.h"

/*
 * Allocate an I/O request and initialise it.
 */
struct netfs_io_request *netfs_alloc_request(struct address_space *mapping,
					     struct file *file,
					     loff_t start, size_t len,
					     enum netfs_io_origin origin)
{
	static atomic_t debug_ids;
	struct inode *inode = file ? file_inode(file) : mapping->host;
	struct netfs_inode *ctx = netfs_inode(inode);
	struct netfs_io_request *rreq;
<<<<<<< HEAD
=======
	mempool_t *mempool = ctx->ops->request_pool ?: &netfs_request_pool;
	struct kmem_cache *cache = mempool->pool_data;
>>>>>>> 0c383648
	bool is_unbuffered = (origin == NETFS_UNBUFFERED_WRITE ||
			      origin == NETFS_DIO_READ ||
			      origin == NETFS_DIO_WRITE);
	bool cached = !is_unbuffered && netfs_is_cache_enabled(ctx);
	int ret;

<<<<<<< HEAD
	rreq = kzalloc(ctx->ops->io_request_size ?: sizeof(struct netfs_io_request),
		       GFP_KERNEL);
	if (!rreq)
		return ERR_PTR(-ENOMEM);
=======
	for (;;) {
		rreq = mempool_alloc(mempool, GFP_KERNEL);
		if (rreq)
			break;
		msleep(10);
	}
>>>>>>> 0c383648

	memset(rreq, 0, kmem_cache_size(cache));
	rreq->start	= start;
	rreq->len	= len;
	rreq->upper_len	= len;
	rreq->origin	= origin;
	rreq->netfs_ops	= ctx->ops;
	rreq->mapping	= mapping;
	rreq->inode	= inode;
	rreq->i_size	= i_size_read(inode);
	rreq->debug_id	= atomic_inc_return(&debug_ids);
	rreq->wsize	= INT_MAX;
	spin_lock_init(&rreq->lock);
	INIT_LIST_HEAD(&rreq->io_streams[0].subrequests);
	INIT_LIST_HEAD(&rreq->io_streams[1].subrequests);
	INIT_LIST_HEAD(&rreq->subrequests);
	INIT_WORK(&rreq->work, NULL);
	refcount_set(&rreq->ref, 1);

	__set_bit(NETFS_RREQ_IN_PROGRESS, &rreq->flags);
<<<<<<< HEAD
	if (cached)
		__set_bit(NETFS_RREQ_WRITE_TO_CACHE, &rreq->flags);
=======
	if (cached) {
		__set_bit(NETFS_RREQ_WRITE_TO_CACHE, &rreq->flags);
		if (test_bit(NETFS_ICTX_USE_PGPRIV2, &ctx->flags))
			/* Filesystem uses deprecated PG_private_2 marking. */
			__set_bit(NETFS_RREQ_USE_PGPRIV2, &rreq->flags);
	}
>>>>>>> 0c383648
	if (file && file->f_flags & O_NONBLOCK)
		__set_bit(NETFS_RREQ_NONBLOCK, &rreq->flags);
	if (rreq->netfs_ops->init_request) {
		ret = rreq->netfs_ops->init_request(rreq, file);
		if (ret < 0) {
			mempool_free(rreq, rreq->netfs_ops->request_pool ?: &netfs_request_pool);
			return ERR_PTR(ret);
		}
	}

<<<<<<< HEAD
=======
	atomic_inc(&ctx->io_count);
>>>>>>> 0c383648
	trace_netfs_rreq_ref(rreq->debug_id, 1, netfs_rreq_trace_new);
	netfs_proc_add_rreq(rreq);
	netfs_stat(&netfs_n_rh_rreq);
	return rreq;
}

void netfs_get_request(struct netfs_io_request *rreq, enum netfs_rreq_ref_trace what)
{
	int r;

	__refcount_inc(&rreq->ref, &r);
	trace_netfs_rreq_ref(rreq->debug_id, r + 1, what);
}

void netfs_clear_subrequests(struct netfs_io_request *rreq, bool was_async)
{
	struct netfs_io_subrequest *subreq;
	struct netfs_io_stream *stream;
	int s;

	while (!list_empty(&rreq->subrequests)) {
		subreq = list_first_entry(&rreq->subrequests,
					  struct netfs_io_subrequest, rreq_link);
		list_del(&subreq->rreq_link);
		netfs_put_subrequest(subreq, was_async,
				     netfs_sreq_trace_put_clear);
	}

	for (s = 0; s < ARRAY_SIZE(rreq->io_streams); s++) {
		stream = &rreq->io_streams[s];
		while (!list_empty(&stream->subrequests)) {
			subreq = list_first_entry(&stream->subrequests,
						  struct netfs_io_subrequest, rreq_link);
			list_del(&subreq->rreq_link);
			netfs_put_subrequest(subreq, was_async,
					     netfs_sreq_trace_put_clear);
		}
	}
}

static void netfs_free_request_rcu(struct rcu_head *rcu)
{
	struct netfs_io_request *rreq = container_of(rcu, struct netfs_io_request, rcu);

	mempool_free(rreq, rreq->netfs_ops->request_pool ?: &netfs_request_pool);
	netfs_stat_d(&netfs_n_rh_rreq);
}

static void netfs_free_request(struct work_struct *work)
{
	struct netfs_io_request *rreq =
		container_of(work, struct netfs_io_request, work);
<<<<<<< HEAD
=======
	struct netfs_inode *ictx = netfs_inode(rreq->inode);
>>>>>>> 0c383648
	unsigned int i;

	trace_netfs_rreq(rreq, netfs_rreq_trace_free);
	netfs_proc_del_rreq(rreq);
	netfs_clear_subrequests(rreq, false);
	if (rreq->netfs_ops->free_request)
		rreq->netfs_ops->free_request(rreq);
	if (rreq->cache_resources.ops)
		rreq->cache_resources.ops->end_operation(&rreq->cache_resources);
	if (rreq->direct_bv) {
		for (i = 0; i < rreq->direct_bv_count; i++) {
			if (rreq->direct_bv[i].bv_page) {
				if (rreq->direct_bv_unpin)
					unpin_user_page(rreq->direct_bv[i].bv_page);
			}
		}
		kvfree(rreq->direct_bv);
	}
<<<<<<< HEAD
	kfree_rcu(rreq, rcu);
	netfs_stat_d(&netfs_n_rh_rreq);
=======

	if (atomic_dec_and_test(&ictx->io_count))
		wake_up_var(&ictx->io_count);
	call_rcu(&rreq->rcu, netfs_free_request_rcu);
>>>>>>> 0c383648
}

void netfs_put_request(struct netfs_io_request *rreq, bool was_async,
		       enum netfs_rreq_ref_trace what)
{
	unsigned int debug_id;
	bool dead;
	int r;

	if (rreq) {
		debug_id = rreq->debug_id;
		dead = __refcount_dec_and_test(&rreq->ref, &r);
		trace_netfs_rreq_ref(debug_id, r - 1, what);
		if (dead) {
			if (was_async) {
				rreq->work.func = netfs_free_request;
				if (!queue_work(system_unbound_wq, &rreq->work))
					BUG();
			} else {
				netfs_free_request(&rreq->work);
			}
		}
	}
}

/*
 * Allocate and partially initialise an I/O request structure.
 */
struct netfs_io_subrequest *netfs_alloc_subrequest(struct netfs_io_request *rreq)
{
	struct netfs_io_subrequest *subreq;
<<<<<<< HEAD

	subreq = kzalloc(rreq->netfs_ops->io_subrequest_size ?:
			 sizeof(struct netfs_io_subrequest),
			 GFP_KERNEL);
	if (subreq) {
		INIT_WORK(&subreq->work, NULL);
		INIT_LIST_HEAD(&subreq->rreq_link);
		refcount_set(&subreq->ref, 2);
		subreq->rreq = rreq;
		netfs_get_request(rreq, netfs_rreq_trace_get_subreq);
		netfs_stat(&netfs_n_rh_sreq);
=======
	mempool_t *mempool = rreq->netfs_ops->subrequest_pool ?: &netfs_subrequest_pool;
	struct kmem_cache *cache = mempool->pool_data;

	for (;;) {
		subreq = mempool_alloc(rreq->netfs_ops->subrequest_pool ?: &netfs_subrequest_pool,
				       GFP_KERNEL);
		if (subreq)
			break;
		msleep(10);
>>>>>>> 0c383648
	}

	memset(subreq, 0, kmem_cache_size(cache));
	INIT_WORK(&subreq->work, NULL);
	INIT_LIST_HEAD(&subreq->rreq_link);
	refcount_set(&subreq->ref, 2);
	subreq->rreq = rreq;
	subreq->debug_index = atomic_inc_return(&rreq->subreq_counter);
	netfs_get_request(rreq, netfs_rreq_trace_get_subreq);
	netfs_stat(&netfs_n_rh_sreq);
	return subreq;
}

void netfs_get_subrequest(struct netfs_io_subrequest *subreq,
			  enum netfs_sreq_ref_trace what)
{
	int r;

	__refcount_inc(&subreq->ref, &r);
	trace_netfs_sreq_ref(subreq->rreq->debug_id, subreq->debug_index, r + 1,
			     what);
}

static void netfs_free_subrequest(struct netfs_io_subrequest *subreq,
				  bool was_async)
{
	struct netfs_io_request *rreq = subreq->rreq;

	trace_netfs_sreq(subreq, netfs_sreq_trace_free);
	if (rreq->netfs_ops->free_subrequest)
		rreq->netfs_ops->free_subrequest(subreq);
<<<<<<< HEAD
	kfree(subreq);
=======
	mempool_free(subreq, rreq->netfs_ops->subrequest_pool ?: &netfs_subrequest_pool);
>>>>>>> 0c383648
	netfs_stat_d(&netfs_n_rh_sreq);
	netfs_put_request(rreq, was_async, netfs_rreq_trace_put_subreq);
}

void netfs_put_subrequest(struct netfs_io_subrequest *subreq, bool was_async,
			  enum netfs_sreq_ref_trace what)
{
	unsigned int debug_index = subreq->debug_index;
	unsigned int debug_id = subreq->rreq->debug_id;
	bool dead;
	int r;

	dead = __refcount_dec_and_test(&subreq->ref, &r);
	trace_netfs_sreq_ref(debug_id, debug_index, r - 1, what);
	if (dead)
		netfs_free_subrequest(subreq, was_async);
}<|MERGE_RESOLUTION|>--- conflicted
+++ resolved
@@ -22,30 +22,20 @@
 	struct inode *inode = file ? file_inode(file) : mapping->host;
 	struct netfs_inode *ctx = netfs_inode(inode);
 	struct netfs_io_request *rreq;
-<<<<<<< HEAD
-=======
 	mempool_t *mempool = ctx->ops->request_pool ?: &netfs_request_pool;
 	struct kmem_cache *cache = mempool->pool_data;
->>>>>>> 0c383648
 	bool is_unbuffered = (origin == NETFS_UNBUFFERED_WRITE ||
 			      origin == NETFS_DIO_READ ||
 			      origin == NETFS_DIO_WRITE);
 	bool cached = !is_unbuffered && netfs_is_cache_enabled(ctx);
 	int ret;
 
-<<<<<<< HEAD
-	rreq = kzalloc(ctx->ops->io_request_size ?: sizeof(struct netfs_io_request),
-		       GFP_KERNEL);
-	if (!rreq)
-		return ERR_PTR(-ENOMEM);
-=======
 	for (;;) {
 		rreq = mempool_alloc(mempool, GFP_KERNEL);
 		if (rreq)
 			break;
 		msleep(10);
 	}
->>>>>>> 0c383648
 
 	memset(rreq, 0, kmem_cache_size(cache));
 	rreq->start	= start;
@@ -66,17 +56,12 @@
 	refcount_set(&rreq->ref, 1);
 
 	__set_bit(NETFS_RREQ_IN_PROGRESS, &rreq->flags);
-<<<<<<< HEAD
-	if (cached)
-		__set_bit(NETFS_RREQ_WRITE_TO_CACHE, &rreq->flags);
-=======
 	if (cached) {
 		__set_bit(NETFS_RREQ_WRITE_TO_CACHE, &rreq->flags);
 		if (test_bit(NETFS_ICTX_USE_PGPRIV2, &ctx->flags))
 			/* Filesystem uses deprecated PG_private_2 marking. */
 			__set_bit(NETFS_RREQ_USE_PGPRIV2, &rreq->flags);
 	}
->>>>>>> 0c383648
 	if (file && file->f_flags & O_NONBLOCK)
 		__set_bit(NETFS_RREQ_NONBLOCK, &rreq->flags);
 	if (rreq->netfs_ops->init_request) {
@@ -87,10 +72,7 @@
 		}
 	}
 
-<<<<<<< HEAD
-=======
 	atomic_inc(&ctx->io_count);
->>>>>>> 0c383648
 	trace_netfs_rreq_ref(rreq->debug_id, 1, netfs_rreq_trace_new);
 	netfs_proc_add_rreq(rreq);
 	netfs_stat(&netfs_n_rh_rreq);
@@ -143,10 +125,7 @@
 {
 	struct netfs_io_request *rreq =
 		container_of(work, struct netfs_io_request, work);
-<<<<<<< HEAD
-=======
 	struct netfs_inode *ictx = netfs_inode(rreq->inode);
->>>>>>> 0c383648
 	unsigned int i;
 
 	trace_netfs_rreq(rreq, netfs_rreq_trace_free);
@@ -165,15 +144,10 @@
 		}
 		kvfree(rreq->direct_bv);
 	}
-<<<<<<< HEAD
-	kfree_rcu(rreq, rcu);
-	netfs_stat_d(&netfs_n_rh_rreq);
-=======
 
 	if (atomic_dec_and_test(&ictx->io_count))
 		wake_up_var(&ictx->io_count);
 	call_rcu(&rreq->rcu, netfs_free_request_rcu);
->>>>>>> 0c383648
 }
 
 void netfs_put_request(struct netfs_io_request *rreq, bool was_async,
@@ -205,19 +179,6 @@
 struct netfs_io_subrequest *netfs_alloc_subrequest(struct netfs_io_request *rreq)
 {
 	struct netfs_io_subrequest *subreq;
-<<<<<<< HEAD
-
-	subreq = kzalloc(rreq->netfs_ops->io_subrequest_size ?:
-			 sizeof(struct netfs_io_subrequest),
-			 GFP_KERNEL);
-	if (subreq) {
-		INIT_WORK(&subreq->work, NULL);
-		INIT_LIST_HEAD(&subreq->rreq_link);
-		refcount_set(&subreq->ref, 2);
-		subreq->rreq = rreq;
-		netfs_get_request(rreq, netfs_rreq_trace_get_subreq);
-		netfs_stat(&netfs_n_rh_sreq);
-=======
 	mempool_t *mempool = rreq->netfs_ops->subrequest_pool ?: &netfs_subrequest_pool;
 	struct kmem_cache *cache = mempool->pool_data;
 
@@ -227,7 +188,6 @@
 		if (subreq)
 			break;
 		msleep(10);
->>>>>>> 0c383648
 	}
 
 	memset(subreq, 0, kmem_cache_size(cache));
@@ -259,11 +219,7 @@
 	trace_netfs_sreq(subreq, netfs_sreq_trace_free);
 	if (rreq->netfs_ops->free_subrequest)
 		rreq->netfs_ops->free_subrequest(subreq);
-<<<<<<< HEAD
-	kfree(subreq);
-=======
 	mempool_free(subreq, rreq->netfs_ops->subrequest_pool ?: &netfs_subrequest_pool);
->>>>>>> 0c383648
 	netfs_stat_d(&netfs_n_rh_sreq);
 	netfs_put_request(rreq, was_async, netfs_rreq_trace_put_subreq);
 }
