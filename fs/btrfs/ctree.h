/*
 * Copyright (C) 2007 Oracle.  All rights reserved.
 *
 * This program is free software; you can redistribute it and/or
 * modify it under the terms of the GNU General Public
 * License v2 as published by the Free Software Foundation.
 *
 * This program is distributed in the hope that it will be useful,
 * but WITHOUT ANY WARRANTY; without even the implied warranty of
 * MERCHANTABILITY or FITNESS FOR A PARTICULAR PURPOSE.  See the GNU
 * General Public License for more details.
 *
 * You should have received a copy of the GNU General Public
 * License along with this program; if not, write to the
 * Free Software Foundation, Inc., 59 Temple Place - Suite 330,
 * Boston, MA 021110-1307, USA.
 */

#ifndef __BTRFS_CTREE__
#define __BTRFS_CTREE__

#include <linux/mm.h>
#include <linux/highmem.h>
#include <linux/fs.h>
#include <linux/rwsem.h>
#include <linux/completion.h>
#include <linux/backing-dev.h>
#include <linux/wait.h>
#include <linux/slab.h>
#include <linux/kobject.h>
#include <trace/events/btrfs.h>
#include <asm/kmap_types.h>
#include <linux/pagemap.h>
#include "extent_io.h"
#include "extent_map.h"
#include "async-thread.h"
#include "ioctl.h"

struct btrfs_trans_handle;
struct btrfs_transaction;
struct btrfs_pending_snapshot;
extern struct kmem_cache *btrfs_trans_handle_cachep;
extern struct kmem_cache *btrfs_transaction_cachep;
extern struct kmem_cache *btrfs_bit_radix_cachep;
extern struct kmem_cache *btrfs_path_cachep;
extern struct kmem_cache *btrfs_free_space_cachep;
struct btrfs_ordered_sum;

#define BTRFS_MAGIC "_BHRfS_M"

#define BTRFS_MAX_LEVEL 8

#define BTRFS_COMPAT_EXTENT_TREE_V0

/*
 * files bigger than this get some pre-flushing when they are added
 * to the ordered operations list.  That way we limit the total
 * work done by the commit
 */
#define BTRFS_ORDERED_OPERATIONS_FLUSH_LIMIT (8 * 1024 * 1024)

/* holds pointers to all of the tree roots */
#define BTRFS_ROOT_TREE_OBJECTID 1ULL

/* stores information about which extents are in use, and reference counts */
#define BTRFS_EXTENT_TREE_OBJECTID 2ULL

/*
 * chunk tree stores translations from logical -> physical block numbering
 * the super block points to the chunk tree
 */
#define BTRFS_CHUNK_TREE_OBJECTID 3ULL

/*
 * stores information about which areas of a given device are in use.
 * one per device.  The tree of tree roots points to the device tree
 */
#define BTRFS_DEV_TREE_OBJECTID 4ULL

/* one per subvolume, storing files and directories */
#define BTRFS_FS_TREE_OBJECTID 5ULL

/* directory objectid inside the root tree */
#define BTRFS_ROOT_TREE_DIR_OBJECTID 6ULL

/* holds checksums of all the data extents */
#define BTRFS_CSUM_TREE_OBJECTID 7ULL

/* for storing balance parameters in the root tree */
#define BTRFS_BALANCE_OBJECTID -4ULL

/* orhpan objectid for tracking unlinked/truncated files */
#define BTRFS_ORPHAN_OBJECTID -5ULL

/* does write ahead logging to speed up fsyncs */
#define BTRFS_TREE_LOG_OBJECTID -6ULL
#define BTRFS_TREE_LOG_FIXUP_OBJECTID -7ULL

/* for space balancing */
#define BTRFS_TREE_RELOC_OBJECTID -8ULL
#define BTRFS_DATA_RELOC_TREE_OBJECTID -9ULL

/*
 * extent checksums all have this objectid
 * this allows them to share the logging tree
 * for fsyncs
 */
#define BTRFS_EXTENT_CSUM_OBJECTID -10ULL

/* For storing free space cache */
#define BTRFS_FREE_SPACE_OBJECTID -11ULL

/*
 * The inode number assigned to the special inode for sotring
 * free ino cache
 */
#define BTRFS_FREE_INO_OBJECTID -12ULL

/* dummy objectid represents multiple objectids */
#define BTRFS_MULTIPLE_OBJECTIDS -255ULL

/*
 * All files have objectids in this range.
 */
#define BTRFS_FIRST_FREE_OBJECTID 256ULL
#define BTRFS_LAST_FREE_OBJECTID -256ULL
#define BTRFS_FIRST_CHUNK_TREE_OBJECTID 256ULL


/*
 * the device items go into the chunk tree.  The key is in the form
 * [ 1 BTRFS_DEV_ITEM_KEY device_id ]
 */
#define BTRFS_DEV_ITEMS_OBJECTID 1ULL

#define BTRFS_BTREE_INODE_OBJECTID 1

#define BTRFS_EMPTY_SUBVOL_DIR_OBJECTID 2

/*
 * we can actually store much bigger names, but lets not confuse the rest
 * of linux
 */
#define BTRFS_NAME_LEN 255

/* 32 bytes in various csum fields */
#define BTRFS_CSUM_SIZE 32

/* csum types */
#define BTRFS_CSUM_TYPE_CRC32	0

static int btrfs_csum_sizes[] = { 4, 0 };

/* four bytes for CRC32 */
#define BTRFS_EMPTY_DIR_SIZE 0

#define BTRFS_FT_UNKNOWN	0
#define BTRFS_FT_REG_FILE	1
#define BTRFS_FT_DIR		2
#define BTRFS_FT_CHRDEV		3
#define BTRFS_FT_BLKDEV		4
#define BTRFS_FT_FIFO		5
#define BTRFS_FT_SOCK		6
#define BTRFS_FT_SYMLINK	7
#define BTRFS_FT_XATTR		8
#define BTRFS_FT_MAX		9

/*
 * The key defines the order in the tree, and so it also defines (optimal)
 * block layout.
 *
 * objectid corresponds to the inode number.
 *
 * type tells us things about the object, and is a kind of stream selector.
 * so for a given inode, keys with type of 1 might refer to the inode data,
 * type of 2 may point to file data in the btree and type == 3 may point to
 * extents.
 *
 * offset is the starting byte offset for this key in the stream.
 *
 * btrfs_disk_key is in disk byte order.  struct btrfs_key is always
 * in cpu native order.  Otherwise they are identical and their sizes
 * should be the same (ie both packed)
 */
struct btrfs_disk_key {
	__le64 objectid;
	u8 type;
	__le64 offset;
} __attribute__ ((__packed__));

struct btrfs_key {
	u64 objectid;
	u8 type;
	u64 offset;
} __attribute__ ((__packed__));

struct btrfs_mapping_tree {
	struct extent_map_tree map_tree;
};

struct btrfs_dev_item {
	/* the internal btrfs device id */
	__le64 devid;

	/* size of the device */
	__le64 total_bytes;

	/* bytes used */
	__le64 bytes_used;

	/* optimal io alignment for this device */
	__le32 io_align;

	/* optimal io width for this device */
	__le32 io_width;

	/* minimal io size for this device */
	__le32 sector_size;

	/* type and info about this device */
	__le64 type;

	/* expected generation for this device */
	__le64 generation;

	/*
	 * starting byte of this partition on the device,
	 * to allow for stripe alignment in the future
	 */
	__le64 start_offset;

	/* grouping information for allocation decisions */
	__le32 dev_group;

	/* seek speed 0-100 where 100 is fastest */
	u8 seek_speed;

	/* bandwidth 0-100 where 100 is fastest */
	u8 bandwidth;

	/* btrfs generated uuid for this device */
	u8 uuid[BTRFS_UUID_SIZE];

	/* uuid of FS who owns this device */
	u8 fsid[BTRFS_UUID_SIZE];
} __attribute__ ((__packed__));

struct btrfs_stripe {
	__le64 devid;
	__le64 offset;
	u8 dev_uuid[BTRFS_UUID_SIZE];
} __attribute__ ((__packed__));

struct btrfs_chunk {
	/* size of this chunk in bytes */
	__le64 length;

	/* objectid of the root referencing this chunk */
	__le64 owner;

	__le64 stripe_len;
	__le64 type;

	/* optimal io alignment for this chunk */
	__le32 io_align;

	/* optimal io width for this chunk */
	__le32 io_width;

	/* minimal io size for this chunk */
	__le32 sector_size;

	/* 2^16 stripes is quite a lot, a second limit is the size of a single
	 * item in the btree
	 */
	__le16 num_stripes;

	/* sub stripes only matter for raid10 */
	__le16 sub_stripes;
	struct btrfs_stripe stripe;
	/* additional stripes go here */
} __attribute__ ((__packed__));

#define BTRFS_FREE_SPACE_EXTENT	1
#define BTRFS_FREE_SPACE_BITMAP	2

struct btrfs_free_space_entry {
	__le64 offset;
	__le64 bytes;
	u8 type;
} __attribute__ ((__packed__));

struct btrfs_free_space_header {
	struct btrfs_disk_key location;
	__le64 generation;
	__le64 num_entries;
	__le64 num_bitmaps;
} __attribute__ ((__packed__));

static inline unsigned long btrfs_chunk_item_size(int num_stripes)
{
	BUG_ON(num_stripes == 0);
	return sizeof(struct btrfs_chunk) +
		sizeof(struct btrfs_stripe) * (num_stripes - 1);
}

#define BTRFS_HEADER_FLAG_WRITTEN	(1ULL << 0)
#define BTRFS_HEADER_FLAG_RELOC		(1ULL << 1)

/*
 * File system states
 */

/* Errors detected */
#define BTRFS_SUPER_FLAG_ERROR		(1ULL << 2)

#define BTRFS_SUPER_FLAG_SEEDING	(1ULL << 32)
#define BTRFS_SUPER_FLAG_METADUMP	(1ULL << 33)

#define BTRFS_BACKREF_REV_MAX		256
#define BTRFS_BACKREF_REV_SHIFT		56
#define BTRFS_BACKREF_REV_MASK		(((u64)BTRFS_BACKREF_REV_MAX - 1) << \
					 BTRFS_BACKREF_REV_SHIFT)

#define BTRFS_OLD_BACKREF_REV		0
#define BTRFS_MIXED_BACKREF_REV		1

/*
 * every tree block (leaf or node) starts with this header.
 */
struct btrfs_header {
	/* these first four must match the super block */
	u8 csum[BTRFS_CSUM_SIZE];
	u8 fsid[BTRFS_FSID_SIZE]; /* FS specific uuid */
	__le64 bytenr; /* which block this node is supposed to live in */
	__le64 flags;

	/* allowed to be different from the super from here on down */
	u8 chunk_tree_uuid[BTRFS_UUID_SIZE];
	__le64 generation;
	__le64 owner;
	__le32 nritems;
	u8 level;
} __attribute__ ((__packed__));

#define BTRFS_NODEPTRS_PER_BLOCK(r) (((r)->nodesize - \
				      sizeof(struct btrfs_header)) / \
				     sizeof(struct btrfs_key_ptr))
#define __BTRFS_LEAF_DATA_SIZE(bs) ((bs) - sizeof(struct btrfs_header))
#define BTRFS_LEAF_DATA_SIZE(r) (__BTRFS_LEAF_DATA_SIZE(r->leafsize))
#define BTRFS_MAX_INLINE_DATA_SIZE(r) (BTRFS_LEAF_DATA_SIZE(r) - \
					sizeof(struct btrfs_item) - \
					sizeof(struct btrfs_file_extent_item))
#define BTRFS_MAX_XATTR_SIZE(r)	(BTRFS_LEAF_DATA_SIZE(r) - \
				 sizeof(struct btrfs_item) -\
				 sizeof(struct btrfs_dir_item))


/*
 * this is a very generous portion of the super block, giving us
 * room to translate 14 chunks with 3 stripes each.
 */
#define BTRFS_SYSTEM_CHUNK_ARRAY_SIZE 2048
#define BTRFS_LABEL_SIZE 256

/*
 * just in case we somehow lose the roots and are not able to mount,
 * we store an array of the roots from previous transactions
 * in the super.
 */
#define BTRFS_NUM_BACKUP_ROOTS 4
struct btrfs_root_backup {
	__le64 tree_root;
	__le64 tree_root_gen;

	__le64 chunk_root;
	__le64 chunk_root_gen;

	__le64 extent_root;
	__le64 extent_root_gen;

	__le64 fs_root;
	__le64 fs_root_gen;

	__le64 dev_root;
	__le64 dev_root_gen;

	__le64 csum_root;
	__le64 csum_root_gen;

	__le64 total_bytes;
	__le64 bytes_used;
	__le64 num_devices;
	/* future */
	__le64 unsed_64[4];

	u8 tree_root_level;
	u8 chunk_root_level;
	u8 extent_root_level;
	u8 fs_root_level;
	u8 dev_root_level;
	u8 csum_root_level;
	/* future and to align */
	u8 unused_8[10];
} __attribute__ ((__packed__));

/*
 * the super block basically lists the main trees of the FS
 * it currently lacks any block count etc etc
 */
struct btrfs_super_block {
	u8 csum[BTRFS_CSUM_SIZE];
	/* the first 4 fields must match struct btrfs_header */
	u8 fsid[BTRFS_FSID_SIZE];    /* FS specific uuid */
	__le64 bytenr; /* this block number */
	__le64 flags;

	/* allowed to be different from the btrfs_header from here own down */
	__le64 magic;
	__le64 generation;
	__le64 root;
	__le64 chunk_root;
	__le64 log_root;

	/* this will help find the new super based on the log root */
	__le64 log_root_transid;
	__le64 total_bytes;
	__le64 bytes_used;
	__le64 root_dir_objectid;
	__le64 num_devices;
	__le32 sectorsize;
	__le32 nodesize;
	__le32 leafsize;
	__le32 stripesize;
	__le32 sys_chunk_array_size;
	__le64 chunk_root_generation;
	__le64 compat_flags;
	__le64 compat_ro_flags;
	__le64 incompat_flags;
	__le16 csum_type;
	u8 root_level;
	u8 chunk_root_level;
	u8 log_root_level;
	struct btrfs_dev_item dev_item;

	char label[BTRFS_LABEL_SIZE];

	__le64 cache_generation;

	/* future expansion */
	__le64 reserved[31];
	u8 sys_chunk_array[BTRFS_SYSTEM_CHUNK_ARRAY_SIZE];
	struct btrfs_root_backup super_roots[BTRFS_NUM_BACKUP_ROOTS];
} __attribute__ ((__packed__));

/*
 * Compat flags that we support.  If any incompat flags are set other than the
 * ones specified below then we will fail to mount
 */
#define BTRFS_FEATURE_INCOMPAT_MIXED_BACKREF	(1ULL << 0)
#define BTRFS_FEATURE_INCOMPAT_DEFAULT_SUBVOL	(1ULL << 1)
#define BTRFS_FEATURE_INCOMPAT_MIXED_GROUPS	(1ULL << 2)
#define BTRFS_FEATURE_INCOMPAT_COMPRESS_LZO	(1ULL << 3)

#define BTRFS_FEATURE_COMPAT_SUPP		0ULL
#define BTRFS_FEATURE_COMPAT_RO_SUPP		0ULL
#define BTRFS_FEATURE_INCOMPAT_SUPP			\
	(BTRFS_FEATURE_INCOMPAT_MIXED_BACKREF |		\
	 BTRFS_FEATURE_INCOMPAT_DEFAULT_SUBVOL |	\
	 BTRFS_FEATURE_INCOMPAT_MIXED_GROUPS |		\
	 BTRFS_FEATURE_INCOMPAT_COMPRESS_LZO)

/*
 * A leaf is full of items. offset and size tell us where to find
 * the item in the leaf (relative to the start of the data area)
 */
struct btrfs_item {
	struct btrfs_disk_key key;
	__le32 offset;
	__le32 size;
} __attribute__ ((__packed__));

/*
 * leaves have an item area and a data area:
 * [item0, item1....itemN] [free space] [dataN...data1, data0]
 *
 * The data is separate from the items to get the keys closer together
 * during searches.
 */
struct btrfs_leaf {
	struct btrfs_header header;
	struct btrfs_item items[];
} __attribute__ ((__packed__));

/*
 * all non-leaf blocks are nodes, they hold only keys and pointers to
 * other blocks
 */
struct btrfs_key_ptr {
	struct btrfs_disk_key key;
	__le64 blockptr;
	__le64 generation;
} __attribute__ ((__packed__));

struct btrfs_node {
	struct btrfs_header header;
	struct btrfs_key_ptr ptrs[];
} __attribute__ ((__packed__));

/*
 * btrfs_paths remember the path taken from the root down to the leaf.
 * level 0 is always the leaf, and nodes[1...BTRFS_MAX_LEVEL] will point
 * to any other levels that are present.
 *
 * The slots array records the index of the item or block pointer
 * used while walking the tree.
 */
struct btrfs_path {
	struct extent_buffer *nodes[BTRFS_MAX_LEVEL];
	int slots[BTRFS_MAX_LEVEL];
	/* if there is real range locking, this locks field will change */
	int locks[BTRFS_MAX_LEVEL];
	int reada;
	/* keep some upper locks as we walk down */
	int lowest_level;

	/*
	 * set by btrfs_split_item, tells search_slot to keep all locks
	 * and to force calls to keep space in the nodes
	 */
	unsigned int search_for_split:1;
	unsigned int keep_locks:1;
	unsigned int skip_locking:1;
	unsigned int leave_spinning:1;
	unsigned int search_commit_root:1;
};

/*
 * items in the extent btree are used to record the objectid of the
 * owner of the block and the number of references
 */

struct btrfs_extent_item {
	__le64 refs;
	__le64 generation;
	__le64 flags;
} __attribute__ ((__packed__));

struct btrfs_extent_item_v0 {
	__le32 refs;
} __attribute__ ((__packed__));

#define BTRFS_MAX_EXTENT_ITEM_SIZE(r) ((BTRFS_LEAF_DATA_SIZE(r) >> 4) - \
					sizeof(struct btrfs_item))

#define BTRFS_EXTENT_FLAG_DATA		(1ULL << 0)
#define BTRFS_EXTENT_FLAG_TREE_BLOCK	(1ULL << 1)

/* following flags only apply to tree blocks */

/* use full backrefs for extent pointers in the block */
#define BTRFS_BLOCK_FLAG_FULL_BACKREF	(1ULL << 8)

/*
 * this flag is only used internally by scrub and may be changed at any time
 * it is only declared here to avoid collisions
 */
#define BTRFS_EXTENT_FLAG_SUPER		(1ULL << 48)

struct btrfs_tree_block_info {
	struct btrfs_disk_key key;
	u8 level;
} __attribute__ ((__packed__));

struct btrfs_extent_data_ref {
	__le64 root;
	__le64 objectid;
	__le64 offset;
	__le32 count;
} __attribute__ ((__packed__));

struct btrfs_shared_data_ref {
	__le32 count;
} __attribute__ ((__packed__));

struct btrfs_extent_inline_ref {
	u8 type;
	__le64 offset;
} __attribute__ ((__packed__));

/* old style backrefs item */
struct btrfs_extent_ref_v0 {
	__le64 root;
	__le64 generation;
	__le64 objectid;
	__le32 count;
} __attribute__ ((__packed__));


/* dev extents record free space on individual devices.  The owner
 * field points back to the chunk allocation mapping tree that allocated
 * the extent.  The chunk tree uuid field is a way to double check the owner
 */
struct btrfs_dev_extent {
	__le64 chunk_tree;
	__le64 chunk_objectid;
	__le64 chunk_offset;
	__le64 length;
	u8 chunk_tree_uuid[BTRFS_UUID_SIZE];
} __attribute__ ((__packed__));

struct btrfs_inode_ref {
	__le64 index;
	__le16 name_len;
	/* name goes here */
} __attribute__ ((__packed__));

struct btrfs_timespec {
	__le64 sec;
	__le32 nsec;
} __attribute__ ((__packed__));

enum btrfs_compression_type {
	BTRFS_COMPRESS_NONE  = 0,
	BTRFS_COMPRESS_ZLIB  = 1,
	BTRFS_COMPRESS_LZO   = 2,
	BTRFS_COMPRESS_TYPES = 2,
	BTRFS_COMPRESS_LAST  = 3,
};

struct btrfs_inode_item {
	/* nfs style generation number */
	__le64 generation;
	/* transid that last touched this inode */
	__le64 transid;
	__le64 size;
	__le64 nbytes;
	__le64 block_group;
	__le32 nlink;
	__le32 uid;
	__le32 gid;
	__le32 mode;
	__le64 rdev;
	__le64 flags;

	/* modification sequence number for NFS */
	__le64 sequence;

	/*
	 * a little future expansion, for more than this we can
	 * just grow the inode item and version it
	 */
	__le64 reserved[4];
	struct btrfs_timespec atime;
	struct btrfs_timespec ctime;
	struct btrfs_timespec mtime;
	struct btrfs_timespec otime;
} __attribute__ ((__packed__));

struct btrfs_dir_log_item {
	__le64 end;
} __attribute__ ((__packed__));

struct btrfs_dir_item {
	struct btrfs_disk_key location;
	__le64 transid;
	__le16 data_len;
	__le16 name_len;
	u8 type;
} __attribute__ ((__packed__));

#define BTRFS_ROOT_SUBVOL_RDONLY	(1ULL << 0)

struct btrfs_root_item {
	struct btrfs_inode_item inode;
	__le64 generation;
	__le64 root_dirid;
	__le64 bytenr;
	__le64 byte_limit;
	__le64 bytes_used;
	__le64 last_snapshot;
	__le64 flags;
	__le32 refs;
	struct btrfs_disk_key drop_progress;
	u8 drop_level;
	u8 level;
} __attribute__ ((__packed__));

/*
 * this is used for both forward and backward root refs
 */
struct btrfs_root_ref {
	__le64 dirid;
	__le64 sequence;
	__le16 name_len;
} __attribute__ ((__packed__));

struct btrfs_disk_balance_args {
	/*
	 * profiles to operate on, single is denoted by
	 * BTRFS_AVAIL_ALLOC_BIT_SINGLE
	 */
	__le64 profiles;

	/* usage filter */
	__le64 usage;

	/* devid filter */
	__le64 devid;

	/* devid subset filter [pstart..pend) */
	__le64 pstart;
	__le64 pend;

	/* btrfs virtual address space subset filter [vstart..vend) */
	__le64 vstart;
	__le64 vend;

	/*
	 * profile to convert to, single is denoted by
	 * BTRFS_AVAIL_ALLOC_BIT_SINGLE
	 */
	__le64 target;

	/* BTRFS_BALANCE_ARGS_* */
	__le64 flags;

	__le64 unused[8];
} __attribute__ ((__packed__));

/*
 * store balance parameters to disk so that balance can be properly
 * resumed after crash or unmount
 */
struct btrfs_balance_item {
	/* BTRFS_BALANCE_* */
	__le64 flags;

	struct btrfs_disk_balance_args data;
	struct btrfs_disk_balance_args meta;
	struct btrfs_disk_balance_args sys;

	__le64 unused[4];
} __attribute__ ((__packed__));

#define BTRFS_FILE_EXTENT_INLINE 0
#define BTRFS_FILE_EXTENT_REG 1
#define BTRFS_FILE_EXTENT_PREALLOC 2

struct btrfs_file_extent_item {
	/*
	 * transaction id that created this extent
	 */
	__le64 generation;
	/*
	 * max number of bytes to hold this extent in ram
	 * when we split a compressed extent we can't know how big
	 * each of the resulting pieces will be.  So, this is
	 * an upper limit on the size of the extent in ram instead of
	 * an exact limit.
	 */
	__le64 ram_bytes;

	/*
	 * 32 bits for the various ways we might encode the data,
	 * including compression and encryption.  If any of these
	 * are set to something a given disk format doesn't understand
	 * it is treated like an incompat flag for reading and writing,
	 * but not for stat.
	 */
	u8 compression;
	u8 encryption;
	__le16 other_encoding; /* spare for later use */

	/* are we inline data or a real extent? */
	u8 type;

	/*
	 * disk space consumed by the extent, checksum blocks are included
	 * in these numbers
	 */
	__le64 disk_bytenr;
	__le64 disk_num_bytes;
	/*
	 * the logical offset in file blocks (no csums)
	 * this extent record is for.  This allows a file extent to point
	 * into the middle of an existing extent on disk, sharing it
	 * between two snapshots (useful if some bytes in the middle of the
	 * extent have changed
	 */
	__le64 offset;
	/*
	 * the logical number of file blocks (no csums included).  This
	 * always reflects the size uncompressed and without encoding.
	 */
	__le64 num_bytes;

} __attribute__ ((__packed__));

struct btrfs_csum_item {
	u8 csum;
} __attribute__ ((__packed__));

/* different types of block groups (and chunks) */
#define BTRFS_BLOCK_GROUP_DATA		(1ULL << 0)
#define BTRFS_BLOCK_GROUP_SYSTEM	(1ULL << 1)
#define BTRFS_BLOCK_GROUP_METADATA	(1ULL << 2)
#define BTRFS_BLOCK_GROUP_RAID0		(1ULL << 3)
#define BTRFS_BLOCK_GROUP_RAID1		(1ULL << 4)
#define BTRFS_BLOCK_GROUP_DUP		(1ULL << 5)
#define BTRFS_BLOCK_GROUP_RAID10	(1ULL << 6)
#define BTRFS_BLOCK_GROUP_RESERVED	BTRFS_AVAIL_ALLOC_BIT_SINGLE
#define BTRFS_NR_RAID_TYPES		5

#define BTRFS_BLOCK_GROUP_TYPE_MASK	(BTRFS_BLOCK_GROUP_DATA |    \
					 BTRFS_BLOCK_GROUP_SYSTEM |  \
					 BTRFS_BLOCK_GROUP_METADATA)

#define BTRFS_BLOCK_GROUP_PROFILE_MASK	(BTRFS_BLOCK_GROUP_RAID0 |   \
					 BTRFS_BLOCK_GROUP_RAID1 |   \
					 BTRFS_BLOCK_GROUP_DUP |     \
					 BTRFS_BLOCK_GROUP_RAID10)
/*
 * We need a bit for restriper to be able to tell when chunks of type
 * SINGLE are available.  This "extended" profile format is used in
 * fs_info->avail_*_alloc_bits (in-memory) and balance item fields
 * (on-disk).  The corresponding on-disk bit in chunk.type is reserved
 * to avoid remappings between two formats in future.
 */
#define BTRFS_AVAIL_ALLOC_BIT_SINGLE	(1ULL << 48)

struct btrfs_block_group_item {
	__le64 used;
	__le64 chunk_objectid;
	__le64 flags;
} __attribute__ ((__packed__));

struct btrfs_space_info {
	u64 flags;

	u64 total_bytes;	/* total bytes in the space,
				   this doesn't take mirrors into account */
	u64 bytes_used;		/* total bytes used,
				   this doesn't take mirrors into account */
	u64 bytes_pinned;	/* total bytes pinned, will be freed when the
				   transaction finishes */
	u64 bytes_reserved;	/* total bytes the allocator has reserved for
				   current allocations */
	u64 bytes_readonly;	/* total bytes that are read only */

	u64 bytes_may_use;	/* number of bytes that may be used for
				   delalloc/allocations */
	u64 disk_used;		/* total bytes used on disk */
	u64 disk_total;		/* total bytes on disk, takes mirrors into
				   account */

	/*
	 * we bump reservation progress every time we decrement
	 * bytes_reserved.  This way people waiting for reservations
	 * know something good has happened and they can check
	 * for progress.  The number here isn't to be trusted, it
	 * just shows reclaim activity
	 */
	unsigned long reservation_progress;

	unsigned int full:1;	/* indicates that we cannot allocate any more
				   chunks for this space */
	unsigned int chunk_alloc:1;	/* set if we are allocating a chunk */

	unsigned int flush:1;		/* set if we are trying to make space */

	unsigned int force_alloc;	/* set if we need to force a chunk
					   alloc for this space */

	struct list_head list;

	/* for block groups in our same type */
	struct list_head block_groups[BTRFS_NR_RAID_TYPES];
	spinlock_t lock;
	struct rw_semaphore groups_sem;
	wait_queue_head_t wait;
};

struct btrfs_block_rsv {
	u64 size;
	u64 reserved;
	struct btrfs_space_info *space_info;
	spinlock_t lock;
	unsigned int full:1;
};

/*
 * free clusters are used to claim free space in relatively large chunks,
 * allowing us to do less seeky writes.  They are used for all metadata
 * allocations and data allocations in ssd mode.
 */
struct btrfs_free_cluster {
	spinlock_t lock;
	spinlock_t refill_lock;
	struct rb_root root;

	/* largest extent in this cluster */
	u64 max_size;

	/* first extent starting offset */
	u64 window_start;

	struct btrfs_block_group_cache *block_group;
	/*
	 * when a cluster is allocated from a block group, we put the
	 * cluster onto a list in the block group so that it can
	 * be freed before the block group is freed.
	 */
	struct list_head block_group_list;
};

enum btrfs_caching_type {
	BTRFS_CACHE_NO		= 0,
	BTRFS_CACHE_STARTED	= 1,
	BTRFS_CACHE_FAST	= 2,
	BTRFS_CACHE_FINISHED	= 3,
};

enum btrfs_disk_cache_state {
	BTRFS_DC_WRITTEN	= 0,
	BTRFS_DC_ERROR		= 1,
	BTRFS_DC_CLEAR		= 2,
	BTRFS_DC_SETUP		= 3,
	BTRFS_DC_NEED_WRITE	= 4,
};

struct btrfs_caching_control {
	struct list_head list;
	struct mutex mutex;
	wait_queue_head_t wait;
	struct btrfs_work work;
	struct btrfs_block_group_cache *block_group;
	u64 progress;
	atomic_t count;
};

struct btrfs_block_group_cache {
	struct btrfs_key key;
	struct btrfs_block_group_item item;
	struct btrfs_fs_info *fs_info;
	struct inode *inode;
	spinlock_t lock;
	u64 pinned;
	u64 reserved;
	u64 bytes_super;
	u64 flags;
	u64 sectorsize;
	u64 cache_generation;
	unsigned int ro:1;
	unsigned int dirty:1;
	unsigned int iref:1;

	int disk_cache_state;

	/* cache tracking stuff */
	int cached;
	struct btrfs_caching_control *caching_ctl;
	u64 last_byte_to_unpin;

	struct btrfs_space_info *space_info;

	/* free space cache stuff */
	struct btrfs_free_space_ctl *free_space_ctl;

	/* block group cache stuff */
	struct rb_node cache_node;

	/* for block groups in the same raid type */
	struct list_head list;

	/* usage count */
	atomic_t count;

	/* List of struct btrfs_free_clusters for this block group.
	 * Today it will only have one thing on it, but that may change
	 */
	struct list_head cluster_list;
};

struct reloc_control;
struct btrfs_device;
struct btrfs_fs_devices;
struct btrfs_balance_control;
struct btrfs_delayed_root;
struct btrfs_fs_info {
	u8 fsid[BTRFS_FSID_SIZE];
	u8 chunk_tree_uuid[BTRFS_UUID_SIZE];
	struct btrfs_root *extent_root;
	struct btrfs_root *tree_root;
	struct btrfs_root *chunk_root;
	struct btrfs_root *dev_root;
	struct btrfs_root *fs_root;
	struct btrfs_root *csum_root;

	/* the log root tree is a directory of all the other log roots */
	struct btrfs_root *log_root_tree;

	spinlock_t fs_roots_radix_lock;
	struct radix_tree_root fs_roots_radix;

	/* block group cache stuff */
	spinlock_t block_group_cache_lock;
	struct rb_root block_group_cache_tree;

	/* keep track of unallocated space */
	spinlock_t free_chunk_lock;
	u64 free_chunk_space;

	struct extent_io_tree freed_extents[2];
	struct extent_io_tree *pinned_extents;

	/* logical->physical extent mapping */
	struct btrfs_mapping_tree mapping_tree;

	/*
	 * block reservation for extent, checksum, root tree and
	 * delayed dir index item
	 */
	struct btrfs_block_rsv global_block_rsv;
	/* block reservation for delay allocation */
	struct btrfs_block_rsv delalloc_block_rsv;
	/* block reservation for metadata operations */
	struct btrfs_block_rsv trans_block_rsv;
	/* block reservation for chunk tree */
	struct btrfs_block_rsv chunk_block_rsv;
	/* block reservation for delayed operations */
	struct btrfs_block_rsv delayed_block_rsv;

	struct btrfs_block_rsv empty_block_rsv;

	u64 generation;
	u64 last_trans_committed;

	/*
	 * this is updated to the current trans every time a full commit
	 * is required instead of the faster short fsync log commits
	 */
	u64 last_trans_log_full_commit;
	unsigned long mount_opt:21;
	unsigned long compress_type:4;
	u64 max_inline;
	u64 alloc_start;
	struct btrfs_transaction *running_transaction;
	wait_queue_head_t transaction_throttle;
	wait_queue_head_t transaction_wait;
	wait_queue_head_t transaction_blocked_wait;
	wait_queue_head_t async_submit_wait;

	struct btrfs_super_block *super_copy;
	struct btrfs_super_block *super_for_commit;
	struct block_device *__bdev;
	struct super_block *sb;
	struct inode *btree_inode;
	struct backing_dev_info bdi;
	struct mutex tree_log_mutex;
	struct mutex transaction_kthread_mutex;
	struct mutex cleaner_mutex;
	struct mutex chunk_mutex;
	struct mutex volume_mutex;
	/*
	 * this protects the ordered operations list only while we are
	 * processing all of the entries on it.  This way we make
	 * sure the commit code doesn't find the list temporarily empty
	 * because another function happens to be doing non-waiting preflush
	 * before jumping into the main commit.
	 */
	struct mutex ordered_operations_mutex;
	struct rw_semaphore extent_commit_sem;

	struct rw_semaphore cleanup_work_sem;

	struct rw_semaphore subvol_sem;
	struct srcu_struct subvol_srcu;

	spinlock_t trans_lock;
	/*
	 * the reloc mutex goes with the trans lock, it is taken
	 * during commit to protect us from the relocation code
	 */
	struct mutex reloc_mutex;

	struct list_head trans_list;
	struct list_head hashers;
	struct list_head dead_roots;
	struct list_head caching_block_groups;

	spinlock_t delayed_iput_lock;
	struct list_head delayed_iputs;

	atomic_t nr_async_submits;
	atomic_t async_submit_draining;
	atomic_t nr_async_bios;
	atomic_t async_delalloc_pages;
	atomic_t open_ioctl_trans;

	/*
	 * this is used by the balancing code to wait for all the pending
	 * ordered extents
	 */
	spinlock_t ordered_extent_lock;

	/*
	 * all of the data=ordered extents pending writeback
	 * these can span multiple transactions and basically include
	 * every dirty data page that isn't from nodatacow
	 */
	struct list_head ordered_extents;

	/*
	 * all of the inodes that have delalloc bytes.  It is possible for
	 * this list to be empty even when there is still dirty data=ordered
	 * extents waiting to finish IO.
	 */
	struct list_head delalloc_inodes;

	/*
	 * special rename and truncate targets that must be on disk before
	 * we're allowed to commit.  This is basically the ext3 style
	 * data=ordered list.
	 */
	struct list_head ordered_operations;

	/*
	 * there is a pool of worker threads for checksumming during writes
	 * and a pool for checksumming after reads.  This is because readers
	 * can run with FS locks held, and the writers may be waiting for
	 * those locks.  We don't want ordering in the pending list to cause
	 * deadlocks, and so the two are serviced separately.
	 *
	 * A third pool does submit_bio to avoid deadlocking with the other
	 * two
	 */
	struct btrfs_workers generic_worker;
	struct btrfs_workers workers;
	struct btrfs_workers delalloc_workers;
	struct btrfs_workers endio_workers;
	struct btrfs_workers endio_meta_workers;
	struct btrfs_workers endio_meta_write_workers;
	struct btrfs_workers endio_write_workers;
	struct btrfs_workers endio_freespace_worker;
	struct btrfs_workers submit_workers;
	struct btrfs_workers caching_workers;
	struct btrfs_workers readahead_workers;

	/*
	 * fixup workers take dirty pages that didn't properly go through
	 * the cow mechanism and make them safe to write.  It happens
	 * for the sys_munmap function call path
	 */
	struct btrfs_workers fixup_workers;
	struct btrfs_workers delayed_workers;
	struct task_struct *transaction_kthread;
	struct task_struct *cleaner_kthread;
	int thread_pool_size;

	struct kobject super_kobj;
	struct completion kobj_unregister;
	int do_barriers;
	int closing;
	int log_root_recovering;
	int enospc_unlink;
	int trans_no_join;

	u64 total_pinned;

	/* protected by the delalloc lock, used to keep from writing
	 * metadata until there is a nice batch
	 */
	u64 dirty_metadata_bytes;
	struct list_head dirty_cowonly_roots;

	struct btrfs_fs_devices *fs_devices;

	/*
	 * the space_info list is almost entirely read only.  It only changes
	 * when we add a new raid type to the FS, and that happens
	 * very rarely.  RCU is used to protect it.
	 */
	struct list_head space_info;

	struct reloc_control *reloc_ctl;

	spinlock_t delalloc_lock;
	u64 delalloc_bytes;

	/* data_alloc_cluster is only used in ssd mode */
	struct btrfs_free_cluster data_alloc_cluster;

	/* all metadata allocations go through this cluster */
	struct btrfs_free_cluster meta_alloc_cluster;

	/* auto defrag inodes go here */
	spinlock_t defrag_inodes_lock;
	struct rb_root defrag_inodes;
	atomic_t defrag_running;

	spinlock_t ref_cache_lock;
	u64 total_ref_cache_size;

	/*
	 * these three are in extended format (availability of single
	 * chunks is denoted by BTRFS_AVAIL_ALLOC_BIT_SINGLE bit, other
	 * types are denoted by corresponding BTRFS_BLOCK_GROUP_* bits)
	 */
	u64 avail_data_alloc_bits;
	u64 avail_metadata_alloc_bits;
	u64 avail_system_alloc_bits;

	/* restriper state */
	spinlock_t balance_lock;
	struct mutex balance_mutex;
	atomic_t balance_running;
	atomic_t balance_pause_req;
	atomic_t balance_cancel_req;
	struct btrfs_balance_control *balance_ctl;
	wait_queue_head_t balance_wait_q;

	unsigned data_chunk_allocations;
	unsigned metadata_ratio;

	void *bdev_holder;

	/* private scrub information */
	struct mutex scrub_lock;
	atomic_t scrubs_running;
	atomic_t scrub_pause_req;
	atomic_t scrubs_paused;
	atomic_t scrub_cancel_req;
	wait_queue_head_t scrub_pause_wait;
	struct rw_semaphore scrub_super_lock;
	int scrub_workers_refcnt;
	struct btrfs_workers scrub_workers;

#ifdef CONFIG_BTRFS_FS_CHECK_INTEGRITY
	u32 check_integrity_print_mask;
#endif

	/* filesystem state */
	u64 fs_state;

	struct btrfs_delayed_root *delayed_root;

	/* readahead tree */
	spinlock_t reada_lock;
	struct radix_tree_root reada_tree;

	/* next backup root to be overwritten */
	int backup_root_index;
};

/*
 * in ram representation of the tree.  extent_root is used for all allocations
 * and for the extent tree extent_root root.
 */
struct btrfs_root {
	struct extent_buffer *node;

	struct extent_buffer *commit_root;
	struct btrfs_root *log_root;
	struct btrfs_root *reloc_root;

	struct btrfs_root_item root_item;
	struct btrfs_key root_key;
	struct btrfs_fs_info *fs_info;
	struct extent_io_tree dirty_log_pages;

	struct kobject root_kobj;
	struct completion kobj_unregister;
	struct mutex objectid_mutex;

	spinlock_t accounting_lock;
	struct btrfs_block_rsv *block_rsv;

	/* free ino cache stuff */
	struct mutex fs_commit_mutex;
	struct btrfs_free_space_ctl *free_ino_ctl;
	enum btrfs_caching_type cached;
	spinlock_t cache_lock;
	wait_queue_head_t cache_wait;
	struct btrfs_free_space_ctl *free_ino_pinned;
	u64 cache_progress;
	struct inode *cache_inode;

	struct mutex log_mutex;
	wait_queue_head_t log_writer_wait;
	wait_queue_head_t log_commit_wait[2];
	atomic_t log_writers;
	atomic_t log_commit[2];
	unsigned long log_transid;
	unsigned long last_log_commit;
	unsigned long log_batch;
	pid_t log_start_pid;
	bool log_multiple_pids;

	u64 objectid;
	u64 last_trans;

	/* data allocations are done in sectorsize units */
	u32 sectorsize;

	/* node allocations are done in nodesize units */
	u32 nodesize;

	/* leaf allocations are done in leafsize units */
	u32 leafsize;

	u32 stripesize;

	u32 type;

	u64 highest_objectid;

	/* btrfs_record_root_in_trans is a multi-step process,
	 * and it can race with the balancing code.   But the
	 * race is very small, and only the first time the root
	 * is added to each transaction.  So in_trans_setup
	 * is used to tell us when more checks are required
	 */
	unsigned long in_trans_setup;
	int ref_cows;
	int track_dirty;
	int in_radix;

	u64 defrag_trans_start;
	struct btrfs_key defrag_progress;
	struct btrfs_key defrag_max;
	int defrag_running;
	char *name;

	/* the dirty list is only used by non-reference counted roots */
	struct list_head dirty_list;

	struct list_head root_list;

	spinlock_t orphan_lock;
	struct list_head orphan_list;
	struct btrfs_block_rsv *orphan_block_rsv;
	int orphan_item_inserted;
	int orphan_cleanup_state;

	spinlock_t inode_lock;
	/* red-black tree that keeps track of in-memory inodes */
	struct rb_root inode_tree;

	/*
	 * radix tree that keeps track of delayed nodes of every inode,
	 * protected by inode_lock
	 */
	struct radix_tree_root delayed_nodes_tree;
	/*
	 * right now this just gets used so that a root has its own devid
	 * for stat.  It may be used for more later
	 */
	dev_t anon_dev;

	int force_cow;
};

struct btrfs_ioctl_defrag_range_args {
	/* start of the defrag operation */
	__u64 start;

	/* number of bytes to defrag, use (u64)-1 to say all */
	__u64 len;

	/*
	 * flags for the operation, which can include turning
	 * on compression for this one defrag
	 */
	__u64 flags;

	/*
	 * any extent bigger than this will be considered
	 * already defragged.  Use 0 to take the kernel default
	 * Use 1 to say every single extent must be rewritten
	 */
	__u32 extent_thresh;

	/*
	 * which compression method to use if turning on compression
	 * for this defrag operation.  If unspecified, zlib will
	 * be used
	 */
	__u32 compress_type;

	/* spare for later */
	__u32 unused[4];
};


/*
 * inode items have the data typically returned from stat and store other
 * info about object characteristics.  There is one for every file and dir in
 * the FS
 */
#define BTRFS_INODE_ITEM_KEY		1
#define BTRFS_INODE_REF_KEY		12
#define BTRFS_XATTR_ITEM_KEY		24
#define BTRFS_ORPHAN_ITEM_KEY		48
/* reserve 2-15 close to the inode for later flexibility */

/*
 * dir items are the name -> inode pointers in a directory.  There is one
 * for every name in a directory.
 */
#define BTRFS_DIR_LOG_ITEM_KEY  60
#define BTRFS_DIR_LOG_INDEX_KEY 72
#define BTRFS_DIR_ITEM_KEY	84
#define BTRFS_DIR_INDEX_KEY	96
/*
 * extent data is for file data
 */
#define BTRFS_EXTENT_DATA_KEY	108

/*
 * extent csums are stored in a separate tree and hold csums for
 * an entire extent on disk.
 */
#define BTRFS_EXTENT_CSUM_KEY	128

/*
 * root items point to tree roots.  They are typically in the root
 * tree used by the super block to find all the other trees
 */
#define BTRFS_ROOT_ITEM_KEY	132

/*
 * root backrefs tie subvols and snapshots to the directory entries that
 * reference them
 */
#define BTRFS_ROOT_BACKREF_KEY	144

/*
 * root refs make a fast index for listing all of the snapshots and
 * subvolumes referenced by a given root.  They point directly to the
 * directory item in the root that references the subvol
 */
#define BTRFS_ROOT_REF_KEY	156

/*
 * extent items are in the extent map tree.  These record which blocks
 * are used, and how many references there are to each block
 */
#define BTRFS_EXTENT_ITEM_KEY	168

#define BTRFS_TREE_BLOCK_REF_KEY	176

#define BTRFS_EXTENT_DATA_REF_KEY	178

#define BTRFS_EXTENT_REF_V0_KEY		180

#define BTRFS_SHARED_BLOCK_REF_KEY	182

#define BTRFS_SHARED_DATA_REF_KEY	184

/*
 * block groups give us hints into the extent allocation trees.  Which
 * blocks are free etc etc
 */
#define BTRFS_BLOCK_GROUP_ITEM_KEY 192

#define BTRFS_DEV_EXTENT_KEY	204
#define BTRFS_DEV_ITEM_KEY	216
#define BTRFS_CHUNK_ITEM_KEY	228

#define BTRFS_BALANCE_ITEM_KEY	248

/*
 * string items are for debugging.  They just store a short string of
 * data in the FS
 */
#define BTRFS_STRING_ITEM_KEY	253

/*
 * Flags for mount options.
 *
 * Note: don't forget to add new options to btrfs_show_options()
 */
#define BTRFS_MOUNT_NODATASUM		(1 << 0)
#define BTRFS_MOUNT_NODATACOW		(1 << 1)
#define BTRFS_MOUNT_NOBARRIER		(1 << 2)
#define BTRFS_MOUNT_SSD			(1 << 3)
#define BTRFS_MOUNT_DEGRADED		(1 << 4)
#define BTRFS_MOUNT_COMPRESS		(1 << 5)
#define BTRFS_MOUNT_NOTREELOG           (1 << 6)
#define BTRFS_MOUNT_FLUSHONCOMMIT       (1 << 7)
#define BTRFS_MOUNT_SSD_SPREAD		(1 << 8)
#define BTRFS_MOUNT_NOSSD		(1 << 9)
#define BTRFS_MOUNT_DISCARD		(1 << 10)
#define BTRFS_MOUNT_FORCE_COMPRESS      (1 << 11)
#define BTRFS_MOUNT_SPACE_CACHE		(1 << 12)
#define BTRFS_MOUNT_CLEAR_CACHE		(1 << 13)
#define BTRFS_MOUNT_USER_SUBVOL_RM_ALLOWED (1 << 14)
#define BTRFS_MOUNT_ENOSPC_DEBUG	 (1 << 15)
#define BTRFS_MOUNT_AUTO_DEFRAG		(1 << 16)
#define BTRFS_MOUNT_INODE_MAP_CACHE	(1 << 17)
#define BTRFS_MOUNT_RECOVERY		(1 << 18)
<<<<<<< HEAD
#define BTRFS_MOUNT_SKIP_BALANCE	(1 << 19)
=======
#define BTRFS_MOUNT_CHECK_INTEGRITY	(1 << 19)
#define BTRFS_MOUNT_CHECK_INTEGRITY_INCLUDING_EXTENT_DATA (1 << 20)
>>>>>>> 21adbd5c

#define btrfs_clear_opt(o, opt)		((o) &= ~BTRFS_MOUNT_##opt)
#define btrfs_set_opt(o, opt)		((o) |= BTRFS_MOUNT_##opt)
#define btrfs_test_opt(root, opt)	((root)->fs_info->mount_opt & \
					 BTRFS_MOUNT_##opt)
/*
 * Inode flags
 */
#define BTRFS_INODE_NODATASUM		(1 << 0)
#define BTRFS_INODE_NODATACOW		(1 << 1)
#define BTRFS_INODE_READONLY		(1 << 2)
#define BTRFS_INODE_NOCOMPRESS		(1 << 3)
#define BTRFS_INODE_PREALLOC		(1 << 4)
#define BTRFS_INODE_SYNC		(1 << 5)
#define BTRFS_INODE_IMMUTABLE		(1 << 6)
#define BTRFS_INODE_APPEND		(1 << 7)
#define BTRFS_INODE_NODUMP		(1 << 8)
#define BTRFS_INODE_NOATIME		(1 << 9)
#define BTRFS_INODE_DIRSYNC		(1 << 10)
#define BTRFS_INODE_COMPRESS		(1 << 11)

#define BTRFS_INODE_ROOT_ITEM_INIT	(1 << 31)

/* some macros to generate set/get funcs for the struct fields.  This
 * assumes there is a lefoo_to_cpu for every type, so lets make a simple
 * one for u8:
 */
#define le8_to_cpu(v) (v)
#define cpu_to_le8(v) (v)
#define __le8 u8

#define read_eb_member(eb, ptr, type, member, result) (			\
	read_extent_buffer(eb, (char *)(result),			\
			   ((unsigned long)(ptr)) +			\
			    offsetof(type, member),			\
			   sizeof(((type *)0)->member)))

#define write_eb_member(eb, ptr, type, member, result) (		\
	write_extent_buffer(eb, (char *)(result),			\
			   ((unsigned long)(ptr)) +			\
			    offsetof(type, member),			\
			   sizeof(((type *)0)->member)))

#ifndef BTRFS_SETGET_FUNCS
#define BTRFS_SETGET_FUNCS(name, type, member, bits)			\
u##bits btrfs_##name(struct extent_buffer *eb, type *s);		\
void btrfs_set_##name(struct extent_buffer *eb, type *s, u##bits val);
#endif

#define BTRFS_SETGET_HEADER_FUNCS(name, type, member, bits)		\
static inline u##bits btrfs_##name(struct extent_buffer *eb)		\
{									\
	type *p = page_address(eb->first_page);				\
	u##bits res = le##bits##_to_cpu(p->member);			\
	return res;							\
}									\
static inline void btrfs_set_##name(struct extent_buffer *eb,		\
				    u##bits val)			\
{									\
	type *p = page_address(eb->first_page);				\
	p->member = cpu_to_le##bits(val);				\
}

#define BTRFS_SETGET_STACK_FUNCS(name, type, member, bits)		\
static inline u##bits btrfs_##name(type *s)				\
{									\
	return le##bits##_to_cpu(s->member);				\
}									\
static inline void btrfs_set_##name(type *s, u##bits val)		\
{									\
	s->member = cpu_to_le##bits(val);				\
}

BTRFS_SETGET_FUNCS(device_type, struct btrfs_dev_item, type, 64);
BTRFS_SETGET_FUNCS(device_total_bytes, struct btrfs_dev_item, total_bytes, 64);
BTRFS_SETGET_FUNCS(device_bytes_used, struct btrfs_dev_item, bytes_used, 64);
BTRFS_SETGET_FUNCS(device_io_align, struct btrfs_dev_item, io_align, 32);
BTRFS_SETGET_FUNCS(device_io_width, struct btrfs_dev_item, io_width, 32);
BTRFS_SETGET_FUNCS(device_start_offset, struct btrfs_dev_item,
		   start_offset, 64);
BTRFS_SETGET_FUNCS(device_sector_size, struct btrfs_dev_item, sector_size, 32);
BTRFS_SETGET_FUNCS(device_id, struct btrfs_dev_item, devid, 64);
BTRFS_SETGET_FUNCS(device_group, struct btrfs_dev_item, dev_group, 32);
BTRFS_SETGET_FUNCS(device_seek_speed, struct btrfs_dev_item, seek_speed, 8);
BTRFS_SETGET_FUNCS(device_bandwidth, struct btrfs_dev_item, bandwidth, 8);
BTRFS_SETGET_FUNCS(device_generation, struct btrfs_dev_item, generation, 64);

BTRFS_SETGET_STACK_FUNCS(stack_device_type, struct btrfs_dev_item, type, 64);
BTRFS_SETGET_STACK_FUNCS(stack_device_total_bytes, struct btrfs_dev_item,
			 total_bytes, 64);
BTRFS_SETGET_STACK_FUNCS(stack_device_bytes_used, struct btrfs_dev_item,
			 bytes_used, 64);
BTRFS_SETGET_STACK_FUNCS(stack_device_io_align, struct btrfs_dev_item,
			 io_align, 32);
BTRFS_SETGET_STACK_FUNCS(stack_device_io_width, struct btrfs_dev_item,
			 io_width, 32);
BTRFS_SETGET_STACK_FUNCS(stack_device_sector_size, struct btrfs_dev_item,
			 sector_size, 32);
BTRFS_SETGET_STACK_FUNCS(stack_device_id, struct btrfs_dev_item, devid, 64);
BTRFS_SETGET_STACK_FUNCS(stack_device_group, struct btrfs_dev_item,
			 dev_group, 32);
BTRFS_SETGET_STACK_FUNCS(stack_device_seek_speed, struct btrfs_dev_item,
			 seek_speed, 8);
BTRFS_SETGET_STACK_FUNCS(stack_device_bandwidth, struct btrfs_dev_item,
			 bandwidth, 8);
BTRFS_SETGET_STACK_FUNCS(stack_device_generation, struct btrfs_dev_item,
			 generation, 64);

static inline char *btrfs_device_uuid(struct btrfs_dev_item *d)
{
	return (char *)d + offsetof(struct btrfs_dev_item, uuid);
}

static inline char *btrfs_device_fsid(struct btrfs_dev_item *d)
{
	return (char *)d + offsetof(struct btrfs_dev_item, fsid);
}

BTRFS_SETGET_FUNCS(chunk_length, struct btrfs_chunk, length, 64);
BTRFS_SETGET_FUNCS(chunk_owner, struct btrfs_chunk, owner, 64);
BTRFS_SETGET_FUNCS(chunk_stripe_len, struct btrfs_chunk, stripe_len, 64);
BTRFS_SETGET_FUNCS(chunk_io_align, struct btrfs_chunk, io_align, 32);
BTRFS_SETGET_FUNCS(chunk_io_width, struct btrfs_chunk, io_width, 32);
BTRFS_SETGET_FUNCS(chunk_sector_size, struct btrfs_chunk, sector_size, 32);
BTRFS_SETGET_FUNCS(chunk_type, struct btrfs_chunk, type, 64);
BTRFS_SETGET_FUNCS(chunk_num_stripes, struct btrfs_chunk, num_stripes, 16);
BTRFS_SETGET_FUNCS(chunk_sub_stripes, struct btrfs_chunk, sub_stripes, 16);
BTRFS_SETGET_FUNCS(stripe_devid, struct btrfs_stripe, devid, 64);
BTRFS_SETGET_FUNCS(stripe_offset, struct btrfs_stripe, offset, 64);

static inline char *btrfs_stripe_dev_uuid(struct btrfs_stripe *s)
{
	return (char *)s + offsetof(struct btrfs_stripe, dev_uuid);
}

BTRFS_SETGET_STACK_FUNCS(stack_chunk_length, struct btrfs_chunk, length, 64);
BTRFS_SETGET_STACK_FUNCS(stack_chunk_owner, struct btrfs_chunk, owner, 64);
BTRFS_SETGET_STACK_FUNCS(stack_chunk_stripe_len, struct btrfs_chunk,
			 stripe_len, 64);
BTRFS_SETGET_STACK_FUNCS(stack_chunk_io_align, struct btrfs_chunk,
			 io_align, 32);
BTRFS_SETGET_STACK_FUNCS(stack_chunk_io_width, struct btrfs_chunk,
			 io_width, 32);
BTRFS_SETGET_STACK_FUNCS(stack_chunk_sector_size, struct btrfs_chunk,
			 sector_size, 32);
BTRFS_SETGET_STACK_FUNCS(stack_chunk_type, struct btrfs_chunk, type, 64);
BTRFS_SETGET_STACK_FUNCS(stack_chunk_num_stripes, struct btrfs_chunk,
			 num_stripes, 16);
BTRFS_SETGET_STACK_FUNCS(stack_chunk_sub_stripes, struct btrfs_chunk,
			 sub_stripes, 16);
BTRFS_SETGET_STACK_FUNCS(stack_stripe_devid, struct btrfs_stripe, devid, 64);
BTRFS_SETGET_STACK_FUNCS(stack_stripe_offset, struct btrfs_stripe, offset, 64);

static inline struct btrfs_stripe *btrfs_stripe_nr(struct btrfs_chunk *c,
						   int nr)
{
	unsigned long offset = (unsigned long)c;
	offset += offsetof(struct btrfs_chunk, stripe);
	offset += nr * sizeof(struct btrfs_stripe);
	return (struct btrfs_stripe *)offset;
}

static inline char *btrfs_stripe_dev_uuid_nr(struct btrfs_chunk *c, int nr)
{
	return btrfs_stripe_dev_uuid(btrfs_stripe_nr(c, nr));
}

static inline u64 btrfs_stripe_offset_nr(struct extent_buffer *eb,
					 struct btrfs_chunk *c, int nr)
{
	return btrfs_stripe_offset(eb, btrfs_stripe_nr(c, nr));
}

static inline u64 btrfs_stripe_devid_nr(struct extent_buffer *eb,
					 struct btrfs_chunk *c, int nr)
{
	return btrfs_stripe_devid(eb, btrfs_stripe_nr(c, nr));
}

/* struct btrfs_block_group_item */
BTRFS_SETGET_STACK_FUNCS(block_group_used, struct btrfs_block_group_item,
			 used, 64);
BTRFS_SETGET_FUNCS(disk_block_group_used, struct btrfs_block_group_item,
			 used, 64);
BTRFS_SETGET_STACK_FUNCS(block_group_chunk_objectid,
			struct btrfs_block_group_item, chunk_objectid, 64);

BTRFS_SETGET_FUNCS(disk_block_group_chunk_objectid,
		   struct btrfs_block_group_item, chunk_objectid, 64);
BTRFS_SETGET_FUNCS(disk_block_group_flags,
		   struct btrfs_block_group_item, flags, 64);
BTRFS_SETGET_STACK_FUNCS(block_group_flags,
			struct btrfs_block_group_item, flags, 64);

/* struct btrfs_inode_ref */
BTRFS_SETGET_FUNCS(inode_ref_name_len, struct btrfs_inode_ref, name_len, 16);
BTRFS_SETGET_FUNCS(inode_ref_index, struct btrfs_inode_ref, index, 64);

/* struct btrfs_inode_item */
BTRFS_SETGET_FUNCS(inode_generation, struct btrfs_inode_item, generation, 64);
BTRFS_SETGET_FUNCS(inode_sequence, struct btrfs_inode_item, sequence, 64);
BTRFS_SETGET_FUNCS(inode_transid, struct btrfs_inode_item, transid, 64);
BTRFS_SETGET_FUNCS(inode_size, struct btrfs_inode_item, size, 64);
BTRFS_SETGET_FUNCS(inode_nbytes, struct btrfs_inode_item, nbytes, 64);
BTRFS_SETGET_FUNCS(inode_block_group, struct btrfs_inode_item, block_group, 64);
BTRFS_SETGET_FUNCS(inode_nlink, struct btrfs_inode_item, nlink, 32);
BTRFS_SETGET_FUNCS(inode_uid, struct btrfs_inode_item, uid, 32);
BTRFS_SETGET_FUNCS(inode_gid, struct btrfs_inode_item, gid, 32);
BTRFS_SETGET_FUNCS(inode_mode, struct btrfs_inode_item, mode, 32);
BTRFS_SETGET_FUNCS(inode_rdev, struct btrfs_inode_item, rdev, 64);
BTRFS_SETGET_FUNCS(inode_flags, struct btrfs_inode_item, flags, 64);

static inline struct btrfs_timespec *
btrfs_inode_atime(struct btrfs_inode_item *inode_item)
{
	unsigned long ptr = (unsigned long)inode_item;
	ptr += offsetof(struct btrfs_inode_item, atime);
	return (struct btrfs_timespec *)ptr;
}

static inline struct btrfs_timespec *
btrfs_inode_mtime(struct btrfs_inode_item *inode_item)
{
	unsigned long ptr = (unsigned long)inode_item;
	ptr += offsetof(struct btrfs_inode_item, mtime);
	return (struct btrfs_timespec *)ptr;
}

static inline struct btrfs_timespec *
btrfs_inode_ctime(struct btrfs_inode_item *inode_item)
{
	unsigned long ptr = (unsigned long)inode_item;
	ptr += offsetof(struct btrfs_inode_item, ctime);
	return (struct btrfs_timespec *)ptr;
}

BTRFS_SETGET_FUNCS(timespec_sec, struct btrfs_timespec, sec, 64);
BTRFS_SETGET_FUNCS(timespec_nsec, struct btrfs_timespec, nsec, 32);

/* struct btrfs_dev_extent */
BTRFS_SETGET_FUNCS(dev_extent_chunk_tree, struct btrfs_dev_extent,
		   chunk_tree, 64);
BTRFS_SETGET_FUNCS(dev_extent_chunk_objectid, struct btrfs_dev_extent,
		   chunk_objectid, 64);
BTRFS_SETGET_FUNCS(dev_extent_chunk_offset, struct btrfs_dev_extent,
		   chunk_offset, 64);
BTRFS_SETGET_FUNCS(dev_extent_length, struct btrfs_dev_extent, length, 64);

static inline u8 *btrfs_dev_extent_chunk_tree_uuid(struct btrfs_dev_extent *dev)
{
	unsigned long ptr = offsetof(struct btrfs_dev_extent, chunk_tree_uuid);
	return (u8 *)((unsigned long)dev + ptr);
}

BTRFS_SETGET_FUNCS(extent_refs, struct btrfs_extent_item, refs, 64);
BTRFS_SETGET_FUNCS(extent_generation, struct btrfs_extent_item,
		   generation, 64);
BTRFS_SETGET_FUNCS(extent_flags, struct btrfs_extent_item, flags, 64);

BTRFS_SETGET_FUNCS(extent_refs_v0, struct btrfs_extent_item_v0, refs, 32);


BTRFS_SETGET_FUNCS(tree_block_level, struct btrfs_tree_block_info, level, 8);

static inline void btrfs_tree_block_key(struct extent_buffer *eb,
					struct btrfs_tree_block_info *item,
					struct btrfs_disk_key *key)
{
	read_eb_member(eb, item, struct btrfs_tree_block_info, key, key);
}

static inline void btrfs_set_tree_block_key(struct extent_buffer *eb,
					    struct btrfs_tree_block_info *item,
					    struct btrfs_disk_key *key)
{
	write_eb_member(eb, item, struct btrfs_tree_block_info, key, key);
}

BTRFS_SETGET_FUNCS(extent_data_ref_root, struct btrfs_extent_data_ref,
		   root, 64);
BTRFS_SETGET_FUNCS(extent_data_ref_objectid, struct btrfs_extent_data_ref,
		   objectid, 64);
BTRFS_SETGET_FUNCS(extent_data_ref_offset, struct btrfs_extent_data_ref,
		   offset, 64);
BTRFS_SETGET_FUNCS(extent_data_ref_count, struct btrfs_extent_data_ref,
		   count, 32);

BTRFS_SETGET_FUNCS(shared_data_ref_count, struct btrfs_shared_data_ref,
		   count, 32);

BTRFS_SETGET_FUNCS(extent_inline_ref_type, struct btrfs_extent_inline_ref,
		   type, 8);
BTRFS_SETGET_FUNCS(extent_inline_ref_offset, struct btrfs_extent_inline_ref,
		   offset, 64);

static inline u32 btrfs_extent_inline_ref_size(int type)
{
	if (type == BTRFS_TREE_BLOCK_REF_KEY ||
	    type == BTRFS_SHARED_BLOCK_REF_KEY)
		return sizeof(struct btrfs_extent_inline_ref);
	if (type == BTRFS_SHARED_DATA_REF_KEY)
		return sizeof(struct btrfs_shared_data_ref) +
		       sizeof(struct btrfs_extent_inline_ref);
	if (type == BTRFS_EXTENT_DATA_REF_KEY)
		return sizeof(struct btrfs_extent_data_ref) +
		       offsetof(struct btrfs_extent_inline_ref, offset);
	BUG();
	return 0;
}

BTRFS_SETGET_FUNCS(ref_root_v0, struct btrfs_extent_ref_v0, root, 64);
BTRFS_SETGET_FUNCS(ref_generation_v0, struct btrfs_extent_ref_v0,
		   generation, 64);
BTRFS_SETGET_FUNCS(ref_objectid_v0, struct btrfs_extent_ref_v0, objectid, 64);
BTRFS_SETGET_FUNCS(ref_count_v0, struct btrfs_extent_ref_v0, count, 32);

/* struct btrfs_node */
BTRFS_SETGET_FUNCS(key_blockptr, struct btrfs_key_ptr, blockptr, 64);
BTRFS_SETGET_FUNCS(key_generation, struct btrfs_key_ptr, generation, 64);

static inline u64 btrfs_node_blockptr(struct extent_buffer *eb, int nr)
{
	unsigned long ptr;
	ptr = offsetof(struct btrfs_node, ptrs) +
		sizeof(struct btrfs_key_ptr) * nr;
	return btrfs_key_blockptr(eb, (struct btrfs_key_ptr *)ptr);
}

static inline void btrfs_set_node_blockptr(struct extent_buffer *eb,
					   int nr, u64 val)
{
	unsigned long ptr;
	ptr = offsetof(struct btrfs_node, ptrs) +
		sizeof(struct btrfs_key_ptr) * nr;
	btrfs_set_key_blockptr(eb, (struct btrfs_key_ptr *)ptr, val);
}

static inline u64 btrfs_node_ptr_generation(struct extent_buffer *eb, int nr)
{
	unsigned long ptr;
	ptr = offsetof(struct btrfs_node, ptrs) +
		sizeof(struct btrfs_key_ptr) * nr;
	return btrfs_key_generation(eb, (struct btrfs_key_ptr *)ptr);
}

static inline void btrfs_set_node_ptr_generation(struct extent_buffer *eb,
						 int nr, u64 val)
{
	unsigned long ptr;
	ptr = offsetof(struct btrfs_node, ptrs) +
		sizeof(struct btrfs_key_ptr) * nr;
	btrfs_set_key_generation(eb, (struct btrfs_key_ptr *)ptr, val);
}

static inline unsigned long btrfs_node_key_ptr_offset(int nr)
{
	return offsetof(struct btrfs_node, ptrs) +
		sizeof(struct btrfs_key_ptr) * nr;
}

void btrfs_node_key(struct extent_buffer *eb,
		    struct btrfs_disk_key *disk_key, int nr);

static inline void btrfs_set_node_key(struct extent_buffer *eb,
				      struct btrfs_disk_key *disk_key, int nr)
{
	unsigned long ptr;
	ptr = btrfs_node_key_ptr_offset(nr);
	write_eb_member(eb, (struct btrfs_key_ptr *)ptr,
		       struct btrfs_key_ptr, key, disk_key);
}

/* struct btrfs_item */
BTRFS_SETGET_FUNCS(item_offset, struct btrfs_item, offset, 32);
BTRFS_SETGET_FUNCS(item_size, struct btrfs_item, size, 32);

static inline unsigned long btrfs_item_nr_offset(int nr)
{
	return offsetof(struct btrfs_leaf, items) +
		sizeof(struct btrfs_item) * nr;
}

static inline struct btrfs_item *btrfs_item_nr(struct extent_buffer *eb,
					       int nr)
{
	return (struct btrfs_item *)btrfs_item_nr_offset(nr);
}

static inline u32 btrfs_item_end(struct extent_buffer *eb,
				 struct btrfs_item *item)
{
	return btrfs_item_offset(eb, item) + btrfs_item_size(eb, item);
}

static inline u32 btrfs_item_end_nr(struct extent_buffer *eb, int nr)
{
	return btrfs_item_end(eb, btrfs_item_nr(eb, nr));
}

static inline u32 btrfs_item_offset_nr(struct extent_buffer *eb, int nr)
{
	return btrfs_item_offset(eb, btrfs_item_nr(eb, nr));
}

static inline u32 btrfs_item_size_nr(struct extent_buffer *eb, int nr)
{
	return btrfs_item_size(eb, btrfs_item_nr(eb, nr));
}

static inline void btrfs_item_key(struct extent_buffer *eb,
			   struct btrfs_disk_key *disk_key, int nr)
{
	struct btrfs_item *item = btrfs_item_nr(eb, nr);
	read_eb_member(eb, item, struct btrfs_item, key, disk_key);
}

static inline void btrfs_set_item_key(struct extent_buffer *eb,
			       struct btrfs_disk_key *disk_key, int nr)
{
	struct btrfs_item *item = btrfs_item_nr(eb, nr);
	write_eb_member(eb, item, struct btrfs_item, key, disk_key);
}

BTRFS_SETGET_FUNCS(dir_log_end, struct btrfs_dir_log_item, end, 64);

/*
 * struct btrfs_root_ref
 */
BTRFS_SETGET_FUNCS(root_ref_dirid, struct btrfs_root_ref, dirid, 64);
BTRFS_SETGET_FUNCS(root_ref_sequence, struct btrfs_root_ref, sequence, 64);
BTRFS_SETGET_FUNCS(root_ref_name_len, struct btrfs_root_ref, name_len, 16);

/* struct btrfs_dir_item */
BTRFS_SETGET_FUNCS(dir_data_len, struct btrfs_dir_item, data_len, 16);
BTRFS_SETGET_FUNCS(dir_type, struct btrfs_dir_item, type, 8);
BTRFS_SETGET_FUNCS(dir_name_len, struct btrfs_dir_item, name_len, 16);
BTRFS_SETGET_FUNCS(dir_transid, struct btrfs_dir_item, transid, 64);

static inline void btrfs_dir_item_key(struct extent_buffer *eb,
				      struct btrfs_dir_item *item,
				      struct btrfs_disk_key *key)
{
	read_eb_member(eb, item, struct btrfs_dir_item, location, key);
}

static inline void btrfs_set_dir_item_key(struct extent_buffer *eb,
					  struct btrfs_dir_item *item,
					  struct btrfs_disk_key *key)
{
	write_eb_member(eb, item, struct btrfs_dir_item, location, key);
}

BTRFS_SETGET_FUNCS(free_space_entries, struct btrfs_free_space_header,
		   num_entries, 64);
BTRFS_SETGET_FUNCS(free_space_bitmaps, struct btrfs_free_space_header,
		   num_bitmaps, 64);
BTRFS_SETGET_FUNCS(free_space_generation, struct btrfs_free_space_header,
		   generation, 64);

static inline void btrfs_free_space_key(struct extent_buffer *eb,
					struct btrfs_free_space_header *h,
					struct btrfs_disk_key *key)
{
	read_eb_member(eb, h, struct btrfs_free_space_header, location, key);
}

static inline void btrfs_set_free_space_key(struct extent_buffer *eb,
					    struct btrfs_free_space_header *h,
					    struct btrfs_disk_key *key)
{
	write_eb_member(eb, h, struct btrfs_free_space_header, location, key);
}

/* struct btrfs_disk_key */
BTRFS_SETGET_STACK_FUNCS(disk_key_objectid, struct btrfs_disk_key,
			 objectid, 64);
BTRFS_SETGET_STACK_FUNCS(disk_key_offset, struct btrfs_disk_key, offset, 64);
BTRFS_SETGET_STACK_FUNCS(disk_key_type, struct btrfs_disk_key, type, 8);

static inline void btrfs_disk_key_to_cpu(struct btrfs_key *cpu,
					 struct btrfs_disk_key *disk)
{
	cpu->offset = le64_to_cpu(disk->offset);
	cpu->type = disk->type;
	cpu->objectid = le64_to_cpu(disk->objectid);
}

static inline void btrfs_cpu_key_to_disk(struct btrfs_disk_key *disk,
					 struct btrfs_key *cpu)
{
	disk->offset = cpu_to_le64(cpu->offset);
	disk->type = cpu->type;
	disk->objectid = cpu_to_le64(cpu->objectid);
}

static inline void btrfs_node_key_to_cpu(struct extent_buffer *eb,
				  struct btrfs_key *key, int nr)
{
	struct btrfs_disk_key disk_key;
	btrfs_node_key(eb, &disk_key, nr);
	btrfs_disk_key_to_cpu(key, &disk_key);
}

static inline void btrfs_item_key_to_cpu(struct extent_buffer *eb,
				  struct btrfs_key *key, int nr)
{
	struct btrfs_disk_key disk_key;
	btrfs_item_key(eb, &disk_key, nr);
	btrfs_disk_key_to_cpu(key, &disk_key);
}

static inline void btrfs_dir_item_key_to_cpu(struct extent_buffer *eb,
				      struct btrfs_dir_item *item,
				      struct btrfs_key *key)
{
	struct btrfs_disk_key disk_key;
	btrfs_dir_item_key(eb, item, &disk_key);
	btrfs_disk_key_to_cpu(key, &disk_key);
}


static inline u8 btrfs_key_type(struct btrfs_key *key)
{
	return key->type;
}

static inline void btrfs_set_key_type(struct btrfs_key *key, u8 val)
{
	key->type = val;
}

/* struct btrfs_header */
BTRFS_SETGET_HEADER_FUNCS(header_bytenr, struct btrfs_header, bytenr, 64);
BTRFS_SETGET_HEADER_FUNCS(header_generation, struct btrfs_header,
			  generation, 64);
BTRFS_SETGET_HEADER_FUNCS(header_owner, struct btrfs_header, owner, 64);
BTRFS_SETGET_HEADER_FUNCS(header_nritems, struct btrfs_header, nritems, 32);
BTRFS_SETGET_HEADER_FUNCS(header_flags, struct btrfs_header, flags, 64);
BTRFS_SETGET_HEADER_FUNCS(header_level, struct btrfs_header, level, 8);

static inline int btrfs_header_flag(struct extent_buffer *eb, u64 flag)
{
	return (btrfs_header_flags(eb) & flag) == flag;
}

static inline int btrfs_set_header_flag(struct extent_buffer *eb, u64 flag)
{
	u64 flags = btrfs_header_flags(eb);
	btrfs_set_header_flags(eb, flags | flag);
	return (flags & flag) == flag;
}

static inline int btrfs_clear_header_flag(struct extent_buffer *eb, u64 flag)
{
	u64 flags = btrfs_header_flags(eb);
	btrfs_set_header_flags(eb, flags & ~flag);
	return (flags & flag) == flag;
}

static inline int btrfs_header_backref_rev(struct extent_buffer *eb)
{
	u64 flags = btrfs_header_flags(eb);
	return flags >> BTRFS_BACKREF_REV_SHIFT;
}

static inline void btrfs_set_header_backref_rev(struct extent_buffer *eb,
						int rev)
{
	u64 flags = btrfs_header_flags(eb);
	flags &= ~BTRFS_BACKREF_REV_MASK;
	flags |= (u64)rev << BTRFS_BACKREF_REV_SHIFT;
	btrfs_set_header_flags(eb, flags);
}

static inline u8 *btrfs_header_fsid(struct extent_buffer *eb)
{
	unsigned long ptr = offsetof(struct btrfs_header, fsid);
	return (u8 *)ptr;
}

static inline u8 *btrfs_header_chunk_tree_uuid(struct extent_buffer *eb)
{
	unsigned long ptr = offsetof(struct btrfs_header, chunk_tree_uuid);
	return (u8 *)ptr;
}

static inline int btrfs_is_leaf(struct extent_buffer *eb)
{
	return btrfs_header_level(eb) == 0;
}

/* struct btrfs_root_item */
BTRFS_SETGET_FUNCS(disk_root_generation, struct btrfs_root_item,
		   generation, 64);
BTRFS_SETGET_FUNCS(disk_root_refs, struct btrfs_root_item, refs, 32);
BTRFS_SETGET_FUNCS(disk_root_bytenr, struct btrfs_root_item, bytenr, 64);
BTRFS_SETGET_FUNCS(disk_root_level, struct btrfs_root_item, level, 8);

BTRFS_SETGET_STACK_FUNCS(root_generation, struct btrfs_root_item,
			 generation, 64);
BTRFS_SETGET_STACK_FUNCS(root_bytenr, struct btrfs_root_item, bytenr, 64);
BTRFS_SETGET_STACK_FUNCS(root_level, struct btrfs_root_item, level, 8);
BTRFS_SETGET_STACK_FUNCS(root_dirid, struct btrfs_root_item, root_dirid, 64);
BTRFS_SETGET_STACK_FUNCS(root_refs, struct btrfs_root_item, refs, 32);
BTRFS_SETGET_STACK_FUNCS(root_flags, struct btrfs_root_item, flags, 64);
BTRFS_SETGET_STACK_FUNCS(root_used, struct btrfs_root_item, bytes_used, 64);
BTRFS_SETGET_STACK_FUNCS(root_limit, struct btrfs_root_item, byte_limit, 64);
BTRFS_SETGET_STACK_FUNCS(root_last_snapshot, struct btrfs_root_item,
			 last_snapshot, 64);

static inline bool btrfs_root_readonly(struct btrfs_root *root)
{
	return root->root_item.flags & BTRFS_ROOT_SUBVOL_RDONLY;
}

/* struct btrfs_root_backup */
BTRFS_SETGET_STACK_FUNCS(backup_tree_root, struct btrfs_root_backup,
		   tree_root, 64);
BTRFS_SETGET_STACK_FUNCS(backup_tree_root_gen, struct btrfs_root_backup,
		   tree_root_gen, 64);
BTRFS_SETGET_STACK_FUNCS(backup_tree_root_level, struct btrfs_root_backup,
		   tree_root_level, 8);

BTRFS_SETGET_STACK_FUNCS(backup_chunk_root, struct btrfs_root_backup,
		   chunk_root, 64);
BTRFS_SETGET_STACK_FUNCS(backup_chunk_root_gen, struct btrfs_root_backup,
		   chunk_root_gen, 64);
BTRFS_SETGET_STACK_FUNCS(backup_chunk_root_level, struct btrfs_root_backup,
		   chunk_root_level, 8);

BTRFS_SETGET_STACK_FUNCS(backup_extent_root, struct btrfs_root_backup,
		   extent_root, 64);
BTRFS_SETGET_STACK_FUNCS(backup_extent_root_gen, struct btrfs_root_backup,
		   extent_root_gen, 64);
BTRFS_SETGET_STACK_FUNCS(backup_extent_root_level, struct btrfs_root_backup,
		   extent_root_level, 8);

BTRFS_SETGET_STACK_FUNCS(backup_fs_root, struct btrfs_root_backup,
		   fs_root, 64);
BTRFS_SETGET_STACK_FUNCS(backup_fs_root_gen, struct btrfs_root_backup,
		   fs_root_gen, 64);
BTRFS_SETGET_STACK_FUNCS(backup_fs_root_level, struct btrfs_root_backup,
		   fs_root_level, 8);

BTRFS_SETGET_STACK_FUNCS(backup_dev_root, struct btrfs_root_backup,
		   dev_root, 64);
BTRFS_SETGET_STACK_FUNCS(backup_dev_root_gen, struct btrfs_root_backup,
		   dev_root_gen, 64);
BTRFS_SETGET_STACK_FUNCS(backup_dev_root_level, struct btrfs_root_backup,
		   dev_root_level, 8);

BTRFS_SETGET_STACK_FUNCS(backup_csum_root, struct btrfs_root_backup,
		   csum_root, 64);
BTRFS_SETGET_STACK_FUNCS(backup_csum_root_gen, struct btrfs_root_backup,
		   csum_root_gen, 64);
BTRFS_SETGET_STACK_FUNCS(backup_csum_root_level, struct btrfs_root_backup,
		   csum_root_level, 8);
BTRFS_SETGET_STACK_FUNCS(backup_total_bytes, struct btrfs_root_backup,
		   total_bytes, 64);
BTRFS_SETGET_STACK_FUNCS(backup_bytes_used, struct btrfs_root_backup,
		   bytes_used, 64);
BTRFS_SETGET_STACK_FUNCS(backup_num_devices, struct btrfs_root_backup,
		   num_devices, 64);

/* struct btrfs_balance_item */
BTRFS_SETGET_FUNCS(balance_flags, struct btrfs_balance_item, flags, 64);

static inline void btrfs_balance_data(struct extent_buffer *eb,
				      struct btrfs_balance_item *bi,
				      struct btrfs_disk_balance_args *ba)
{
	read_eb_member(eb, bi, struct btrfs_balance_item, data, ba);
}

static inline void btrfs_set_balance_data(struct extent_buffer *eb,
					  struct btrfs_balance_item *bi,
					  struct btrfs_disk_balance_args *ba)
{
	write_eb_member(eb, bi, struct btrfs_balance_item, data, ba);
}

static inline void btrfs_balance_meta(struct extent_buffer *eb,
				      struct btrfs_balance_item *bi,
				      struct btrfs_disk_balance_args *ba)
{
	read_eb_member(eb, bi, struct btrfs_balance_item, meta, ba);
}

static inline void btrfs_set_balance_meta(struct extent_buffer *eb,
					  struct btrfs_balance_item *bi,
					  struct btrfs_disk_balance_args *ba)
{
	write_eb_member(eb, bi, struct btrfs_balance_item, meta, ba);
}

static inline void btrfs_balance_sys(struct extent_buffer *eb,
				     struct btrfs_balance_item *bi,
				     struct btrfs_disk_balance_args *ba)
{
	read_eb_member(eb, bi, struct btrfs_balance_item, sys, ba);
}

static inline void btrfs_set_balance_sys(struct extent_buffer *eb,
					 struct btrfs_balance_item *bi,
					 struct btrfs_disk_balance_args *ba)
{
	write_eb_member(eb, bi, struct btrfs_balance_item, sys, ba);
}

static inline void
btrfs_disk_balance_args_to_cpu(struct btrfs_balance_args *cpu,
			       struct btrfs_disk_balance_args *disk)
{
	memset(cpu, 0, sizeof(*cpu));

	cpu->profiles = le64_to_cpu(disk->profiles);
	cpu->usage = le64_to_cpu(disk->usage);
	cpu->devid = le64_to_cpu(disk->devid);
	cpu->pstart = le64_to_cpu(disk->pstart);
	cpu->pend = le64_to_cpu(disk->pend);
	cpu->vstart = le64_to_cpu(disk->vstart);
	cpu->vend = le64_to_cpu(disk->vend);
	cpu->target = le64_to_cpu(disk->target);
	cpu->flags = le64_to_cpu(disk->flags);
}

static inline void
btrfs_cpu_balance_args_to_disk(struct btrfs_disk_balance_args *disk,
			       struct btrfs_balance_args *cpu)
{
	memset(disk, 0, sizeof(*disk));

	disk->profiles = cpu_to_le64(cpu->profiles);
	disk->usage = cpu_to_le64(cpu->usage);
	disk->devid = cpu_to_le64(cpu->devid);
	disk->pstart = cpu_to_le64(cpu->pstart);
	disk->pend = cpu_to_le64(cpu->pend);
	disk->vstart = cpu_to_le64(cpu->vstart);
	disk->vend = cpu_to_le64(cpu->vend);
	disk->target = cpu_to_le64(cpu->target);
	disk->flags = cpu_to_le64(cpu->flags);
}

/* struct btrfs_super_block */
BTRFS_SETGET_STACK_FUNCS(super_bytenr, struct btrfs_super_block, bytenr, 64);
BTRFS_SETGET_STACK_FUNCS(super_flags, struct btrfs_super_block, flags, 64);
BTRFS_SETGET_STACK_FUNCS(super_generation, struct btrfs_super_block,
			 generation, 64);
BTRFS_SETGET_STACK_FUNCS(super_root, struct btrfs_super_block, root, 64);
BTRFS_SETGET_STACK_FUNCS(super_sys_array_size,
			 struct btrfs_super_block, sys_chunk_array_size, 32);
BTRFS_SETGET_STACK_FUNCS(super_chunk_root_generation,
			 struct btrfs_super_block, chunk_root_generation, 64);
BTRFS_SETGET_STACK_FUNCS(super_root_level, struct btrfs_super_block,
			 root_level, 8);
BTRFS_SETGET_STACK_FUNCS(super_chunk_root, struct btrfs_super_block,
			 chunk_root, 64);
BTRFS_SETGET_STACK_FUNCS(super_chunk_root_level, struct btrfs_super_block,
			 chunk_root_level, 8);
BTRFS_SETGET_STACK_FUNCS(super_log_root, struct btrfs_super_block,
			 log_root, 64);
BTRFS_SETGET_STACK_FUNCS(super_log_root_transid, struct btrfs_super_block,
			 log_root_transid, 64);
BTRFS_SETGET_STACK_FUNCS(super_log_root_level, struct btrfs_super_block,
			 log_root_level, 8);
BTRFS_SETGET_STACK_FUNCS(super_total_bytes, struct btrfs_super_block,
			 total_bytes, 64);
BTRFS_SETGET_STACK_FUNCS(super_bytes_used, struct btrfs_super_block,
			 bytes_used, 64);
BTRFS_SETGET_STACK_FUNCS(super_sectorsize, struct btrfs_super_block,
			 sectorsize, 32);
BTRFS_SETGET_STACK_FUNCS(super_nodesize, struct btrfs_super_block,
			 nodesize, 32);
BTRFS_SETGET_STACK_FUNCS(super_leafsize, struct btrfs_super_block,
			 leafsize, 32);
BTRFS_SETGET_STACK_FUNCS(super_stripesize, struct btrfs_super_block,
			 stripesize, 32);
BTRFS_SETGET_STACK_FUNCS(super_root_dir, struct btrfs_super_block,
			 root_dir_objectid, 64);
BTRFS_SETGET_STACK_FUNCS(super_num_devices, struct btrfs_super_block,
			 num_devices, 64);
BTRFS_SETGET_STACK_FUNCS(super_compat_flags, struct btrfs_super_block,
			 compat_flags, 64);
BTRFS_SETGET_STACK_FUNCS(super_compat_ro_flags, struct btrfs_super_block,
			 compat_ro_flags, 64);
BTRFS_SETGET_STACK_FUNCS(super_incompat_flags, struct btrfs_super_block,
			 incompat_flags, 64);
BTRFS_SETGET_STACK_FUNCS(super_csum_type, struct btrfs_super_block,
			 csum_type, 16);
BTRFS_SETGET_STACK_FUNCS(super_cache_generation, struct btrfs_super_block,
			 cache_generation, 64);

static inline int btrfs_super_csum_size(struct btrfs_super_block *s)
{
	int t = btrfs_super_csum_type(s);
	BUG_ON(t >= ARRAY_SIZE(btrfs_csum_sizes));
	return btrfs_csum_sizes[t];
}

static inline unsigned long btrfs_leaf_data(struct extent_buffer *l)
{
	return offsetof(struct btrfs_leaf, items);
}

/* struct btrfs_file_extent_item */
BTRFS_SETGET_FUNCS(file_extent_type, struct btrfs_file_extent_item, type, 8);

static inline unsigned long
btrfs_file_extent_inline_start(struct btrfs_file_extent_item *e)
{
	unsigned long offset = (unsigned long)e;
	offset += offsetof(struct btrfs_file_extent_item, disk_bytenr);
	return offset;
}

static inline u32 btrfs_file_extent_calc_inline_size(u32 datasize)
{
	return offsetof(struct btrfs_file_extent_item, disk_bytenr) + datasize;
}

BTRFS_SETGET_FUNCS(file_extent_disk_bytenr, struct btrfs_file_extent_item,
		   disk_bytenr, 64);
BTRFS_SETGET_FUNCS(file_extent_generation, struct btrfs_file_extent_item,
		   generation, 64);
BTRFS_SETGET_FUNCS(file_extent_disk_num_bytes, struct btrfs_file_extent_item,
		   disk_num_bytes, 64);
BTRFS_SETGET_FUNCS(file_extent_offset, struct btrfs_file_extent_item,
		  offset, 64);
BTRFS_SETGET_FUNCS(file_extent_num_bytes, struct btrfs_file_extent_item,
		   num_bytes, 64);
BTRFS_SETGET_FUNCS(file_extent_ram_bytes, struct btrfs_file_extent_item,
		   ram_bytes, 64);
BTRFS_SETGET_FUNCS(file_extent_compression, struct btrfs_file_extent_item,
		   compression, 8);
BTRFS_SETGET_FUNCS(file_extent_encryption, struct btrfs_file_extent_item,
		   encryption, 8);
BTRFS_SETGET_FUNCS(file_extent_other_encoding, struct btrfs_file_extent_item,
		   other_encoding, 16);

/* this returns the number of file bytes represented by the inline item.
 * If an item is compressed, this is the uncompressed size
 */
static inline u32 btrfs_file_extent_inline_len(struct extent_buffer *eb,
					       struct btrfs_file_extent_item *e)
{
	return btrfs_file_extent_ram_bytes(eb, e);
}

/*
 * this returns the number of bytes used by the item on disk, minus the
 * size of any extent headers.  If a file is compressed on disk, this is
 * the compressed size
 */
static inline u32 btrfs_file_extent_inline_item_len(struct extent_buffer *eb,
						    struct btrfs_item *e)
{
	unsigned long offset;
	offset = offsetof(struct btrfs_file_extent_item, disk_bytenr);
	return btrfs_item_size(eb, e) - offset;
}

static inline struct btrfs_root *btrfs_sb(struct super_block *sb)
{
	return sb->s_fs_info;
}

static inline u32 btrfs_level_size(struct btrfs_root *root, int level)
{
	if (level == 0)
		return root->leafsize;
	return root->nodesize;
}

/* helper function to cast into the data area of the leaf. */
#define btrfs_item_ptr(leaf, slot, type) \
	((type *)(btrfs_leaf_data(leaf) + \
	btrfs_item_offset_nr(leaf, slot)))

#define btrfs_item_ptr_offset(leaf, slot) \
	((unsigned long)(btrfs_leaf_data(leaf) + \
	btrfs_item_offset_nr(leaf, slot)))

static inline struct dentry *fdentry(struct file *file)
{
	return file->f_path.dentry;
}

static inline bool btrfs_mixed_space_info(struct btrfs_space_info *space_info)
{
	return ((space_info->flags & BTRFS_BLOCK_GROUP_METADATA) &&
		(space_info->flags & BTRFS_BLOCK_GROUP_DATA));
}

static inline gfp_t btrfs_alloc_write_mask(struct address_space *mapping)
{
	return mapping_gfp_mask(mapping) & ~__GFP_FS;
}

/* extent-tree.c */
static inline u64 btrfs_calc_trans_metadata_size(struct btrfs_root *root,
						 unsigned num_items)
{
	return (root->leafsize + root->nodesize * (BTRFS_MAX_LEVEL - 1)) *
		3 * num_items;
}

/*
 * Doing a truncate won't result in new nodes or leaves, just what we need for
 * COW.
 */
static inline u64 btrfs_calc_trunc_metadata_size(struct btrfs_root *root,
						 unsigned num_items)
{
	return (root->leafsize + root->nodesize * (BTRFS_MAX_LEVEL - 1)) *
		num_items;
}

void btrfs_put_block_group(struct btrfs_block_group_cache *cache);
int btrfs_run_delayed_refs(struct btrfs_trans_handle *trans,
			   struct btrfs_root *root, unsigned long count);
int btrfs_lookup_extent(struct btrfs_root *root, u64 start, u64 len);
int btrfs_lookup_extent_info(struct btrfs_trans_handle *trans,
			     struct btrfs_root *root, u64 bytenr,
			     u64 num_bytes, u64 *refs, u64 *flags);
int btrfs_pin_extent(struct btrfs_root *root,
		     u64 bytenr, u64 num, int reserved);
int btrfs_pin_extent_for_log_replay(struct btrfs_trans_handle *trans,
				    struct btrfs_root *root,
				    u64 bytenr, u64 num_bytes);
int btrfs_cross_ref_exist(struct btrfs_trans_handle *trans,
			  struct btrfs_root *root,
			  u64 objectid, u64 offset, u64 bytenr);
struct btrfs_block_group_cache *btrfs_lookup_block_group(
						 struct btrfs_fs_info *info,
						 u64 bytenr);
void btrfs_put_block_group(struct btrfs_block_group_cache *cache);
u64 btrfs_find_block_group(struct btrfs_root *root,
			   u64 search_start, u64 search_hint, int owner);
struct extent_buffer *btrfs_alloc_free_block(struct btrfs_trans_handle *trans,
					struct btrfs_root *root, u32 blocksize,
					u64 parent, u64 root_objectid,
					struct btrfs_disk_key *key, int level,
					u64 hint, u64 empty_size, int for_cow);
void btrfs_free_tree_block(struct btrfs_trans_handle *trans,
			   struct btrfs_root *root,
			   struct extent_buffer *buf,
			   u64 parent, int last_ref, int for_cow);
struct extent_buffer *btrfs_init_new_buffer(struct btrfs_trans_handle *trans,
					    struct btrfs_root *root,
					    u64 bytenr, u32 blocksize,
					    int level);
int btrfs_alloc_reserved_file_extent(struct btrfs_trans_handle *trans,
				     struct btrfs_root *root,
				     u64 root_objectid, u64 owner,
				     u64 offset, struct btrfs_key *ins);
int btrfs_alloc_logged_file_extent(struct btrfs_trans_handle *trans,
				   struct btrfs_root *root,
				   u64 root_objectid, u64 owner, u64 offset,
				   struct btrfs_key *ins);
int btrfs_reserve_extent(struct btrfs_trans_handle *trans,
				  struct btrfs_root *root,
				  u64 num_bytes, u64 min_alloc_size,
				  u64 empty_size, u64 hint_byte,
				  u64 search_end, struct btrfs_key *ins,
				  u64 data);
int btrfs_inc_ref(struct btrfs_trans_handle *trans, struct btrfs_root *root,
		  struct extent_buffer *buf, int full_backref, int for_cow);
int btrfs_dec_ref(struct btrfs_trans_handle *trans, struct btrfs_root *root,
		  struct extent_buffer *buf, int full_backref, int for_cow);
int btrfs_set_disk_extent_flags(struct btrfs_trans_handle *trans,
				struct btrfs_root *root,
				u64 bytenr, u64 num_bytes, u64 flags,
				int is_data);
int btrfs_free_extent(struct btrfs_trans_handle *trans,
		      struct btrfs_root *root,
		      u64 bytenr, u64 num_bytes, u64 parent, u64 root_objectid,
		      u64 owner, u64 offset, int for_cow);

int btrfs_free_reserved_extent(struct btrfs_root *root, u64 start, u64 len);
int btrfs_free_and_pin_reserved_extent(struct btrfs_root *root,
				       u64 start, u64 len);
int btrfs_prepare_extent_commit(struct btrfs_trans_handle *trans,
				struct btrfs_root *root);
int btrfs_finish_extent_commit(struct btrfs_trans_handle *trans,
			       struct btrfs_root *root);
int btrfs_inc_extent_ref(struct btrfs_trans_handle *trans,
			 struct btrfs_root *root,
			 u64 bytenr, u64 num_bytes, u64 parent,
			 u64 root_objectid, u64 owner, u64 offset, int for_cow);

int btrfs_write_dirty_block_groups(struct btrfs_trans_handle *trans,
				    struct btrfs_root *root);
int btrfs_extent_readonly(struct btrfs_root *root, u64 bytenr);
int btrfs_free_block_groups(struct btrfs_fs_info *info);
int btrfs_read_block_groups(struct btrfs_root *root);
int btrfs_can_relocate(struct btrfs_root *root, u64 bytenr);
int btrfs_make_block_group(struct btrfs_trans_handle *trans,
			   struct btrfs_root *root, u64 bytes_used,
			   u64 type, u64 chunk_objectid, u64 chunk_offset,
			   u64 size);
int btrfs_remove_block_group(struct btrfs_trans_handle *trans,
			     struct btrfs_root *root, u64 group_start);
u64 btrfs_reduce_alloc_profile(struct btrfs_root *root, u64 flags);
u64 btrfs_get_alloc_profile(struct btrfs_root *root, int data);
void btrfs_set_inode_space_info(struct btrfs_root *root, struct inode *ionde);
void btrfs_clear_space_info_full(struct btrfs_fs_info *info);
int btrfs_check_data_free_space(struct inode *inode, u64 bytes);
void btrfs_free_reserved_data_space(struct inode *inode, u64 bytes);
void btrfs_trans_release_metadata(struct btrfs_trans_handle *trans,
				struct btrfs_root *root);
int btrfs_orphan_reserve_metadata(struct btrfs_trans_handle *trans,
				  struct inode *inode);
void btrfs_orphan_release_metadata(struct inode *inode);
int btrfs_snap_reserve_metadata(struct btrfs_trans_handle *trans,
				struct btrfs_pending_snapshot *pending);
int btrfs_delalloc_reserve_metadata(struct inode *inode, u64 num_bytes);
void btrfs_delalloc_release_metadata(struct inode *inode, u64 num_bytes);
int btrfs_delalloc_reserve_space(struct inode *inode, u64 num_bytes);
void btrfs_delalloc_release_space(struct inode *inode, u64 num_bytes);
void btrfs_init_block_rsv(struct btrfs_block_rsv *rsv);
struct btrfs_block_rsv *btrfs_alloc_block_rsv(struct btrfs_root *root);
void btrfs_free_block_rsv(struct btrfs_root *root,
			  struct btrfs_block_rsv *rsv);
int btrfs_block_rsv_add(struct btrfs_root *root,
			struct btrfs_block_rsv *block_rsv,
			u64 num_bytes);
int btrfs_block_rsv_add_noflush(struct btrfs_root *root,
				struct btrfs_block_rsv *block_rsv,
				u64 num_bytes);
int btrfs_block_rsv_check(struct btrfs_root *root,
			  struct btrfs_block_rsv *block_rsv, int min_factor);
int btrfs_block_rsv_refill(struct btrfs_root *root,
			  struct btrfs_block_rsv *block_rsv,
			  u64 min_reserved);
int btrfs_block_rsv_refill_noflush(struct btrfs_root *root,
				   struct btrfs_block_rsv *block_rsv,
				   u64 min_reserved);
int btrfs_block_rsv_migrate(struct btrfs_block_rsv *src_rsv,
			    struct btrfs_block_rsv *dst_rsv,
			    u64 num_bytes);
void btrfs_block_rsv_release(struct btrfs_root *root,
			     struct btrfs_block_rsv *block_rsv,
			     u64 num_bytes);
int btrfs_set_block_group_ro(struct btrfs_root *root,
			     struct btrfs_block_group_cache *cache);
int btrfs_set_block_group_rw(struct btrfs_root *root,
			     struct btrfs_block_group_cache *cache);
void btrfs_put_block_group_cache(struct btrfs_fs_info *info);
u64 btrfs_account_ro_block_groups_free_space(struct btrfs_space_info *sinfo);
int btrfs_error_unpin_extent_range(struct btrfs_root *root,
				   u64 start, u64 end);
int btrfs_error_discard_extent(struct btrfs_root *root, u64 bytenr,
			       u64 num_bytes, u64 *actual_bytes);
int btrfs_force_chunk_alloc(struct btrfs_trans_handle *trans,
			    struct btrfs_root *root, u64 type);
int btrfs_trim_fs(struct btrfs_root *root, struct fstrim_range *range);

int btrfs_init_space_info(struct btrfs_fs_info *fs_info);
/* ctree.c */
int btrfs_bin_search(struct extent_buffer *eb, struct btrfs_key *key,
		     int level, int *slot);
int btrfs_comp_cpu_keys(struct btrfs_key *k1, struct btrfs_key *k2);
int btrfs_previous_item(struct btrfs_root *root,
			struct btrfs_path *path, u64 min_objectid,
			int type);
int btrfs_set_item_key_safe(struct btrfs_trans_handle *trans,
			    struct btrfs_root *root, struct btrfs_path *path,
			    struct btrfs_key *new_key);
struct extent_buffer *btrfs_root_node(struct btrfs_root *root);
struct extent_buffer *btrfs_lock_root_node(struct btrfs_root *root);
int btrfs_find_next_key(struct btrfs_root *root, struct btrfs_path *path,
			struct btrfs_key *key, int lowest_level,
			int cache_only, u64 min_trans);
int btrfs_search_forward(struct btrfs_root *root, struct btrfs_key *min_key,
			 struct btrfs_key *max_key,
			 struct btrfs_path *path, int cache_only,
			 u64 min_trans);
int btrfs_cow_block(struct btrfs_trans_handle *trans,
		    struct btrfs_root *root, struct extent_buffer *buf,
		    struct extent_buffer *parent, int parent_slot,
		    struct extent_buffer **cow_ret);
int btrfs_copy_root(struct btrfs_trans_handle *trans,
		      struct btrfs_root *root,
		      struct extent_buffer *buf,
		      struct extent_buffer **cow_ret, u64 new_root_objectid);
int btrfs_block_can_be_shared(struct btrfs_root *root,
			      struct extent_buffer *buf);
int btrfs_extend_item(struct btrfs_trans_handle *trans, struct btrfs_root
		      *root, struct btrfs_path *path, u32 data_size);
int btrfs_truncate_item(struct btrfs_trans_handle *trans,
			struct btrfs_root *root,
			struct btrfs_path *path,
			u32 new_size, int from_end);
int btrfs_split_item(struct btrfs_trans_handle *trans,
		     struct btrfs_root *root,
		     struct btrfs_path *path,
		     struct btrfs_key *new_key,
		     unsigned long split_offset);
int btrfs_duplicate_item(struct btrfs_trans_handle *trans,
			 struct btrfs_root *root,
			 struct btrfs_path *path,
			 struct btrfs_key *new_key);
int btrfs_search_slot(struct btrfs_trans_handle *trans, struct btrfs_root
		      *root, struct btrfs_key *key, struct btrfs_path *p, int
		      ins_len, int cow);
int btrfs_realloc_node(struct btrfs_trans_handle *trans,
		       struct btrfs_root *root, struct extent_buffer *parent,
		       int start_slot, int cache_only, u64 *last_ret,
		       struct btrfs_key *progress);
void btrfs_release_path(struct btrfs_path *p);
struct btrfs_path *btrfs_alloc_path(void);
void btrfs_free_path(struct btrfs_path *p);
void btrfs_set_path_blocking(struct btrfs_path *p);
void btrfs_clear_path_blocking(struct btrfs_path *p,
			       struct extent_buffer *held, int held_rw);
void btrfs_unlock_up_safe(struct btrfs_path *p, int level);

int btrfs_del_items(struct btrfs_trans_handle *trans, struct btrfs_root *root,
		   struct btrfs_path *path, int slot, int nr);
static inline int btrfs_del_item(struct btrfs_trans_handle *trans,
				 struct btrfs_root *root,
				 struct btrfs_path *path)
{
	return btrfs_del_items(trans, root, path, path->slots[0], 1);
}

int setup_items_for_insert(struct btrfs_trans_handle *trans,
			   struct btrfs_root *root, struct btrfs_path *path,
			   struct btrfs_key *cpu_key, u32 *data_size,
			   u32 total_data, u32 total_size, int nr);
int btrfs_insert_item(struct btrfs_trans_handle *trans, struct btrfs_root
		      *root, struct btrfs_key *key, void *data, u32 data_size);
int btrfs_insert_empty_items(struct btrfs_trans_handle *trans,
			     struct btrfs_root *root,
			     struct btrfs_path *path,
			     struct btrfs_key *cpu_key, u32 *data_size, int nr);

static inline int btrfs_insert_empty_item(struct btrfs_trans_handle *trans,
					  struct btrfs_root *root,
					  struct btrfs_path *path,
					  struct btrfs_key *key,
					  u32 data_size)
{
	return btrfs_insert_empty_items(trans, root, path, key, &data_size, 1);
}

int btrfs_next_leaf(struct btrfs_root *root, struct btrfs_path *path);
static inline int btrfs_next_item(struct btrfs_root *root, struct btrfs_path *p)
{
	++p->slots[0];
	if (p->slots[0] >= btrfs_header_nritems(p->nodes[0]))
		return btrfs_next_leaf(root, p);
	return 0;
}
int btrfs_prev_leaf(struct btrfs_root *root, struct btrfs_path *path);
int btrfs_leaf_free_space(struct btrfs_root *root, struct extent_buffer *leaf);
void btrfs_drop_snapshot(struct btrfs_root *root,
			 struct btrfs_block_rsv *block_rsv, int update_ref,
			 int for_reloc);
int btrfs_drop_subtree(struct btrfs_trans_handle *trans,
			struct btrfs_root *root,
			struct extent_buffer *node,
			struct extent_buffer *parent);
static inline int btrfs_fs_closing(struct btrfs_fs_info *fs_info)
{
	/*
	 * Get synced with close_ctree()
	 */
	smp_mb();
	return fs_info->closing;
}
static inline void free_fs_info(struct btrfs_fs_info *fs_info)
{
	kfree(fs_info->balance_ctl);
	kfree(fs_info->delayed_root);
	kfree(fs_info->extent_root);
	kfree(fs_info->tree_root);
	kfree(fs_info->chunk_root);
	kfree(fs_info->dev_root);
	kfree(fs_info->csum_root);
	kfree(fs_info->super_copy);
	kfree(fs_info->super_for_commit);
	kfree(fs_info);
}
/**
 * profile_is_valid - tests whether a given profile is valid and reduced
 * @flags: profile to validate
 * @extended: if true @flags is treated as an extended profile
 */
static inline int profile_is_valid(u64 flags, int extended)
{
	u64 mask = ~BTRFS_BLOCK_GROUP_PROFILE_MASK;

	flags &= ~BTRFS_BLOCK_GROUP_TYPE_MASK;
	if (extended)
		mask &= ~BTRFS_AVAIL_ALLOC_BIT_SINGLE;

	if (flags & mask)
		return 0;
	/* true if zero or exactly one bit set */
	return (flags & (~flags + 1)) == flags;
}

/* root-item.c */
int btrfs_find_root_ref(struct btrfs_root *tree_root,
			struct btrfs_path *path,
			u64 root_id, u64 ref_id);
int btrfs_add_root_ref(struct btrfs_trans_handle *trans,
		       struct btrfs_root *tree_root,
		       u64 root_id, u64 ref_id, u64 dirid, u64 sequence,
		       const char *name, int name_len);
int btrfs_del_root_ref(struct btrfs_trans_handle *trans,
		       struct btrfs_root *tree_root,
		       u64 root_id, u64 ref_id, u64 dirid, u64 *sequence,
		       const char *name, int name_len);
int btrfs_del_root(struct btrfs_trans_handle *trans, struct btrfs_root *root,
		   struct btrfs_key *key);
int btrfs_insert_root(struct btrfs_trans_handle *trans, struct btrfs_root
		      *root, struct btrfs_key *key, struct btrfs_root_item
		      *item);
int btrfs_update_root(struct btrfs_trans_handle *trans, struct btrfs_root
		      *root, struct btrfs_key *key, struct btrfs_root_item
		      *item);
int btrfs_find_last_root(struct btrfs_root *root, u64 objectid, struct
			 btrfs_root_item *item, struct btrfs_key *key);
int btrfs_find_dead_roots(struct btrfs_root *root, u64 objectid);
int btrfs_find_orphan_roots(struct btrfs_root *tree_root);
void btrfs_set_root_node(struct btrfs_root_item *item,
			 struct extent_buffer *node);
void btrfs_check_and_init_root_item(struct btrfs_root_item *item);

/* dir-item.c */
int btrfs_insert_dir_item(struct btrfs_trans_handle *trans,
			  struct btrfs_root *root, const char *name,
			  int name_len, struct inode *dir,
			  struct btrfs_key *location, u8 type, u64 index);
struct btrfs_dir_item *btrfs_lookup_dir_item(struct btrfs_trans_handle *trans,
					     struct btrfs_root *root,
					     struct btrfs_path *path, u64 dir,
					     const char *name, int name_len,
					     int mod);
struct btrfs_dir_item *
btrfs_lookup_dir_index_item(struct btrfs_trans_handle *trans,
			    struct btrfs_root *root,
			    struct btrfs_path *path, u64 dir,
			    u64 objectid, const char *name, int name_len,
			    int mod);
struct btrfs_dir_item *
btrfs_search_dir_index_item(struct btrfs_root *root,
			    struct btrfs_path *path, u64 dirid,
			    const char *name, int name_len);
struct btrfs_dir_item *btrfs_match_dir_item_name(struct btrfs_root *root,
			      struct btrfs_path *path,
			      const char *name, int name_len);
int btrfs_delete_one_dir_name(struct btrfs_trans_handle *trans,
			      struct btrfs_root *root,
			      struct btrfs_path *path,
			      struct btrfs_dir_item *di);
int btrfs_insert_xattr_item(struct btrfs_trans_handle *trans,
			    struct btrfs_root *root,
			    struct btrfs_path *path, u64 objectid,
			    const char *name, u16 name_len,
			    const void *data, u16 data_len);
struct btrfs_dir_item *btrfs_lookup_xattr(struct btrfs_trans_handle *trans,
					  struct btrfs_root *root,
					  struct btrfs_path *path, u64 dir,
					  const char *name, u16 name_len,
					  int mod);
int verify_dir_item(struct btrfs_root *root,
		    struct extent_buffer *leaf,
		    struct btrfs_dir_item *dir_item);

/* orphan.c */
int btrfs_insert_orphan_item(struct btrfs_trans_handle *trans,
			     struct btrfs_root *root, u64 offset);
int btrfs_del_orphan_item(struct btrfs_trans_handle *trans,
			  struct btrfs_root *root, u64 offset);
int btrfs_find_orphan_item(struct btrfs_root *root, u64 offset);

/* inode-item.c */
int btrfs_insert_inode_ref(struct btrfs_trans_handle *trans,
			   struct btrfs_root *root,
			   const char *name, int name_len,
			   u64 inode_objectid, u64 ref_objectid, u64 index);
int btrfs_del_inode_ref(struct btrfs_trans_handle *trans,
			   struct btrfs_root *root,
			   const char *name, int name_len,
			   u64 inode_objectid, u64 ref_objectid, u64 *index);
struct btrfs_inode_ref *
btrfs_lookup_inode_ref(struct btrfs_trans_handle *trans,
			struct btrfs_root *root,
			struct btrfs_path *path,
			const char *name, int name_len,
			u64 inode_objectid, u64 ref_objectid, int mod);
int btrfs_insert_empty_inode(struct btrfs_trans_handle *trans,
			     struct btrfs_root *root,
			     struct btrfs_path *path, u64 objectid);
int btrfs_lookup_inode(struct btrfs_trans_handle *trans, struct btrfs_root
		       *root, struct btrfs_path *path,
		       struct btrfs_key *location, int mod);

/* file-item.c */
int btrfs_del_csums(struct btrfs_trans_handle *trans,
		    struct btrfs_root *root, u64 bytenr, u64 len);
int btrfs_lookup_bio_sums(struct btrfs_root *root, struct inode *inode,
			  struct bio *bio, u32 *dst);
int btrfs_lookup_bio_sums_dio(struct btrfs_root *root, struct inode *inode,
			      struct bio *bio, u64 logical_offset, u32 *dst);
int btrfs_insert_file_extent(struct btrfs_trans_handle *trans,
			     struct btrfs_root *root,
			     u64 objectid, u64 pos,
			     u64 disk_offset, u64 disk_num_bytes,
			     u64 num_bytes, u64 offset, u64 ram_bytes,
			     u8 compression, u8 encryption, u16 other_encoding);
int btrfs_lookup_file_extent(struct btrfs_trans_handle *trans,
			     struct btrfs_root *root,
			     struct btrfs_path *path, u64 objectid,
			     u64 bytenr, int mod);
int btrfs_csum_file_blocks(struct btrfs_trans_handle *trans,
			   struct btrfs_root *root,
			   struct btrfs_ordered_sum *sums);
int btrfs_csum_one_bio(struct btrfs_root *root, struct inode *inode,
		       struct bio *bio, u64 file_start, int contig);
struct btrfs_csum_item *btrfs_lookup_csum(struct btrfs_trans_handle *trans,
					  struct btrfs_root *root,
					  struct btrfs_path *path,
					  u64 bytenr, int cow);
int btrfs_csum_truncate(struct btrfs_trans_handle *trans,
			struct btrfs_root *root, struct btrfs_path *path,
			u64 isize);
int btrfs_lookup_csums_range(struct btrfs_root *root, u64 start, u64 end,
			     struct list_head *list, int search_commit);
/* inode.c */
struct extent_map *btrfs_get_extent_fiemap(struct inode *inode, struct page *page,
					   size_t pg_offset, u64 start, u64 len,
					   int create);

/* RHEL and EL kernels have a patch that renames PG_checked to FsMisc */
#if defined(ClearPageFsMisc) && !defined(ClearPageChecked)
#define ClearPageChecked ClearPageFsMisc
#define SetPageChecked SetPageFsMisc
#define PageChecked PageFsMisc
#endif

/* This forces readahead on a given range of bytes in an inode */
static inline void btrfs_force_ra(struct address_space *mapping,
				  struct file_ra_state *ra, struct file *file,
				  pgoff_t offset, unsigned long req_size)
{
	page_cache_sync_readahead(mapping, ra, file, offset, req_size);
}

struct inode *btrfs_lookup_dentry(struct inode *dir, struct dentry *dentry);
int btrfs_set_inode_index(struct inode *dir, u64 *index);
int btrfs_unlink_inode(struct btrfs_trans_handle *trans,
		       struct btrfs_root *root,
		       struct inode *dir, struct inode *inode,
		       const char *name, int name_len);
int btrfs_add_link(struct btrfs_trans_handle *trans,
		   struct inode *parent_inode, struct inode *inode,
		   const char *name, int name_len, int add_backref, u64 index);
int btrfs_unlink_subvol(struct btrfs_trans_handle *trans,
			struct btrfs_root *root,
			struct inode *dir, u64 objectid,
			const char *name, int name_len);
int btrfs_truncate_inode_items(struct btrfs_trans_handle *trans,
			       struct btrfs_root *root,
			       struct inode *inode, u64 new_size,
			       u32 min_type);

int btrfs_start_delalloc_inodes(struct btrfs_root *root, int delay_iput);
int btrfs_set_extent_delalloc(struct inode *inode, u64 start, u64 end,
			      struct extent_state **cached_state);
int btrfs_writepages(struct address_space *mapping,
		     struct writeback_control *wbc);
int btrfs_create_subvol_root(struct btrfs_trans_handle *trans,
			     struct btrfs_root *new_root, u64 new_dirid);
int btrfs_merge_bio_hook(struct page *page, unsigned long offset,
			 size_t size, struct bio *bio, unsigned long bio_flags);

int btrfs_page_mkwrite(struct vm_area_struct *vma, struct vm_fault *vmf);
int btrfs_readpage(struct file *file, struct page *page);
void btrfs_evict_inode(struct inode *inode);
int btrfs_write_inode(struct inode *inode, struct writeback_control *wbc);
int btrfs_dirty_inode(struct inode *inode);
int btrfs_update_time(struct file *file);
struct inode *btrfs_alloc_inode(struct super_block *sb);
void btrfs_destroy_inode(struct inode *inode);
int btrfs_drop_inode(struct inode *inode);
int btrfs_init_cachep(void);
void btrfs_destroy_cachep(void);
long btrfs_ioctl_trans_end(struct file *file);
struct inode *btrfs_iget(struct super_block *s, struct btrfs_key *location,
			 struct btrfs_root *root, int *was_new);
struct extent_map *btrfs_get_extent(struct inode *inode, struct page *page,
				    size_t pg_offset, u64 start, u64 end,
				    int create);
int btrfs_update_inode(struct btrfs_trans_handle *trans,
			      struct btrfs_root *root,
			      struct inode *inode);
int btrfs_orphan_add(struct btrfs_trans_handle *trans, struct inode *inode);
int btrfs_orphan_del(struct btrfs_trans_handle *trans, struct inode *inode);
int btrfs_orphan_cleanup(struct btrfs_root *root);
void btrfs_orphan_commit_root(struct btrfs_trans_handle *trans,
			      struct btrfs_root *root);
int btrfs_cont_expand(struct inode *inode, loff_t oldsize, loff_t size);
int btrfs_invalidate_inodes(struct btrfs_root *root);
void btrfs_add_delayed_iput(struct inode *inode);
void btrfs_run_delayed_iputs(struct btrfs_root *root);
int btrfs_prealloc_file_range(struct inode *inode, int mode,
			      u64 start, u64 num_bytes, u64 min_size,
			      loff_t actual_len, u64 *alloc_hint);
int btrfs_prealloc_file_range_trans(struct inode *inode,
				    struct btrfs_trans_handle *trans, int mode,
				    u64 start, u64 num_bytes, u64 min_size,
				    loff_t actual_len, u64 *alloc_hint);
extern const struct dentry_operations btrfs_dentry_operations;

/* ioctl.c */
long btrfs_ioctl(struct file *file, unsigned int cmd, unsigned long arg);
void btrfs_update_iflags(struct inode *inode);
void btrfs_inherit_iflags(struct inode *inode, struct inode *dir);
int btrfs_defrag_file(struct inode *inode, struct file *file,
		      struct btrfs_ioctl_defrag_range_args *range,
		      u64 newer_than, unsigned long max_pages);
/* file.c */
int btrfs_add_inode_defrag(struct btrfs_trans_handle *trans,
			   struct inode *inode);
int btrfs_run_defrag_inodes(struct btrfs_fs_info *fs_info);
int btrfs_sync_file(struct file *file, loff_t start, loff_t end, int datasync);
int btrfs_drop_extent_cache(struct inode *inode, u64 start, u64 end,
			    int skip_pinned);
extern const struct file_operations btrfs_file_operations;
int btrfs_drop_extents(struct btrfs_trans_handle *trans, struct inode *inode,
		       u64 start, u64 end, u64 *hint_byte, int drop_cache);
int btrfs_mark_extent_written(struct btrfs_trans_handle *trans,
			      struct inode *inode, u64 start, u64 end);
int btrfs_release_file(struct inode *inode, struct file *file);
void btrfs_drop_pages(struct page **pages, size_t num_pages);
int btrfs_dirty_pages(struct btrfs_root *root, struct inode *inode,
		      struct page **pages, size_t num_pages,
		      loff_t pos, size_t write_bytes,
		      struct extent_state **cached);

/* tree-defrag.c */
int btrfs_defrag_leaves(struct btrfs_trans_handle *trans,
			struct btrfs_root *root, int cache_only);

/* sysfs.c */
int btrfs_init_sysfs(void);
void btrfs_exit_sysfs(void);

/* xattr.c */
ssize_t btrfs_listxattr(struct dentry *dentry, char *buffer, size_t size);

/* super.c */
int btrfs_parse_options(struct btrfs_root *root, char *options);
int btrfs_sync_fs(struct super_block *sb, int wait);
void __btrfs_std_error(struct btrfs_fs_info *fs_info, const char *function,
		     unsigned int line, int errno);

#define btrfs_std_error(fs_info, errno)				\
do {								\
	if ((errno))						\
		__btrfs_std_error((fs_info), __func__, __LINE__, (errno));\
} while (0)

/* acl.c */
#ifdef CONFIG_BTRFS_FS_POSIX_ACL
struct posix_acl *btrfs_get_acl(struct inode *inode, int type);
int btrfs_init_acl(struct btrfs_trans_handle *trans,
		   struct inode *inode, struct inode *dir);
int btrfs_acl_chmod(struct inode *inode);
#else
#define btrfs_get_acl NULL
static inline int btrfs_init_acl(struct btrfs_trans_handle *trans,
				 struct inode *inode, struct inode *dir)
{
	return 0;
}
static inline int btrfs_acl_chmod(struct inode *inode)
{
	return 0;
}
#endif

/* relocation.c */
int btrfs_relocate_block_group(struct btrfs_root *root, u64 group_start);
int btrfs_init_reloc_root(struct btrfs_trans_handle *trans,
			  struct btrfs_root *root);
int btrfs_update_reloc_root(struct btrfs_trans_handle *trans,
			    struct btrfs_root *root);
int btrfs_recover_relocation(struct btrfs_root *root);
int btrfs_reloc_clone_csums(struct inode *inode, u64 file_pos, u64 len);
void btrfs_reloc_cow_block(struct btrfs_trans_handle *trans,
			   struct btrfs_root *root, struct extent_buffer *buf,
			   struct extent_buffer *cow);
void btrfs_reloc_pre_snapshot(struct btrfs_trans_handle *trans,
			      struct btrfs_pending_snapshot *pending,
			      u64 *bytes_to_reserve);
void btrfs_reloc_post_snapshot(struct btrfs_trans_handle *trans,
			      struct btrfs_pending_snapshot *pending);

/* scrub.c */
int btrfs_scrub_dev(struct btrfs_root *root, u64 devid, u64 start, u64 end,
		    struct btrfs_scrub_progress *progress, int readonly);
int btrfs_scrub_pause(struct btrfs_root *root);
int btrfs_scrub_pause_super(struct btrfs_root *root);
int btrfs_scrub_continue(struct btrfs_root *root);
int btrfs_scrub_continue_super(struct btrfs_root *root);
int btrfs_scrub_cancel(struct btrfs_root *root);
int btrfs_scrub_cancel_dev(struct btrfs_root *root, struct btrfs_device *dev);
int btrfs_scrub_cancel_devid(struct btrfs_root *root, u64 devid);
int btrfs_scrub_progress(struct btrfs_root *root, u64 devid,
			 struct btrfs_scrub_progress *progress);

/* reada.c */
struct reada_control {
	struct btrfs_root	*root;		/* tree to prefetch */
	struct btrfs_key	key_start;
	struct btrfs_key	key_end;	/* exclusive */
	atomic_t		elems;
	struct kref		refcnt;
	wait_queue_head_t	wait;
};
struct reada_control *btrfs_reada_add(struct btrfs_root *root,
			      struct btrfs_key *start, struct btrfs_key *end);
int btrfs_reada_wait(void *handle);
void btrfs_reada_detach(void *handle);
int btree_readahead_hook(struct btrfs_root *root, struct extent_buffer *eb,
			 u64 start, int err);

#endif<|MERGE_RESOLUTION|>--- conflicted
+++ resolved
@@ -1500,12 +1500,9 @@
 #define BTRFS_MOUNT_AUTO_DEFRAG		(1 << 16)
 #define BTRFS_MOUNT_INODE_MAP_CACHE	(1 << 17)
 #define BTRFS_MOUNT_RECOVERY		(1 << 18)
-<<<<<<< HEAD
 #define BTRFS_MOUNT_SKIP_BALANCE	(1 << 19)
-=======
-#define BTRFS_MOUNT_CHECK_INTEGRITY	(1 << 19)
-#define BTRFS_MOUNT_CHECK_INTEGRITY_INCLUDING_EXTENT_DATA (1 << 20)
->>>>>>> 21adbd5c
+#define BTRFS_MOUNT_CHECK_INTEGRITY	(1 << 20)
+#define BTRFS_MOUNT_CHECK_INTEGRITY_INCLUDING_EXTENT_DATA (1 << 21)
 
 #define btrfs_clear_opt(o, opt)		((o) &= ~BTRFS_MOUNT_##opt)
 #define btrfs_set_opt(o, opt)		((o) |= BTRFS_MOUNT_##opt)
