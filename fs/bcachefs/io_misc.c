// SPDX-License-Identifier: GPL-2.0
/*
 * io_misc.c - fallocate, fpunch, truncate:
 */

#include "bcachefs.h"
#include "alloc_foreground.h"
#include "bkey_buf.h"
#include "btree_update.h"
#include "buckets.h"
#include "clock.h"
#include "error.h"
#include "extents.h"
#include "extent_update.h"
#include "inode.h"
#include "io_misc.h"
#include "io_write.h"
#include "logged_ops.h"
#include "rebalance.h"
#include "subvolume.h"

/* Overwrites whatever was present with zeroes: */
int bch2_extent_fallocate(struct btree_trans *trans,
			  subvol_inum inum,
			  struct btree_iter *iter,
			  u64 sectors,
			  struct bch_io_opts opts,
			  s64 *i_sectors_delta,
			  struct write_point_specifier write_point)
{
	struct bch_fs *c = trans->c;
	struct disk_reservation disk_res = { 0 };
	struct closure cl;
	struct open_buckets open_buckets = { 0 };
	struct bkey_s_c k;
	struct bkey_buf old, new;
	unsigned sectors_allocated = 0, new_replicas;
	bool unwritten = opts.nocow &&
	    c->sb.version >= bcachefs_metadata_version_unwritten_extents;
	int ret;

	bch2_bkey_buf_init(&old);
	bch2_bkey_buf_init(&new);
	closure_init_stack(&cl);

	k = bch2_btree_iter_peek_slot(iter);
	ret = bkey_err(k);
	if (ret)
		return ret;

	sectors = min_t(u64, sectors, k.k->p.offset - iter->pos.offset);
	new_replicas = max(0, (int) opts.data_replicas -
			   (int) bch2_bkey_nr_ptrs_fully_allocated(k));

	/*
	 * Get a disk reservation before (in the nocow case) calling
	 * into the allocator:
	 */
	ret = bch2_disk_reservation_get(c, &disk_res, sectors, new_replicas, 0);
	if (unlikely(ret))
		goto err_noprint;

	bch2_bkey_buf_reassemble(&old, c, k);

	if (!unwritten) {
		struct bkey_i_reservation *reservation;

		bch2_bkey_buf_realloc(&new, c, sizeof(*reservation) / sizeof(u64));
		reservation = bkey_reservation_init(new.k);
		reservation->k.p = iter->pos;
		bch2_key_resize(&reservation->k, sectors);
		reservation->v.nr_replicas = opts.data_replicas;
	} else {
		struct bkey_i_extent *e;
		struct bch_devs_list devs_have;
		struct write_point *wp;

		devs_have.nr = 0;

		bch2_bkey_buf_realloc(&new, c, BKEY_EXTENT_U64s_MAX);

		e = bkey_extent_init(new.k);
		e->k.p = iter->pos;

		ret = bch2_alloc_sectors_start_trans(trans,
				opts.foreground_target,
				false,
				write_point,
				&devs_have,
				opts.data_replicas,
				opts.data_replicas,
				BCH_WATERMARK_normal, 0, &cl, &wp);
		if (bch2_err_matches(ret, BCH_ERR_operation_blocked))
			ret = -BCH_ERR_transaction_restart_nested;
		if (ret)
			goto err;

		sectors = min_t(u64, sectors, wp->sectors_free);
		sectors_allocated = sectors;

		bch2_key_resize(&e->k, sectors);

		bch2_open_bucket_get(c, wp, &open_buckets);
		bch2_alloc_sectors_append_ptrs(c, wp, &e->k_i, sectors, false);
		bch2_alloc_sectors_done(c, wp);

		extent_for_each_ptr(extent_i_to_s(e), ptr)
			ptr->unwritten = true;
	}

	ret = bch2_extent_update(trans, inum, iter, new.k, &disk_res,
				 0, i_sectors_delta, true);
err:
	if (!ret && sectors_allocated)
		bch2_increment_clock(c, sectors_allocated, WRITE);
	if (should_print_err(ret))
		bch_err_inum_offset_ratelimited(c,
			inum.inum,
			iter->pos.offset << 9,
			"%s(): error: %s", __func__, bch2_err_str(ret));
err_noprint:
	bch2_open_buckets_put(c, &open_buckets);
	bch2_disk_reservation_put(c, &disk_res);
	bch2_bkey_buf_exit(&new, c);
	bch2_bkey_buf_exit(&old, c);

	if (closure_nr_remaining(&cl) != 1) {
		bch2_trans_unlock_long(trans);
		bch2_wait_on_allocator(c, &cl);
	}

	return ret;
}

/*
 * Returns -BCH_ERR_transacton_restart if we had to drop locks:
 */
int bch2_fpunch_at(struct btree_trans *trans, struct btree_iter *iter,
		   subvol_inum inum, u64 end,
		   s64 *i_sectors_delta)
{
	struct bch_fs *c	= trans->c;
	unsigned max_sectors	= KEY_SIZE_MAX & (~0 << c->block_bits);
	struct bpos end_pos = POS(inum.inum, end);
	struct bkey_s_c k;
	int ret = 0, ret2 = 0;
	u32 snapshot;

	while (!ret ||
	       bch2_err_matches(ret, BCH_ERR_transaction_restart)) {
		struct disk_reservation disk_res =
			bch2_disk_reservation_init(c, 0);
		struct bkey_i delete;

		if (ret)
			ret2 = ret;

		bch2_trans_begin(trans);

		ret = bch2_subvolume_get_snapshot(trans, inum.subvol, &snapshot);
		if (ret)
			continue;

		bch2_btree_iter_set_snapshot(iter, snapshot);

		/*
		 * peek_upto() doesn't have ideal semantics for extents:
		 */
		k = bch2_btree_iter_peek_upto(iter, end_pos);
		if (!k.k)
			break;

		ret = bkey_err(k);
		if (ret)
			continue;

		bkey_init(&delete.k);
		delete.k.p = iter->pos;

		/* create the biggest key we can */
		bch2_key_resize(&delete.k, max_sectors);
		bch2_cut_back(end_pos, &delete);

		ret = bch2_extent_update(trans, inum, iter, &delete,
				&disk_res, 0, i_sectors_delta, false);
		bch2_disk_reservation_put(c, &disk_res);
	}

	return ret ?: ret2;
}

int bch2_fpunch(struct bch_fs *c, subvol_inum inum, u64 start, u64 end,
		s64 *i_sectors_delta)
{
	struct btree_trans *trans = bch2_trans_get(c);
	struct btree_iter iter;
	int ret;

	bch2_trans_iter_init(trans, &iter, BTREE_ID_extents,
			     POS(inum.inum, start),
			     BTREE_ITER_intent);

	ret = bch2_fpunch_at(trans, &iter, inum, end, i_sectors_delta);

	bch2_trans_iter_exit(trans, &iter);
	bch2_trans_put(trans);

	if (bch2_err_matches(ret, BCH_ERR_transaction_restart))
		ret = 0;

	return ret;
}

/* truncate: */

void bch2_logged_op_truncate_to_text(struct printbuf *out, struct bch_fs *c, struct bkey_s_c k)
{
	struct bkey_s_c_logged_op_truncate op = bkey_s_c_to_logged_op_truncate(k);

	prt_printf(out, "subvol=%u", le32_to_cpu(op.v->subvol));
	prt_printf(out, " inum=%llu", le64_to_cpu(op.v->inum));
	prt_printf(out, " new_i_size=%llu", le64_to_cpu(op.v->new_i_size));
}

static int truncate_set_isize(struct btree_trans *trans,
			      subvol_inum inum,
			      u64 new_i_size,
			      bool warn)
{
	struct btree_iter iter = { NULL };
	struct bch_inode_unpacked inode_u;
	int ret;

	ret   = __bch2_inode_peek(trans, &iter, &inode_u, inum, BTREE_ITER_intent, warn) ?:
		(inode_u.bi_size = new_i_size, 0) ?:
		bch2_inode_write(trans, &iter, &inode_u);

	bch2_trans_iter_exit(trans, &iter);
	return ret;
}

static int __bch2_resume_logged_op_truncate(struct btree_trans *trans,
					    struct bkey_i *op_k,
					    u64 *i_sectors_delta)
{
	struct bch_fs *c = trans->c;
	struct btree_iter fpunch_iter;
	struct bkey_i_logged_op_truncate *op = bkey_i_to_logged_op_truncate(op_k);
	subvol_inum inum = { le32_to_cpu(op->v.subvol), le64_to_cpu(op->v.inum) };
	u64 new_i_size = le64_to_cpu(op->v.new_i_size);
	bool warn_errors = i_sectors_delta != NULL;
	int ret;

	ret = commit_do(trans, NULL, NULL, BCH_TRANS_COMMIT_no_enospc,
			truncate_set_isize(trans, inum, new_i_size, i_sectors_delta != NULL));
	if (ret)
		goto err;

	bch2_trans_iter_init(trans, &fpunch_iter, BTREE_ID_extents,
			     POS(inum.inum, round_up(new_i_size, block_bytes(c)) >> 9),
			     BTREE_ITER_intent);
	ret = bch2_fpunch_at(trans, &fpunch_iter, inum, U64_MAX, i_sectors_delta);
	bch2_trans_iter_exit(trans, &fpunch_iter);

	if (bch2_err_matches(ret, BCH_ERR_transaction_restart))
		ret = 0;
err:
	if (warn_errors)
		bch_err_fn(c, ret);
	return ret;
}

int bch2_resume_logged_op_truncate(struct btree_trans *trans, struct bkey_i *op_k)
{
	return __bch2_resume_logged_op_truncate(trans, op_k, NULL);
}

int bch2_truncate(struct bch_fs *c, subvol_inum inum, u64 new_i_size, u64 *i_sectors_delta)
{
	struct bkey_i_logged_op_truncate op;

	bkey_logged_op_truncate_init(&op.k_i);
	op.v.subvol	= cpu_to_le32(inum.subvol);
	op.v.inum	= cpu_to_le64(inum.inum);
	op.v.new_i_size	= cpu_to_le64(new_i_size);

	/*
	 * Logged ops aren't atomic w.r.t. snapshot creation: creating a
	 * snapshot while they're in progress, then crashing, will result in the
	 * resume only proceeding in one of the snapshots
	 */
	down_read(&c->snapshot_create_lock);
	struct btree_trans *trans = bch2_trans_get(c);
	int ret = bch2_logged_op_start(trans, &op.k_i);
	if (ret)
		goto out;
	ret = __bch2_resume_logged_op_truncate(trans, &op.k_i, i_sectors_delta);
	ret = bch2_logged_op_finish(trans, &op.k_i) ?: ret;
out:
	bch2_trans_put(trans);
	up_read(&c->snapshot_create_lock);

	return ret;
}

/* finsert/fcollapse: */

void bch2_logged_op_finsert_to_text(struct printbuf *out, struct bch_fs *c, struct bkey_s_c k)
{
	struct bkey_s_c_logged_op_finsert op = bkey_s_c_to_logged_op_finsert(k);

	prt_printf(out, "subvol=%u",		le32_to_cpu(op.v->subvol));
	prt_printf(out, " inum=%llu",		le64_to_cpu(op.v->inum));
	prt_printf(out, " dst_offset=%lli",	le64_to_cpu(op.v->dst_offset));
	prt_printf(out, " src_offset=%llu",	le64_to_cpu(op.v->src_offset));
}

static int adjust_i_size(struct btree_trans *trans, subvol_inum inum,
			 u64 offset, s64 len, bool warn)
{
	struct btree_iter iter;
	struct bch_inode_unpacked inode_u;
	int ret;

	offset	<<= 9;
	len	<<= 9;

	ret = __bch2_inode_peek(trans, &iter, &inode_u, inum, BTREE_ITER_intent, warn);
	if (ret)
		return ret;

	if (len > 0) {
		if (MAX_LFS_FILESIZE - inode_u.bi_size < len) {
			ret = -EFBIG;
			goto err;
		}

		if (offset >= inode_u.bi_size) {
			ret = -EINVAL;
			goto err;
		}
	}

	inode_u.bi_size += len;
	inode_u.bi_mtime = inode_u.bi_ctime = bch2_current_time(trans->c);

	ret = bch2_inode_write(trans, &iter, &inode_u);
err:
	bch2_trans_iter_exit(trans, &iter);
	return ret;
}

static int __bch2_resume_logged_op_finsert(struct btree_trans *trans,
					   struct bkey_i *op_k,
					   u64 *i_sectors_delta)
{
	struct bch_fs *c = trans->c;
	struct btree_iter iter;
	struct bkey_i_logged_op_finsert *op = bkey_i_to_logged_op_finsert(op_k);
	subvol_inum inum = { le32_to_cpu(op->v.subvol), le64_to_cpu(op->v.inum) };
	struct bch_io_opts opts;
	u64 dst_offset = le64_to_cpu(op->v.dst_offset);
	u64 src_offset = le64_to_cpu(op->v.src_offset);
	s64 shift = dst_offset - src_offset;
	u64 len = abs(shift);
	u64 pos = le64_to_cpu(op->v.pos);
	bool insert = shift > 0;
	u32 snapshot;
	bool warn_errors = i_sectors_delta != NULL;
	int ret = 0;

	ret = bch2_inum_opts_get(trans, inum, &opts);
	if (ret)
		return ret;

	/*
	 * check for missing subvolume before fpunch, as in resume we don't want
	 * it to be a fatal error
	 */
<<<<<<< HEAD
	ret = __bch2_subvolume_get_snapshot(trans, inum.subvol, &snapshot, warn_errors);
=======
	ret = lockrestart_do(trans, __bch2_subvolume_get_snapshot(trans, inum.subvol, &snapshot, warn_errors));
>>>>>>> 8ee0f23e
	if (ret)
		return ret;

	bch2_trans_iter_init(trans, &iter, BTREE_ID_extents,
			     POS(inum.inum, 0),
			     BTREE_ITER_intent);

	switch (op->v.state) {
case LOGGED_OP_FINSERT_start:
	op->v.state = LOGGED_OP_FINSERT_shift_extents;

	if (insert) {
		ret = commit_do(trans, NULL, NULL, BCH_TRANS_COMMIT_no_enospc,
				adjust_i_size(trans, inum, src_offset, len, warn_errors) ?:
				bch2_logged_op_update(trans, &op->k_i));
		if (ret)
			goto err;
	} else {
		bch2_btree_iter_set_pos(&iter, POS(inum.inum, src_offset));

		ret = bch2_fpunch_at(trans, &iter, inum, src_offset + len, i_sectors_delta);
		if (ret && !bch2_err_matches(ret, BCH_ERR_transaction_restart))
			goto err;

		ret = commit_do(trans, NULL, NULL, BCH_TRANS_COMMIT_no_enospc,
				bch2_logged_op_update(trans, &op->k_i));
	}

	fallthrough;
case LOGGED_OP_FINSERT_shift_extents:
	while (1) {
		struct disk_reservation disk_res =
			bch2_disk_reservation_init(c, 0);
		struct bkey_i delete, *copy;
		struct bkey_s_c k;
		struct bpos src_pos = POS(inum.inum, src_offset);

		bch2_trans_begin(trans);

		ret = __bch2_subvolume_get_snapshot(trans, inum.subvol, &snapshot,
						    warn_errors);
		if (ret)
			goto btree_err;

		bch2_btree_iter_set_snapshot(&iter, snapshot);
		bch2_btree_iter_set_pos(&iter, SPOS(inum.inum, pos, snapshot));

		k = insert
			? bch2_btree_iter_peek_prev(&iter)
			: bch2_btree_iter_peek_upto(&iter, POS(inum.inum, U64_MAX));
		if ((ret = bkey_err(k)))
			goto btree_err;

		if (!k.k ||
		    k.k->p.inode != inum.inum ||
		    bkey_le(k.k->p, POS(inum.inum, src_offset)))
			break;

		copy = bch2_bkey_make_mut_noupdate(trans, k);
		if ((ret = PTR_ERR_OR_ZERO(copy)))
			goto btree_err;

		if (insert &&
		    bkey_lt(bkey_start_pos(k.k), src_pos)) {
			bch2_cut_front(src_pos, copy);

			/* Splitting compressed extent? */
			bch2_disk_reservation_add(c, &disk_res,
					copy->k.size *
					bch2_bkey_nr_ptrs_allocated(bkey_i_to_s_c(copy)),
					BCH_DISK_RESERVATION_NOFAIL);
		}

		bkey_init(&delete.k);
		delete.k.p = copy->k.p;
		delete.k.p.snapshot = snapshot;
		delete.k.size = copy->k.size;

		copy->k.p.offset += shift;
		copy->k.p.snapshot = snapshot;

		op->v.pos = cpu_to_le64(insert ? bkey_start_offset(&delete.k) : delete.k.p.offset);

		ret =   bch2_bkey_set_needs_rebalance(c, copy, &opts) ?:
			bch2_btree_insert_trans(trans, BTREE_ID_extents, &delete, 0) ?:
			bch2_btree_insert_trans(trans, BTREE_ID_extents, copy, 0) ?:
			bch2_logged_op_update(trans, &op->k_i) ?:
			bch2_trans_commit(trans, &disk_res, NULL, BCH_TRANS_COMMIT_no_enospc);
btree_err:
		bch2_disk_reservation_put(c, &disk_res);

		if (bch2_err_matches(ret, BCH_ERR_transaction_restart))
			continue;
		if (ret)
			goto err;

		pos = le64_to_cpu(op->v.pos);
	}

	op->v.state = LOGGED_OP_FINSERT_finish;

	if (!insert) {
		ret = commit_do(trans, NULL, NULL, BCH_TRANS_COMMIT_no_enospc,
				adjust_i_size(trans, inum, src_offset, shift, warn_errors) ?:
				bch2_logged_op_update(trans, &op->k_i));
	} else {
		/* We need an inode update to update bi_journal_seq for fsync: */
		ret = commit_do(trans, NULL, NULL, BCH_TRANS_COMMIT_no_enospc,
				adjust_i_size(trans, inum, 0, 0, warn_errors) ?:
				bch2_logged_op_update(trans, &op->k_i));
	}

	break;
case LOGGED_OP_FINSERT_finish:
	break;
	}
err:
	bch2_trans_iter_exit(trans, &iter);
	if (warn_errors)
		bch_err_fn(c, ret);
	return ret;
}

int bch2_resume_logged_op_finsert(struct btree_trans *trans, struct bkey_i *op_k)
{
	return __bch2_resume_logged_op_finsert(trans, op_k, NULL);
}

int bch2_fcollapse_finsert(struct bch_fs *c, subvol_inum inum,
			   u64 offset, u64 len, bool insert,
			   s64 *i_sectors_delta)
{
	struct bkey_i_logged_op_finsert op;
	s64 shift = insert ? len : -len;

	bkey_logged_op_finsert_init(&op.k_i);
	op.v.subvol	= cpu_to_le32(inum.subvol);
	op.v.inum	= cpu_to_le64(inum.inum);
	op.v.dst_offset	= cpu_to_le64(offset + shift);
	op.v.src_offset	= cpu_to_le64(offset);
	op.v.pos	= cpu_to_le64(insert ? U64_MAX : offset);

	/*
	 * Logged ops aren't atomic w.r.t. snapshot creation: creating a
	 * snapshot while they're in progress, then crashing, will result in the
	 * resume only proceeding in one of the snapshots
	 */
	down_read(&c->snapshot_create_lock);
	struct btree_trans *trans = bch2_trans_get(c);
	int ret = bch2_logged_op_start(trans, &op.k_i);
	if (ret)
		goto out;
	ret = __bch2_resume_logged_op_finsert(trans, &op.k_i, i_sectors_delta);
	ret = bch2_logged_op_finish(trans, &op.k_i) ?: ret;
out:
	bch2_trans_put(trans);
	up_read(&c->snapshot_create_lock);

	return ret;
}<|MERGE_RESOLUTION|>--- conflicted
+++ resolved
@@ -377,11 +377,7 @@
 	 * check for missing subvolume before fpunch, as in resume we don't want
 	 * it to be a fatal error
 	 */
-<<<<<<< HEAD
-	ret = __bch2_subvolume_get_snapshot(trans, inum.subvol, &snapshot, warn_errors);
-=======
 	ret = lockrestart_do(trans, __bch2_subvolume_get_snapshot(trans, inum.subvol, &snapshot, warn_errors));
->>>>>>> 8ee0f23e
 	if (ret)
 		return ret;
 
